--- conflicted
+++ resolved
@@ -11,18 +11,14 @@
 from power_grid_model._utils import (
     convert_batch_dataset_to_batch_list,
     convert_dataset_to_python_dataset,
-    copy_output_to_columnar_dataset,
+    copy_to_row_or_columnar_dataset,
     get_and_verify_batch_sizes,
     is_nan,
     process_data_filter,
     split_numpy_array_in_batches,
     split_sparse_batches_in_batches,
 )
-<<<<<<< HEAD
-from power_grid_model.core.dataset_definitions import ComponentType as CT, DatasetType
-=======
 from power_grid_model.core.dataset_definitions import ComponentType as CT, DatasetType as DT
->>>>>>> 4134bdb0
 from power_grid_model.data_types import BatchDataset, BatchList
 
 from .utils import convert_python_to_numpy
@@ -434,7 +430,6 @@
         convert_batch_dataset_to_batch_list(update_data)
 
 
-<<<<<<< HEAD
 @pytest.mark.parametrize(
     ("data_filter", "expected"),
     [
@@ -452,7 +447,7 @@
 )
 def test_process_data_filter(data_filter, expected):
     actual = process_data_filter(
-        dataset_type=DatasetType.sym_output,
+        dataset_type=DT.sym_output,
         data_filter=data_filter,
         available_components=[CT.node, CT.sym_load, CT.source],
     )
@@ -473,11 +468,12 @@
 def test_process_data_filter__errors(data_filter, error, match):
     with pytest.raises(error, match=match):
         process_data_filter(
-            dataset_type=DatasetType.sym_output,
+            dataset_type=DT.sym_output,
             data_filter=data_filter,
             available_components=[CT.node, CT.sym_load, CT.source],
         )
-=======
+
+
 def sample_output_data():
     output_data = {
         CT.node: initialize_array(DT.sym_output, CT.node, 4),
@@ -525,13 +521,12 @@
     ],
 )
 def test_copy_output_to_columnar_dataset(output_component_types, expected):
-    actual = copy_output_to_columnar_dataset(
-        output_data=sample_output_data(),
-        output_component_types=output_component_types,
-        output_type=DT.sym_output,
+    actual = copy_to_row_or_columnar_dataset(
+        data=sample_output_data(),
+        data_filter=output_component_types,
+        dataset_type=DT.sym_output,
         available_components=list(sample_output_data().keys()),
     )
     assert actual.keys() == expected.keys()
     for comp_name in expected:
-        np.testing.assert_array_equal(actual[comp_name], expected[comp_name])
->>>>>>> 4134bdb0
+        np.testing.assert_array_equal(actual[comp_name], expected[comp_name])