--- conflicted
+++ resolved
@@ -7,13 +7,8 @@
 import numpy as np
 import pytest
 
-<<<<<<< HEAD
 from power_grid_model import LoadGenType, initialize_array, power_grid_meta_data
-from power_grid_model.enum import FaultPhase, FaultType
-=======
-from power_grid_model import LoadGenType, initialize_array
 from power_grid_model.enum import Branch3Side, BranchSide, FaultPhase, FaultType
->>>>>>> f3001575
 from power_grid_model.validation.errors import (
     ComparisonError,
     FaultPhaseError,
