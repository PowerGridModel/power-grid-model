# SPDX-FileCopyrightText: Contributors to the Power Grid Model project <powergridmodel@lfenergy.org>
#
# SPDX-License-Identifier: MPL-2.0

import copy
from itertools import product
from typing import cast
from unittest.mock import ANY, MagicMock, patch

import numpy as np
import pytest

from power_grid_model import CalculationType, LoadGenType, MeasuredTerminalType, initialize_array, power_grid_meta_data
from power_grid_model._core.dataset_definitions import ComponentType, DatasetType
from power_grid_model._core.enum import AngleMeasurementType
from power_grid_model._core.utils import compatibility_convert_row_columnar_dataset
from power_grid_model.enum import Branch3Side, BranchSide, ComponentAttributeFilterOptions, FaultType
from power_grid_model.validation import assert_valid_input_data
from power_grid_model.validation._validation import (
    assert_valid_data_structure,
    validate_generic_current_sensor,
    validate_generic_power_sensor,
    validate_ids,
    validate_input_data,
    validate_required_values,
    validate_unique_ids_across_components,
    validate_values,
)
from power_grid_model.validation.errors import (
    IdNotInDatasetError,
    InfinityError,
    InvalidAssociatedEnumValueError,
    InvalidEnumValueError,
    InvalidIdError,
    MissingValueError,
    MultiComponentNotUniqueError,
    NotUniqueError,
    PQSigmaPairError,
    UnsupportedMeasuredTerminalType,
)

NaN = cast(int, power_grid_meta_data[DatasetType.input][ComponentType.node].nans["id"])


def test_assert_valid_data_structure():
    node_input = initialize_array(DatasetType.input, ComponentType.node, 3)
    line_input = initialize_array(DatasetType.input, ComponentType.line, 3)
    node_update = initialize_array(DatasetType.update, ComponentType.node, 3)
    line_update = initialize_array(DatasetType.update, ComponentType.line, 3)

    # Input data: Assertion ok
    assert_valid_data_structure({ComponentType.node: node_input, ComponentType.line: line_input}, DatasetType.input)

    # Update data: Assertion ok
    assert_valid_data_structure({ComponentType.node: node_update, ComponentType.line: line_update}, DatasetType.update)

    # There is no such thing as 'output' data
    with pytest.raises(KeyError, match=r"output"):
        assert_valid_data_structure({ComponentType.node: node_input, ComponentType.line: line_input}, "output")

    # Input data is not valid update data
    with pytest.raises(TypeError, match=r"Unexpected Numpy structured array"):
        assert_valid_data_structure(
            {ComponentType.node: node_input, ComponentType.line: line_input}, DatasetType.update
        )

    # Update data is not valid input data
    with pytest.raises(TypeError, match=r"Unexpected Numpy structured array"):
        assert_valid_data_structure(
            {ComponentType.node: node_update, ComponentType.line: line_update}, DatasetType.input
        )

    # A normal numpy array is not valid input data
    node_dummy = np.array([(1, 10.5e3), (2, 10.5e3), (3, 10.5e3)])
    with pytest.raises(TypeError, match=r"Unexpected Numpy array"):
        assert_valid_data_structure({ComponentType.node: node_dummy, ComponentType.line: line_input}, DatasetType.input)

    # A structured numpy array, with wrong data type for u_rated f4 != f8, is not valid input data
    node_dummy = np.array([(1, 10.5e3), (2, 10.5e3), (3, 10.5e3)], dtype=[("id", "i4"), ("u_rated", "f4")])
    with pytest.raises(TypeError, match=r"Unexpected Numpy structured array"):
        assert_valid_data_structure({ComponentType.node: node_dummy, ComponentType.line: line_input}, DatasetType.input)

    # A structured numpy array, with correct data types is not a valid, is still not valid input data.
    # N.B. It is not 'aligned'
    node_dummy = np.array([(1, 10.5e3), (2, 10.5e3), (3, 10.5e3)], dtype=[("id", "i4"), ("u_rated", "f8")])
    with pytest.raises(TypeError, match=r"Unexpected Numpy structured array"):
        assert_valid_data_structure({ComponentType.node: node_dummy, ComponentType.line: line_input}, DatasetType.input)

    # Invalid component type
    input_with_wrong_component = {ComponentType.node: node_input, "some_random_component": line_input}
    with pytest.raises(KeyError, match="Unknown component 'some_random_component' in DatasetType.input data."):
        assert_valid_data_structure(input_with_wrong_component, DatasetType.input)

    input_with_wrong_data_type = {ComponentType.node: node_input, ComponentType.line: [1, 2, 3]}
    with pytest.raises(TypeError, match="Unexpected data type list for 'ComponentType.line' DatasetType.input data "):
        assert_valid_data_structure(input_with_wrong_data_type, DatasetType.input)


def test_validate_unique_ids_across_components():
    node = initialize_array(DatasetType.input, ComponentType.node, 3)
    node["id"] = [1, 2, 3]

    line = initialize_array(DatasetType.input, ComponentType.line, 3)
    line["id"] = [4, 5, 3]

    transformer = initialize_array(DatasetType.input, ComponentType.transformer, 3)
    transformer["id"] = [1, 6, 7]

    source = initialize_array(DatasetType.input, ComponentType.source, 3)
    source["id"] = [8, 9, 10]

    input_data = {
        ComponentType.node: node,
        ComponentType.line: line,
        ComponentType.transformer: transformer,
        ComponentType.source: source,
    }

    unique_id_errors = validate_unique_ids_across_components(input_data)

    assert (
        MultiComponentNotUniqueError(
            [(ComponentType.node, "id"), (ComponentType.line, "id"), (ComponentType.transformer, "id")],
            [(ComponentType.node, 1), (ComponentType.node, 3), (ComponentType.line, 3), (ComponentType.transformer, 1)],
        )
        in unique_id_errors
    )
    assert len(unique_id_errors[0].ids) == 4


def test_validate_ids():
    source = initialize_array(DatasetType.input, ComponentType.source, 3)
    source["id"] = [1, 2, 3]

    sym_load = initialize_array(DatasetType.input, ComponentType.sym_load, 3)
    sym_load["id"] = [4, 5, 6]

    input_data = {
        ComponentType.source: source,
        ComponentType.sym_load: sym_load,
    }

    source_update = initialize_array(DatasetType.update, ComponentType.source, 3)
    source_update["id"] = [1, 2, 4]
    source_update["u_ref"] = [1.0, 2.0, 3.0]

    sym_load_update = initialize_array(DatasetType.update, ComponentType.sym_load, 3)
    sym_load_update["id"] = [4, 5, 7]
    sym_load_update["p_specified"] = [4.0, 5.0, 6.0]

    update_data = {ComponentType.source: source_update, ComponentType.sym_load: sym_load_update}

    invalid_ids = validate_ids(update_data, input_data)

    assert IdNotInDatasetError(ComponentType.source, [4], DatasetType.update) in invalid_ids
    assert IdNotInDatasetError(ComponentType.sym_load, [7], DatasetType.update) in invalid_ids

    source_update_no_id = initialize_array(DatasetType.update, ComponentType.source, 3)
    source_update_no_id["u_ref"] = [1.0, 2.0, 3.0]

    update_data_col = compatibility_convert_row_columnar_dataset(
        data={ComponentType.source: source_update_no_id, ComponentType.sym_load: sym_load_update},
        data_filter=ComponentAttributeFilterOptions.relevant,
        dataset_type=DatasetType.update,
    )
    invalid_ids = validate_ids(update_data_col, input_data)
    assert len(invalid_ids) == 1
    assert IdNotInDatasetError(ComponentType.sym_load, [7], DatasetType.update) in invalid_ids

    source_update_less_no_id = initialize_array(DatasetType.update, ComponentType.source, 2)
    source_update_less_no_id["u_ref"] = [1.0, 2.0]

    update_data_col_less_no_id = compatibility_convert_row_columnar_dataset(
        data={ComponentType.source: source_update_less_no_id, ComponentType.sym_load: sym_load_update},
        data_filter=ComponentAttributeFilterOptions.relevant,
        dataset_type=DatasetType.update,
    )
    invalid_ids = validate_ids(update_data_col_less_no_id, input_data)
    assert len(invalid_ids) == 2
    assert IdNotInDatasetError(ComponentType.sym_load, [7], DatasetType.update) in invalid_ids

    source_update_part_nan_id = initialize_array(DatasetType.update, ComponentType.source, 3)
    source_update_part_nan_id["id"] = [1, np.iinfo(np.int32).min, 4]
    source_update_part_nan_id["u_ref"] = [1.0, 2.0, 3.0]

    update_data_col_part_nan_id = compatibility_convert_row_columnar_dataset(
        data={ComponentType.source: source_update_part_nan_id, ComponentType.sym_load: sym_load_update},
        data_filter=ComponentAttributeFilterOptions.relevant,
        dataset_type=DatasetType.update,
    )
    invalid_ids = validate_ids(update_data_col_part_nan_id, input_data)
    assert len(invalid_ids) == 2
    assert IdNotInDatasetError(ComponentType.sym_load, [7], DatasetType.update) in invalid_ids


@pytest.mark.parametrize(
    "calculation_type",
    [
        pytest.param(None, id="no calculation type specified"),
        pytest.param(CalculationType.power_flow, id="power_flow"),
        pytest.param(CalculationType.state_estimation, id="state_estimation"),
        pytest.param(CalculationType.short_circuit, id="short_circuit"),
    ],
)
@pytest.mark.parametrize("symmetric", [pytest.param(True, id="symmetric"), pytest.param(False, id="asymmetric")])
def test_validate_required_values_sym_calculation(calculation_type, symmetric):
    node = initialize_array(DatasetType.input, ComponentType.node, 1)
    line = initialize_array(DatasetType.input, ComponentType.line, 1)
    link = initialize_array(DatasetType.input, ComponentType.link, 1)
    transformer = initialize_array(DatasetType.input, ComponentType.transformer, 1)
    three_winding_transformer = initialize_array(DatasetType.input, ComponentType.three_winding_transformer, 1)
    source = initialize_array(DatasetType.input, ComponentType.source, 1)
    shunt = initialize_array(DatasetType.input, ComponentType.shunt, 1)
    sym_load = initialize_array(DatasetType.input, ComponentType.sym_load, 1)
    sym_gen = initialize_array(DatasetType.input, ComponentType.sym_gen, 1)
    asym_load = initialize_array(DatasetType.input, ComponentType.asym_load, 1)
    asym_gen = initialize_array(DatasetType.input, ComponentType.asym_gen, 1)
    sym_voltage_sensor = initialize_array(DatasetType.input, ComponentType.sym_voltage_sensor, 1)

    asym_voltage_sensor = initialize_array(DatasetType.input, ComponentType.asym_voltage_sensor, 1)
    asym_voltage_sensor["u_measured"] = [[1.0, np.nan, 2.0]]

    sym_power_sensor = initialize_array(DatasetType.input, ComponentType.sym_power_sensor, 1)

    asym_power_sensor = initialize_array(DatasetType.input, ComponentType.asym_power_sensor, 1)
    asym_power_sensor["p_measured"] = [[np.nan, 2.0, 1.0]]
    asym_power_sensor["q_measured"] = [[2.0, 1.0, np.nan]]

    sym_current_sensor = initialize_array(DatasetType.input, ComponentType.sym_current_sensor, 1)

    asym_current_sensor = initialize_array(DatasetType.input, ComponentType.asym_current_sensor, 1)
    asym_current_sensor["i_measured"] = [[np.nan, 2.0, 1.0]]
    asym_current_sensor["i_angle_measured"] = [[2.0, 1.0, np.nan]]

    fault = initialize_array(DatasetType.input, ComponentType.fault, 1)

    data = {
        ComponentType.node: node,
        ComponentType.line: line,
        ComponentType.link: link,
        ComponentType.transformer: transformer,
        ComponentType.three_winding_transformer: three_winding_transformer,
        ComponentType.source: source,
        ComponentType.shunt: shunt,
        ComponentType.sym_load: sym_load,
        ComponentType.sym_gen: sym_gen,
        ComponentType.asym_load: asym_load,
        ComponentType.asym_gen: asym_gen,
        ComponentType.sym_voltage_sensor: sym_voltage_sensor,
        ComponentType.asym_voltage_sensor: asym_voltage_sensor,
        ComponentType.sym_power_sensor: sym_power_sensor,
        ComponentType.asym_power_sensor: asym_power_sensor,
        ComponentType.sym_current_sensor: sym_current_sensor,
        ComponentType.asym_current_sensor: asym_current_sensor,
        ComponentType.fault: fault,
    }
    required_values_errors = validate_required_values(data=data, calculation_type=calculation_type, symmetric=symmetric)

    pf_dependent = calculation_type == CalculationType.power_flow or calculation_type is None
    se_dependent = calculation_type == CalculationType.state_estimation or calculation_type is None
    sc_dependent = calculation_type == CalculationType.short_circuit or calculation_type is None
    asym_dependent = not symmetric

    assert MissingValueError(ComponentType.node, "id", [NaN]) in required_values_errors
    assert MissingValueError(ComponentType.node, "u_rated", [NaN]) in required_values_errors

    assert MissingValueError(ComponentType.line, "id", [NaN]) in required_values_errors
    assert MissingValueError(ComponentType.line, "from_node", [NaN]) in required_values_errors
    assert MissingValueError(ComponentType.line, "to_node", [NaN]) in required_values_errors
    assert MissingValueError(ComponentType.line, "from_status", [NaN]) in required_values_errors
    assert MissingValueError(ComponentType.line, "to_status", [NaN]) in required_values_errors
    assert MissingValueError(ComponentType.line, "r1", [NaN]) in required_values_errors
    assert MissingValueError(ComponentType.line, "x1", [NaN]) in required_values_errors
    assert MissingValueError(ComponentType.line, "c1", [NaN]) in required_values_errors
    assert MissingValueError(ComponentType.line, "tan1", [NaN]) in required_values_errors
    assert (MissingValueError(ComponentType.line, "r0", [NaN]) in required_values_errors) == asym_dependent
    assert (MissingValueError(ComponentType.line, "x0", [NaN]) in required_values_errors) == asym_dependent
    assert (MissingValueError(ComponentType.line, "c0", [NaN]) in required_values_errors) == asym_dependent
    assert (MissingValueError(ComponentType.line, "tan0", [NaN]) in required_values_errors) == asym_dependent

    # i_n made optional later in lines
    assert MissingValueError(ComponentType.line, "i_n", [NaN]) not in required_values_errors

    assert MissingValueError(ComponentType.link, "id", [NaN]) in required_values_errors
    assert MissingValueError(ComponentType.link, "from_node", [NaN]) in required_values_errors
    assert MissingValueError(ComponentType.link, "to_node", [NaN]) in required_values_errors
    assert MissingValueError(ComponentType.link, "from_status", [NaN]) in required_values_errors
    assert MissingValueError(ComponentType.link, "to_status", [NaN]) in required_values_errors

    assert MissingValueError(ComponentType.transformer, "id", [NaN]) in required_values_errors
    assert MissingValueError(ComponentType.transformer, "from_node", [NaN]) in required_values_errors
    assert MissingValueError(ComponentType.transformer, "to_node", [NaN]) in required_values_errors
    assert MissingValueError(ComponentType.transformer, "from_status", [NaN]) in required_values_errors
    assert MissingValueError(ComponentType.transformer, "to_status", [NaN]) in required_values_errors
    assert MissingValueError(ComponentType.transformer, "u1", [NaN]) in required_values_errors
    assert MissingValueError(ComponentType.transformer, "u2", [NaN]) in required_values_errors
    assert MissingValueError(ComponentType.transformer, "sn", [NaN]) in required_values_errors
    assert MissingValueError(ComponentType.transformer, "uk", [NaN]) in required_values_errors
    assert MissingValueError(ComponentType.transformer, "pk", [NaN]) in required_values_errors
    assert MissingValueError(ComponentType.transformer, "i0", [NaN]) in required_values_errors
    assert MissingValueError(ComponentType.transformer, "p0", [NaN]) in required_values_errors
    assert MissingValueError(ComponentType.transformer, "winding_from", [NaN]) in required_values_errors
    assert MissingValueError(ComponentType.transformer, "winding_to", [NaN]) in required_values_errors
    assert MissingValueError(ComponentType.transformer, "clock", [NaN]) in required_values_errors
    assert MissingValueError(ComponentType.transformer, "tap_side", [NaN]) in required_values_errors
    assert MissingValueError(ComponentType.transformer, "tap_min", [NaN]) in required_values_errors
    assert MissingValueError(ComponentType.transformer, "tap_max", [NaN]) in required_values_errors
    assert MissingValueError(ComponentType.transformer, "tap_size", [NaN]) in required_values_errors

    assert MissingValueError(ComponentType.three_winding_transformer, "id", [NaN]) in required_values_errors
    assert MissingValueError(ComponentType.three_winding_transformer, "node_1", [NaN]) in required_values_errors
    assert MissingValueError(ComponentType.three_winding_transformer, "node_2", [NaN]) in required_values_errors
    assert MissingValueError(ComponentType.three_winding_transformer, "node_3", [NaN]) in required_values_errors
    assert MissingValueError(ComponentType.three_winding_transformer, "status_1", [NaN]) in required_values_errors
    assert MissingValueError(ComponentType.three_winding_transformer, "status_2", [NaN]) in required_values_errors
    assert MissingValueError(ComponentType.three_winding_transformer, "status_3", [NaN]) in required_values_errors
    assert MissingValueError(ComponentType.three_winding_transformer, "u1", [NaN]) in required_values_errors
    assert MissingValueError(ComponentType.three_winding_transformer, "u2", [NaN]) in required_values_errors
    assert MissingValueError(ComponentType.three_winding_transformer, "u3", [NaN]) in required_values_errors
    assert MissingValueError(ComponentType.three_winding_transformer, "sn_1", [NaN]) in required_values_errors
    assert MissingValueError(ComponentType.three_winding_transformer, "sn_2", [NaN]) in required_values_errors
    assert MissingValueError(ComponentType.three_winding_transformer, "sn_3", [NaN]) in required_values_errors
    assert MissingValueError(ComponentType.three_winding_transformer, "uk_12", [NaN]) in required_values_errors
    assert MissingValueError(ComponentType.three_winding_transformer, "uk_13", [NaN]) in required_values_errors
    assert MissingValueError(ComponentType.three_winding_transformer, "uk_23", [NaN]) in required_values_errors
    assert MissingValueError(ComponentType.three_winding_transformer, "pk_12", [NaN]) in required_values_errors
    assert MissingValueError(ComponentType.three_winding_transformer, "pk_13", [NaN]) in required_values_errors
    assert MissingValueError(ComponentType.three_winding_transformer, "pk_23", [NaN]) in required_values_errors
    assert MissingValueError(ComponentType.three_winding_transformer, "i0", [NaN]) in required_values_errors
    assert MissingValueError(ComponentType.three_winding_transformer, "p0", [NaN]) in required_values_errors
    assert MissingValueError(ComponentType.three_winding_transformer, "winding_1", [NaN]) in required_values_errors
    assert MissingValueError(ComponentType.three_winding_transformer, "winding_2", [NaN]) in required_values_errors
    assert MissingValueError(ComponentType.three_winding_transformer, "winding_3", [NaN]) in required_values_errors
    assert MissingValueError(ComponentType.three_winding_transformer, "clock_12", [NaN]) in required_values_errors
    assert MissingValueError(ComponentType.three_winding_transformer, "clock_13", [NaN]) in required_values_errors
    assert MissingValueError(ComponentType.three_winding_transformer, "tap_side", [NaN]) in required_values_errors
    assert MissingValueError(ComponentType.three_winding_transformer, "tap_min", [NaN]) in required_values_errors
    assert MissingValueError(ComponentType.three_winding_transformer, "tap_max", [NaN]) in required_values_errors
    assert MissingValueError(ComponentType.three_winding_transformer, "tap_size", [NaN]) in required_values_errors

    assert MissingValueError(ComponentType.source, "id", [NaN]) in required_values_errors
    assert MissingValueError(ComponentType.source, "node", [NaN]) in required_values_errors
    assert MissingValueError(ComponentType.source, "status", [NaN]) in required_values_errors
    assert (MissingValueError(ComponentType.source, "u_ref", [NaN]) in required_values_errors) == pf_dependent

    assert MissingValueError(ComponentType.shunt, "id", [NaN]) in required_values_errors
    assert MissingValueError(ComponentType.shunt, "node", [NaN]) in required_values_errors
    assert MissingValueError(ComponentType.shunt, "status", [NaN]) in required_values_errors
    assert MissingValueError(ComponentType.shunt, "g1", [NaN]) in required_values_errors
    assert MissingValueError(ComponentType.shunt, "b1", [NaN]) in required_values_errors
    assert (MissingValueError(ComponentType.shunt, "g0", [NaN]) in required_values_errors) == asym_dependent
    assert (MissingValueError(ComponentType.shunt, "b0", [NaN]) in required_values_errors) == asym_dependent

    assert MissingValueError(ComponentType.sym_load, "id", [NaN]) in required_values_errors
    assert MissingValueError(ComponentType.sym_load, "node", [NaN]) in required_values_errors
    assert MissingValueError(ComponentType.sym_load, "status", [NaN]) in required_values_errors
    assert MissingValueError(ComponentType.sym_load, "type", [NaN]) in required_values_errors
    assert (MissingValueError(ComponentType.sym_load, "p_specified", [NaN]) in required_values_errors) == pf_dependent
    assert (MissingValueError(ComponentType.sym_load, "q_specified", [NaN]) in required_values_errors) == pf_dependent

    assert MissingValueError(ComponentType.sym_gen, "id", [NaN]) in required_values_errors
    assert MissingValueError(ComponentType.sym_gen, "node", [NaN]) in required_values_errors
    assert MissingValueError(ComponentType.sym_gen, "status", [NaN]) in required_values_errors
    assert MissingValueError(ComponentType.sym_gen, "type", [NaN]) in required_values_errors
    assert (MissingValueError(ComponentType.sym_gen, "p_specified", [NaN]) in required_values_errors) == pf_dependent
    assert (MissingValueError(ComponentType.sym_gen, "q_specified", [NaN]) in required_values_errors) == pf_dependent

    assert MissingValueError(ComponentType.asym_load, "id", [NaN]) in required_values_errors
    assert MissingValueError(ComponentType.asym_load, "node", [NaN]) in required_values_errors
    assert MissingValueError(ComponentType.asym_load, "status", [NaN]) in required_values_errors
    assert MissingValueError(ComponentType.asym_load, "type", [NaN]) in required_values_errors
    assert (MissingValueError(ComponentType.asym_load, "p_specified", [NaN]) in required_values_errors) == pf_dependent
    assert (MissingValueError(ComponentType.asym_load, "q_specified", [NaN]) in required_values_errors) == pf_dependent

    assert MissingValueError(ComponentType.asym_gen, "id", [NaN]) in required_values_errors
    assert MissingValueError(ComponentType.asym_gen, "node", [NaN]) in required_values_errors
    assert MissingValueError(ComponentType.asym_gen, "status", [NaN]) in required_values_errors
    assert MissingValueError(ComponentType.asym_gen, "type", [NaN]) in required_values_errors
    assert (MissingValueError(ComponentType.asym_gen, "p_specified", [NaN]) in required_values_errors) == pf_dependent
    assert (MissingValueError(ComponentType.asym_gen, "q_specified", [NaN]) in required_values_errors) == pf_dependent

    assert MissingValueError(ComponentType.sym_voltage_sensor, "id", [NaN]) in required_values_errors
    assert MissingValueError(ComponentType.sym_voltage_sensor, "measured_object", [NaN]) in required_values_errors
    assert (
        MissingValueError(ComponentType.sym_voltage_sensor, "u_sigma", [NaN]) in required_values_errors
    ) == se_dependent
    assert (
        MissingValueError(ComponentType.sym_voltage_sensor, "u_measured", [NaN]) in required_values_errors
    ) == se_dependent

    assert MissingValueError(ComponentType.asym_voltage_sensor, "id", [NaN]) in required_values_errors
    assert MissingValueError(ComponentType.asym_voltage_sensor, "measured_object", [NaN]) in required_values_errors
    assert (
        MissingValueError(ComponentType.asym_voltage_sensor, "u_sigma", [NaN]) in required_values_errors
    ) == se_dependent
    assert (
        MissingValueError(ComponentType.asym_voltage_sensor, "u_measured", [NaN]) in required_values_errors
    ) == se_dependent

    assert MissingValueError(ComponentType.sym_power_sensor, "id", [NaN]) in required_values_errors
    assert MissingValueError(ComponentType.sym_power_sensor, "measured_object", [NaN]) in required_values_errors
    assert MissingValueError(ComponentType.sym_power_sensor, "measured_terminal_type", [NaN]) in required_values_errors
    assert (
        MissingValueError(ComponentType.sym_power_sensor, "power_sigma", [NaN]) in required_values_errors
    ) == se_dependent
    assert (
        MissingValueError(ComponentType.sym_power_sensor, "p_measured", [NaN]) in required_values_errors
    ) == se_dependent
    assert (
        MissingValueError(ComponentType.sym_power_sensor, "q_measured", [NaN]) in required_values_errors
    ) == se_dependent

    assert MissingValueError(ComponentType.asym_power_sensor, "id", [NaN]) in required_values_errors
    assert MissingValueError(ComponentType.asym_power_sensor, "measured_object", [NaN]) in required_values_errors
    assert MissingValueError(ComponentType.asym_power_sensor, "measured_terminal_type", [NaN]) in required_values_errors
    assert (
        MissingValueError(ComponentType.asym_power_sensor, "power_sigma", [NaN]) in required_values_errors
    ) == se_dependent
    assert (
        MissingValueError(ComponentType.asym_power_sensor, "p_measured", [NaN]) in required_values_errors
    ) == se_dependent
    assert (
        MissingValueError(ComponentType.asym_power_sensor, "q_measured", [NaN]) in required_values_errors
    ) == se_dependent

    assert MissingValueError(ComponentType.sym_current_sensor, "id", [NaN]) in required_values_errors
    assert MissingValueError(ComponentType.sym_current_sensor, "measured_object", [NaN]) in required_values_errors
    assert (
        MissingValueError(ComponentType.sym_current_sensor, "measured_terminal_type", [NaN]) in required_values_errors
    )
    assert (
        MissingValueError(ComponentType.sym_current_sensor, "angle_measurement_type", [NaN]) in required_values_errors
    )
    assert (
        MissingValueError(ComponentType.sym_current_sensor, "i_sigma", [NaN]) in required_values_errors
    ) == se_dependent
    assert (
        MissingValueError(ComponentType.sym_current_sensor, "i_angle_sigma", [NaN]) in required_values_errors
    ) == se_dependent
    assert (
        MissingValueError(ComponentType.sym_current_sensor, "i_measured", [NaN]) in required_values_errors
    ) == se_dependent
    assert (
        MissingValueError(ComponentType.sym_current_sensor, "i_angle_measured", [NaN]) in required_values_errors
    ) == se_dependent

    assert MissingValueError(ComponentType.asym_current_sensor, "id", [NaN]) in required_values_errors
    assert MissingValueError(ComponentType.asym_current_sensor, "measured_object", [NaN]) in required_values_errors
    assert (
        MissingValueError(ComponentType.asym_current_sensor, "measured_terminal_type", [NaN]) in required_values_errors
    )
    assert (
        MissingValueError(ComponentType.asym_current_sensor, "angle_measurement_type", [NaN]) in required_values_errors
    )
    assert (
        MissingValueError(ComponentType.asym_current_sensor, "i_sigma", [NaN]) in required_values_errors
    ) == se_dependent
    assert (
        MissingValueError(ComponentType.asym_current_sensor, "i_angle_sigma", [NaN]) in required_values_errors
    ) == se_dependent
    assert (
        MissingValueError(ComponentType.asym_current_sensor, "i_measured", [NaN]) in required_values_errors
    ) == se_dependent
    assert (
        MissingValueError(ComponentType.asym_current_sensor, "i_angle_measured", [NaN]) in required_values_errors
    ) == se_dependent

    assert MissingValueError(ComponentType.fault, "id", [NaN]) in required_values_errors
    assert (MissingValueError(ComponentType.fault, "status", [NaN]) in required_values_errors) == sc_dependent
    assert (MissingValueError(ComponentType.fault, "fault_type", [NaN]) in required_values_errors) == sc_dependent


def test_validate_required_values_asym_calculation():
    line = initialize_array(DatasetType.input, ComponentType.line, 1)
    shunt = initialize_array(DatasetType.input, ComponentType.shunt, 1)

    data = {ComponentType.line: line, ComponentType.shunt: shunt}
    required_values_errors = validate_required_values(data=data, symmetric=False)

    assert MissingValueError(ComponentType.line, "r0", [NaN]) in required_values_errors
    assert MissingValueError(ComponentType.line, "x0", [NaN]) in required_values_errors
    assert MissingValueError(ComponentType.line, "c0", [NaN]) in required_values_errors
    assert MissingValueError(ComponentType.line, "tan0", [NaN]) in required_values_errors

    assert MissingValueError(ComponentType.shunt, "g0", [NaN]) in required_values_errors
    assert MissingValueError(ComponentType.shunt, "b0", [NaN]) in required_values_errors


@pytest.mark.parametrize("fault_types", product(list(FaultType), list(FaultType)))
def test_validate_fault_sc_calculation(fault_types):
    line = initialize_array(DatasetType.input, ComponentType.line, 1)
    shunt = initialize_array(DatasetType.input, ComponentType.shunt, 1)
    fault = initialize_array(DatasetType.input, ComponentType.fault, 2)
    fault["fault_type"] = fault_types

    data = {ComponentType.line: line, ComponentType.shunt: shunt, ComponentType.fault: fault}
    required_values_errors = validate_required_values(data=data, calculation_type=CalculationType.short_circuit)

    asym_sc_calculation = np.any(
        list(fault_type not in (FaultType.three_phase, FaultType.nan) for fault_type in fault_types)
    )

    assert (MissingValueError(ComponentType.line, "r0", [NaN]) in required_values_errors) == asym_sc_calculation
    assert (MissingValueError(ComponentType.line, "x0", [NaN]) in required_values_errors) == asym_sc_calculation
    assert (MissingValueError(ComponentType.line, "c0", [NaN]) in required_values_errors) == asym_sc_calculation
    assert (MissingValueError(ComponentType.line, "tan0", [NaN]) in required_values_errors) == asym_sc_calculation

    assert (MissingValueError(ComponentType.shunt, "g0", [NaN]) in required_values_errors) == asym_sc_calculation
    assert (MissingValueError(ComponentType.shunt, "b0", [NaN]) in required_values_errors) == asym_sc_calculation


def test_validate_values():
    # Create invalid nodes and lines
    node = initialize_array(DatasetType.input, ComponentType.node, 3)
    line = initialize_array(DatasetType.input, ComponentType.line, 3)

    # Validate nodes and lines individually
    node_errors = validate_values({ComponentType.node: node})
    line_errors = validate_values({ComponentType.line: line})

    # Validate nodes and lines combined
    both_errors = validate_values({ComponentType.node: node, ComponentType.line: line})

    # The errors should add up (in this simple case)
    assert both_errors == node_errors + line_errors


def test_validate_values__calculation_types():
    # Create invalid sensor
    sym_voltage_sensor = initialize_array(DatasetType.input, ComponentType.sym_voltage_sensor, 3)
    all_errors = validate_values({ComponentType.sym_voltage_sensor: sym_voltage_sensor})
    power_flow_errors = validate_values(
        {ComponentType.sym_voltage_sensor: sym_voltage_sensor}, calculation_type=CalculationType.power_flow
    )
    state_estimation_errors = validate_values(
        {ComponentType.sym_voltage_sensor: sym_voltage_sensor}, calculation_type=CalculationType.state_estimation
    )

    assert not power_flow_errors
    assert all_errors == state_estimation_errors


@pytest.mark.parametrize(
    ("sensor_type", "parameter"),
    [
<<<<<<< HEAD
        (ComponentType.sym_voltage_sensor, "u_sigma"),
        (ComponentType.asym_voltage_sensor, "u_sigma"),
        (ComponentType.sym_power_sensor, "power_sigma"),
        (ComponentType.asym_power_sensor, "power_sigma"),
        (ComponentType.sym_current_sensor, "i_sigma"),
        (ComponentType.sym_current_sensor, "i_angle_sigma"),
        (ComponentType.asym_current_sensor, "i_sigma"),
        (ComponentType.asym_current_sensor, "i_angle_sigma"),
=======
        ("sym_voltage_sensor", "u_sigma"),
        ("asym_voltage_sensor", "u_sigma"),
        ("sym_power_sensor", "power_sigma"),
        ("sym_power_sensor", "p_sigma"),
        ("sym_power_sensor", "q_sigma"),
        ("asym_power_sensor", "power_sigma"),
        ("asym_power_sensor", "p_sigma"),
        ("asym_power_sensor", "q_sigma"),
        ("sym_current_sensor", "i_sigma"),
        ("sym_current_sensor", "i_angle_sigma"),
        ("asym_current_sensor", "i_sigma"),
        ("asym_current_sensor", "i_angle_sigma"),
>>>>>>> 80c96d47
    ],
)
def test_validate_values__infinite_sigmas(sensor_type, parameter):
    sensor_array = initialize_array(DatasetType.input, sensor_type, 3)
    sensor_array[parameter] = np.inf
    all_errors = validate_values({sensor_type: sensor_array})

    for error in all_errors:
        assert not isinstance(error, InfinityError)


@pytest.mark.parametrize(
    ("sensor_type", "values", "error_types"),
    [
        (
            ComponentType.sym_power_sensor,
            [[np.nan, np.nan], [], []],
            [InvalidIdError, NotUniqueError],
        ),
        (
            ComponentType.sym_power_sensor,
            [[0.1, np.nan], [], []],
            [InvalidIdError, NotUniqueError, PQSigmaPairError],
        ),
        (
            ComponentType.sym_power_sensor,
            [[np.nan, 0.1], [], []],
            [InvalidIdError, NotUniqueError, PQSigmaPairError],
        ),
        (
            ComponentType.sym_power_sensor,
            [[0.1, 0.1], [], []],
            [InvalidIdError, NotUniqueError],
        ),
        (
            ComponentType.asym_power_sensor,
            [[], [[np.nan, np.nan, np.nan]] * 3, [[np.nan, np.nan, np.nan]] * 3],
            [InvalidIdError, NotUniqueError],
        ),
        (
            ComponentType.asym_power_sensor,
            [
                [],
                [[0.1, np.nan, 0.1], [0.1, np.nan, 0.1], [0.1, 0.1, 0.1]],
                [[np.nan, 0.1, np.nan], [0.1, 0.1, 0.1], [0.1, 0.1, 0.1]],
            ],
            [InvalidIdError, NotUniqueError, PQSigmaPairError],
        ),
        (
            ComponentType.asym_power_sensor,
            [[], [[0.1, np.nan, np.nan]] * 3, [[np.nan, np.nan, np.nan]] * 3],
            [InvalidIdError, NotUniqueError, PQSigmaPairError],
        ),
        (
            ComponentType.asym_power_sensor,
            [[], [[np.nan, np.nan, np.nan]] * 3, [[0.1, np.nan, np.nan]] * 3],
            [InvalidIdError, NotUniqueError, PQSigmaPairError],
        ),
        (
            ComponentType.asym_power_sensor,
            [
                [],
                [[0.1, 0.1, np.nan], [0.1, 0.1, 0.1], [0.1, 0.1, 0.1]],
                [[np.nan, np.nan, 0.1], [0.1, 0.1, 0.1], [0.1, 0.1, 0.1]],
            ],
            [InvalidIdError, NotUniqueError, PQSigmaPairError],
        ),
        (
            ComponentType.asym_power_sensor,
            [
                [],
                [[0.1, 0.1, 0.1], [0.1, 0.1, 0.1], [0.1, 0.1, 0.1]],
                [[np.nan, np.nan, np.nan], [0.1, 0.1, 0.1], [0.1, 0.1, 0.1]],
            ],
            [InvalidIdError, NotUniqueError, PQSigmaPairError],
        ),
        (
            ComponentType.asym_power_sensor,
            [
                [],
                [[np.nan, np.nan, np.nan], [0.1, 0.1, 0.1], [0.1, 0.1, 0.1]],
                [[0.1, 0.1, 0.1], [0.1, 0.1, 0.1], [0.1, 0.1, 0.1]],
            ],
            [InvalidIdError, NotUniqueError, PQSigmaPairError],
        ),
        (
            ComponentType.asym_power_sensor,
            [
                [],
                [[np.nan, np.nan, np.nan], [0.1, 0.1, 0.1], [0.1, 0.1, 0.1]],
                [[0.1, np.nan, np.nan], [0.1, 0.1, 0.1], [0.1, 0.1, 0.1]],
            ],
            [InvalidIdError, NotUniqueError, PQSigmaPairError],
        ),
        (
            ComponentType.asym_power_sensor,
            [
                [],
                [[0.1, np.nan, np.nan], [0.1, 0.1, 0.1], [0.1, 0.1, 0.1]],
                [[0.1, np.nan, np.nan], [0.1, 0.1, 0.1], [0.1, 0.1, 0.1]],
            ],
            [InvalidIdError, NotUniqueError, PQSigmaPairError],
        ),
        (
            ComponentType.asym_power_sensor,
            [[], [[0.1, 0.1, 0.1]] * 3, [[0.1, 0.1, 0.1]] * 3],
            [InvalidIdError, NotUniqueError],
        ),
    ],
)
def test_validate_values__bad_p_q_sigma(sensor_type, values, error_types):
    def arbitrary_fill(array, sensor_type, values):
        if sensor_type == ComponentType.sym_power_sensor:
            array["p_sigma"] = values[0][0]
            array["q_sigma"] = values[0][1]
        else:
            array["p_sigma"][0] = values[1][0]
            array["p_sigma"][1] = values[1][1]
            array["p_sigma"][2] = values[1][2]
            array["q_sigma"][0] = values[2][0]
            array["q_sigma"][1] = values[2][1]
            array["q_sigma"][2] = values[2][2]
        array["id"] = [123, 234, 345]

    sensor_array = initialize_array(DatasetType.input, sensor_type, 3)
    arbitrary_fill(sensor_array, sensor_type, values)
    all_errors = validate_values({sensor_type: sensor_array})

    for error in all_errors:
        assert any(isinstance(error, error_type) for error_type in error_types)
        assert set(error.ids).issubset(set(sensor_array["id"]))


@pytest.mark.parametrize(
    ("values", "error_types"),
    [
        ([[np.nan, np.nan], [[np.nan, np.nan, np.nan], [np.nan, np.nan, np.nan]]], [InvalidIdError]),
        (
            [[0.1, np.nan], [[np.nan, np.nan, np.nan], [np.nan, np.nan, np.nan]]],
            [InvalidIdError, PQSigmaPairError],
        ),
        (
            [[np.nan, np.nan], [[np.nan, 0.1, np.nan], [np.nan, np.nan, np.nan]]],
            [InvalidIdError, PQSigmaPairError],
        ),
        (
            [[np.nan, np.nan], [[np.nan, 0.1, np.nan], [np.nan, 0.1, np.nan]]],
            [InvalidIdError, PQSigmaPairError],
        ),
        (
            [[0.1, 0.1], [[np.nan, np.nan, np.nan], [np.nan, np.nan, np.nan]]],
            [InvalidIdError, PQSigmaPairError],
        ),
        ([[0.1, 0.1], [[np.nan, np.nan, np.nan], [np.nan, np.nan, np.nan]]], [InvalidIdError]),
        ([[np.nan, np.nan], [[0.1, 0.1, 0.1], [0.1, 0.1, 0.1]]], [InvalidIdError]),
        ([[0.1, 0.1], [[0.1, 0.1, 0.1], [0.1, 0.1, 0.1]]], [InvalidIdError]),
    ],
)
def test_validate_values__bad_p_q_sigma_both_components(values, error_types):
    def two_component_data(values):
        node = initialize_array(DatasetType.input, ComponentType.node, 1)
        node["id"] = 123
        sym_power_sensor = initialize_array(DatasetType.input, ComponentType.sym_power_sensor, 1)
        sym_power_sensor["p_sigma"] = values[0][0]
        sym_power_sensor["q_sigma"] = values[0][1]
        sym_power_sensor["id"] = 456
        asym_power_sensor = initialize_array(DatasetType.input, ComponentType.asym_power_sensor, 1)
        asym_power_sensor["p_measured"] = values[1][0]
        asym_power_sensor["q_measured"] = values[1][1]
        asym_power_sensor["id"] = 789

        return {
            ComponentType.node: node,
            ComponentType.sym_power_sensor: sym_power_sensor,
            ComponentType.asym_power_sensor: asym_power_sensor,
        }

    data = two_component_data(values)
    all_errors = validate_values(data)
    for error in all_errors:
        assert any(isinstance(error, error_type) for error_type in error_types)
        assert (data[error.component]["id"] == error.ids).all()


def test_validate_values__bad_p_q_sigma_single_component_twice():
    def single_component_twice_data():
        node = initialize_array(DatasetType.input, ComponentType.node, 1)
        node["id"] = 123
        sym_power_sensor = initialize_array(DatasetType.input, ComponentType.sym_power_sensor, 2)
        sym_power_sensor["p_sigma"] = [np.nan, 0.1]
        sym_power_sensor["q_sigma"] = [np.nan, np.nan]
        sym_power_sensor["id"] = [456, 789]

        return {
            ComponentType.node: node,
            ComponentType.sym_power_sensor: sym_power_sensor,
        }

    data = single_component_twice_data()
    all_errors = validate_values(data)
    for error in all_errors:
        assert any(isinstance(error, error_type) for error_type in [InvalidIdError, PQSigmaPairError])
        if isinstance(error, PQSigmaPairError):
            assert error.ids[0] == 789


@pytest.mark.parametrize("measured_terminal_type", MeasuredTerminalType)
@patch("power_grid_model.validation._validation.validate_base", new=MagicMock())
@patch("power_grid_model.validation._validation._all_greater_than_zero", new=MagicMock())
@patch("power_grid_model.validation._validation._all_valid_enum_values", new=MagicMock())
@patch("power_grid_model.validation._validation._all_valid_ids")
def test_validate_generic_power_sensor__all_terminal_types(
    _all_valid_ids: MagicMock, measured_terminal_type: MeasuredTerminalType
):
    # Act
    validate_generic_power_sensor(data={}, component="")  # type: ignore

    # Assert
    _all_valid_ids.assert_any_call(
        ANY, ANY, field=ANY, ref_components=ANY, measured_terminal_type=measured_terminal_type
    )


@pytest.mark.parametrize(
    ("ref_component", "measured_terminal_type"),
    [
        (
            [ComponentType.line, ComponentType.asym_line, ComponentType.generic_branch, ComponentType.transformer],
            MeasuredTerminalType.branch_from,
        ),
        (
            [ComponentType.line, ComponentType.asym_line, ComponentType.generic_branch, ComponentType.transformer],
            MeasuredTerminalType.branch_to,
        ),
        (ComponentType.source, MeasuredTerminalType.source),
        (ComponentType.shunt, MeasuredTerminalType.shunt),
        ([ComponentType.sym_load, ComponentType.asym_load], MeasuredTerminalType.load),
        ([ComponentType.sym_gen, ComponentType.asym_gen], MeasuredTerminalType.generator),
        (ComponentType.three_winding_transformer, MeasuredTerminalType.branch3_1),
        (ComponentType.three_winding_transformer, MeasuredTerminalType.branch3_2),
        (ComponentType.three_winding_transformer, MeasuredTerminalType.branch3_3),
        (ComponentType.node, MeasuredTerminalType.node),
    ],
)
@patch("power_grid_model.validation._validation.validate_base", new=MagicMock())
@patch("power_grid_model.validation._validation._all_greater_than_zero", new=MagicMock())
@patch("power_grid_model.validation._validation._all_valid_enum_values", new=MagicMock())
@patch("power_grid_model.validation._validation._all_valid_ids")
def test_validate_generic_power_sensor__terminal_types(
    _all_valid_ids: MagicMock,
    ref_component: ComponentType | list[ComponentType],
    measured_terminal_type: MeasuredTerminalType,
):
    # Act
    validate_generic_power_sensor(data={}, component="")  # type: ignore

    # Assert
    _all_valid_ids.assert_any_call(
        ANY, ANY, field=ANY, ref_components=ref_component, measured_terminal_type=measured_terminal_type
    )


@pytest.mark.parametrize(
    "measured_terminal_type",
    [
        MeasuredTerminalType.branch_from,
        MeasuredTerminalType.branch_to,
        MeasuredTerminalType.branch3_1,
        MeasuredTerminalType.branch3_2,
        MeasuredTerminalType.branch3_3,
    ],
)
@patch("power_grid_model.validation._validation.validate_base", new=MagicMock())
@patch("power_grid_model.validation._validation._all_greater_than_zero", new=MagicMock())
@patch("power_grid_model.validation._validation._all_valid_enum_values", new=MagicMock())
@patch("power_grid_model.validation._validation._all_in_valid_values", new=MagicMock())
@patch("power_grid_model.validation._validation._all_same_current_angle_measurement_type_on_terminal", new=MagicMock())
@patch(
    "power_grid_model.validation._validation._any_voltage_angle_measurement_if_global_current_measurement",
    new=MagicMock(),
)
@patch("power_grid_model.validation._validation._all_valid_ids")
def test_validate_generic_current_sensor__all_terminal_types(
    _all_valid_ids: MagicMock, measured_terminal_type: MeasuredTerminalType
):
    # Act
    validate_generic_current_sensor(data={}, component="")  # type: ignore

    # Assert
    _all_valid_ids.assert_any_call(
        ANY,
        ANY,
        field=ANY,
        ref_components=ANY,
        measured_terminal_type=measured_terminal_type,
    )


@pytest.mark.parametrize("current_sensor_type", [ComponentType.sym_current_sensor, ComponentType.asym_current_sensor])
@pytest.mark.parametrize(
    "measured_terminal_type, supported",
    [
        (MeasuredTerminalType.branch_from, True),
        (MeasuredTerminalType.branch_to, True),
        (MeasuredTerminalType.branch3_1, True),
        (MeasuredTerminalType.branch3_2, True),
        (MeasuredTerminalType.branch3_3, True),
        (MeasuredTerminalType.source, False),
        (MeasuredTerminalType.shunt, False),
        (MeasuredTerminalType.load, False),
        (MeasuredTerminalType.generator, False),
        (MeasuredTerminalType.node, False),
    ],
)
@patch("power_grid_model.validation._validation._all_greater_than_zero", new=MagicMock(return_value=[]))
@patch("power_grid_model.validation._validation._all_valid_ids", new=MagicMock(return_value=[]))
@patch(
    "power_grid_model.validation._validation._all_same_current_angle_measurement_type_on_terminal",
    new=MagicMock(return_value=[]),
)
@patch(
    "power_grid_model.validation._validation._any_voltage_angle_measurement_if_global_current_measurement",
    new=MagicMock(return_value=[]),
)
@patch(
    "power_grid_model.validation._validation._all_same_current_angle_measurement_type_on_terminal",
    new=MagicMock(return_value=[]),
)
def test_validate_generic_current_sensor__only_branches_supported(
    current_sensor_type: ComponentType, measured_terminal_type: MeasuredTerminalType, supported: bool
):
    current_sensor_data = initialize_array(DatasetType.input, current_sensor_type, 1)
    current_sensor_data["id"] = 1
    current_sensor_data["measured_terminal_type"] = measured_terminal_type

    result = validate_generic_current_sensor(
        data={current_sensor_type: current_sensor_data}, component=current_sensor_type
    )

    if supported:
        assert not result
    else:
        assert result == [
            UnsupportedMeasuredTerminalType(
                current_sensor_type,
                "measured_terminal_type",
                [1],
                [
                    MeasuredTerminalType.branch_from,
                    MeasuredTerminalType.branch_to,
                    MeasuredTerminalType.branch3_1,
                    MeasuredTerminalType.branch3_2,
                    MeasuredTerminalType.branch3_3,
                ],
            )
        ]


@pytest.mark.parametrize(
    ("ref_component", "measured_terminal_type"),
    [
        (
            [ComponentType.line, ComponentType.asym_line, ComponentType.generic_branch, ComponentType.transformer],
            MeasuredTerminalType.branch_from,
        ),
        (
            [ComponentType.line, ComponentType.asym_line, ComponentType.generic_branch, ComponentType.transformer],
            MeasuredTerminalType.branch_to,
        ),
        (ComponentType.three_winding_transformer, MeasuredTerminalType.branch3_1),
        (ComponentType.three_winding_transformer, MeasuredTerminalType.branch3_2),
        (ComponentType.three_winding_transformer, MeasuredTerminalType.branch3_3),
    ],
)
@patch("power_grid_model.validation._validation.validate_base", new=MagicMock())
@patch("power_grid_model.validation._validation._all_greater_than_zero", new=MagicMock())
@patch("power_grid_model.validation._validation._all_in_valid_values", new=MagicMock())
@patch("power_grid_model.validation._validation._all_valid_enum_values", new=MagicMock())
@patch("power_grid_model.validation._validation._all_same_current_angle_measurement_type_on_terminal", new=MagicMock())
@patch(
    "power_grid_model.validation._validation._any_voltage_angle_measurement_if_global_current_measurement",
    new=MagicMock(),
)
@patch("power_grid_model.validation._validation._all_valid_ids")
def test_validate_generic_current_sensor__terminal_types(
    _all_valid_ids: MagicMock,
    ref_component: ComponentType | list[ComponentType],
    measured_terminal_type: MeasuredTerminalType,
):
    # Act
    validate_generic_current_sensor(data={}, component="")  # type: ignore

    # Assert
    _all_valid_ids.assert_any_call(
        ANY,
        ANY,
        field=ANY,
        ref_components=ref_component,
        measured_terminal_type=measured_terminal_type,
    )


@patch("power_grid_model.validation._validation.validate_base", new=MagicMock())
@patch("power_grid_model.validation._validation._all_greater_than_zero", new=MagicMock())
@patch("power_grid_model.validation._validation._all_in_valid_values", new=MagicMock())
@patch("power_grid_model.validation._validation._all_valid_enum_values", new=MagicMock())
@patch("power_grid_model.validation._validation._all_valid_ids", new=MagicMock())
@patch(
    "power_grid_model.validation._validation._any_voltage_angle_measurement_if_global_current_measurement",
    new=MagicMock(),
)
@patch("power_grid_model.validation._validation._all_same_current_angle_measurement_type_on_terminal")
def test_validate_generic_current_sensor__angle_measurement_type_mixing(
    _all_same_current_angle_measurement_type_on_terminal,
):
    # Act
    validate_generic_current_sensor(data={}, component="")  # type: ignore

    # Assert
    _all_same_current_angle_measurement_type_on_terminal.assert_any_call(
        ANY,
        ANY,
        measured_object_field="measured_object",
        measured_terminal_type_field="measured_terminal_type",
        angle_measurement_type_field="angle_measurement_type",
    )


@patch("power_grid_model.validation._validation.validate_base", new=MagicMock())
@patch("power_grid_model.validation._validation._all_greater_than_zero", new=MagicMock())
@patch("power_grid_model.validation._validation._all_in_valid_values", new=MagicMock())
@patch("power_grid_model.validation._validation._all_valid_enum_values", new=MagicMock())
@patch("power_grid_model.validation._validation._all_valid_ids", new=MagicMock())
@patch("power_grid_model.validation._validation._all_same_current_angle_measurement_type_on_terminal", new=MagicMock())
@patch("power_grid_model.validation._validation._any_voltage_angle_measurement_if_global_current_measurement")
def test_any_voltage_angle_measurement_if_global_current_measurement(
    any_voltage_angle_measurement_if_global_current_measurement,
):
    # Act
    validate_generic_current_sensor(data={}, component="")

    # Assert
    any_voltage_angle_measurement_if_global_current_measurement.assert_any_call(
        ANY,
        ANY,
        angle_measurement_type_filter=("angle_measurement_type", AngleMeasurementType.global_angle),
        voltage_sensor_u_angle_measured={
            ComponentType.sym_voltage_sensor: "u_angle_measured",
            ComponentType.asym_voltage_sensor: "u_angle_measured",
        },
    )


@pytest.mark.parametrize("power_sensor_type", [ComponentType.sym_power_sensor, ComponentType.asym_power_sensor])
@pytest.mark.parametrize("current_sensor_type", [ComponentType.sym_current_sensor, ComponentType.asym_current_sensor])
@patch("power_grid_model.validation._validation._all_finite", new=MagicMock())
@patch("power_grid_model.validation._validation.validate_node", new=MagicMock())
@patch("power_grid_model.validation._validation.validate_line", new=MagicMock())
@patch("power_grid_model.validation._validation.validate_asym_line", new=MagicMock())
@patch("power_grid_model.validation._validation.validate_branch", new=MagicMock())
@patch("power_grid_model.validation._validation.validate_generic_branch", new=MagicMock())
@patch("power_grid_model.validation._validation.validate_transformer", new=MagicMock())
@patch("power_grid_model.validation._validation.validate_three_winding_transformer", new=MagicMock())
@patch("power_grid_model.validation._validation.validate_source", new=MagicMock())
@patch("power_grid_model.validation._validation.validate_generic_load_gen", new=MagicMock())
@patch("power_grid_model.validation._validation.validate_generic_load_gen", new=MagicMock())
@patch("power_grid_model.validation._validation.validate_generic_load_gen", new=MagicMock())
@patch("power_grid_model.validation._validation.validate_generic_load_gen", new=MagicMock())
@patch("power_grid_model.validation._validation.validate_shunt", new=MagicMock())
@patch("power_grid_model.validation._validation.validate_generic_voltage_sensor", new=MagicMock())
@patch("power_grid_model.validation._validation.validate_generic_voltage_sensor", new=MagicMock())
@patch("power_grid_model.validation._validation.validate_generic_power_sensor", new=MagicMock())
@patch("power_grid_model.validation._validation.validate_generic_power_sensor", new=MagicMock())
@patch("power_grid_model.validation._validation.validate_generic_current_sensor", new=MagicMock())
@patch("power_grid_model.validation._validation.validate_generic_current_sensor", new=MagicMock())
@patch("power_grid_model.validation._validation.validate_fault", new=MagicMock())
@patch("power_grid_model.validation._validation.validate_transformer_tap_regulator", new=MagicMock())
@patch("power_grid_model.validation._validation._all_same_sensor_type_on_same_terminal")
def test_no_power_and_current_sensor_on_same_terminal(
    _all_same_sensor_type_on_same_terminal,
    power_sensor_type: ComponentType,
    current_sensor_type: ComponentType,
):
    # Act
    validate_values({power_sensor_type: None, current_sensor_type: None})

    # Assert
    _all_same_sensor_type_on_same_terminal.assert_any_call(
        ANY,
        power_sensor_type=power_sensor_type,
        current_sensor_type=current_sensor_type,
        measured_object_field="measured_object",
        measured_terminal_type_field="measured_terminal_type",
    )


def test_power_sigma_or_p_q_sigma():
    # node
    node = initialize_array(DatasetType.input, ComponentType.node, 2)
    node["id"] = np.array([0, 3])
    node["u_rated"] = [10.5e3, 10.5e3]

    # line
    line = initialize_array(DatasetType.input, ComponentType.line, 1)
    line["id"] = [2]
    line["from_node"] = [0]
    line["to_node"] = [3]
    line["from_status"] = [1]
    line["to_status"] = [1]
    line["r1"] = [0.001]
    line["x1"] = [0.02]
    line["c1"] = [0.0]
    line["tan1"] = [0.0]
    line["i_n"] = [1000.0]

    # load
    sym_load = initialize_array(DatasetType.input, ComponentType.sym_load, 2)
    sym_load["id"] = [4, 9]
    sym_load["node"] = [3, 0]
    sym_load["status"] = [1, 1]
    sym_load["type"] = [LoadGenType.const_power, LoadGenType.const_power]
    sym_load["p_specified"] = [1e6, 1e6]
    sym_load["q_specified"] = [-1e6, -1e6]

    # source
    source = initialize_array(DatasetType.input, ComponentType.source, 1)
    source["id"] = [1]
    source["node"] = [0]
    source["status"] = [1]
    source["u_ref"] = [1.0]

    # voltage sensor
    voltage_sensor = initialize_array(DatasetType.input, ComponentType.sym_voltage_sensor, 1)
    voltage_sensor["id"] = 5
    voltage_sensor["measured_object"] = 0
    voltage_sensor["u_sigma"] = [100.0]
    voltage_sensor["u_measured"] = [10.5e3]

    # power sensor
    sym_power_sensor = initialize_array(DatasetType.input, ComponentType.sym_power_sensor, 3)
    sym_power_sensor["id"] = [6, 7, 8]
    sym_power_sensor["measured_object"] = [2, 4, 9]
    sym_power_sensor["measured_terminal_type"] = [
        MeasuredTerminalType.branch_from,
        MeasuredTerminalType.load,
        MeasuredTerminalType.load,
    ]
    sym_power_sensor["p_measured"] = [1e6, -1e6, -1e6]
    sym_power_sensor["q_measured"] = [1e6, -1e6, -1e6]
    sym_power_sensor["power_sigma"] = [np.nan, 1e9, 1e9]
    sym_power_sensor["p_sigma"] = [1e4, np.nan, 1e4]
    sym_power_sensor["q_sigma"] = [1e9, np.nan, 1e9]

    # power sensor
    asym_power_sensor = initialize_array(DatasetType.input, ComponentType.asym_power_sensor, 4)
    asym_power_sensor["id"] = [66, 77, 88, 99]
    asym_power_sensor["measured_object"] = [2, 4, 9, 9]
    asym_power_sensor["measured_terminal_type"] = [
        MeasuredTerminalType.branch_from,
        MeasuredTerminalType.load,
        MeasuredTerminalType.load,
        MeasuredTerminalType.load,
    ]
    asym_power_sensor["p_measured"] = [[1e6, 1e6, 1e6], [-1e6, -1e6, -1e6], [-1e6, -1e6, -1e6], [-1e6, -1e6, -1e6]]
    asym_power_sensor["q_measured"] = [[1e6, 1e6, 1e6], [-1e6, -1e6, -1e6], [-1e6, -1e6, -1e6], [-1e6, -1e6, -1e6]]
    asym_power_sensor["power_sigma"] = [np.nan, 1e9, 1e9, 1e9]
    asym_power_sensor["p_sigma"] = [[1e4, 1e4, 1e4], [np.nan, np.nan, np.nan], [1e4, 1e4, 1e4], [1e4, 1e4, 1e4]]
    asym_power_sensor["q_sigma"] = [[1e9, 1e9, 1e9], [np.nan, np.nan, np.nan], [1e9, 1e4, 1e4], [1e9, 1e4, 1e4]]

    # all
    input_data = {
        ComponentType.node: node,
        ComponentType.line: line,
        ComponentType.sym_load: sym_load,
        ComponentType.source: source,
        ComponentType.sym_voltage_sensor: voltage_sensor,
        ComponentType.sym_power_sensor: sym_power_sensor,
        ComponentType.asym_power_sensor: asym_power_sensor,
    }

    assert_valid_input_data(input_data=input_data, calculation_type=CalculationType.state_estimation)

    np.testing.assert_array_equal(sym_power_sensor["power_sigma"], [np.nan, 1e9, 1e9])
    np.testing.assert_array_equal(sym_power_sensor["p_sigma"], [1e4, np.nan, 1e4])
    np.testing.assert_array_equal(sym_power_sensor["q_sigma"], [1e9, np.nan, 1e9])
    np.testing.assert_array_equal(asym_power_sensor["power_sigma"], [np.nan, 1e9, 1e9, 1e9])
    np.testing.assert_array_equal(
        asym_power_sensor["p_sigma"], [[1e4, 1e4, 1e4], [np.nan, np.nan, np.nan], [1e4, 1e4, 1e4], [1e4, 1e4, 1e4]]
    )
    np.testing.assert_array_equal(
        asym_power_sensor["q_sigma"], [[1e9, 1e9, 1e9], [np.nan, np.nan, np.nan], [1e9, 1e4, 1e4], [1e9, 1e4, 1e4]]
    )

    # bad weather
    bad_input_data = copy.deepcopy(input_data)
    bad_sym_power_sensor = bad_input_data[ComponentType.sym_power_sensor]
    bad_sym_power_sensor["power_sigma"] = [np.nan, np.nan, 1e9]
    bad_sym_power_sensor["p_sigma"] = [np.nan, np.nan, 1e4]
    bad_sym_power_sensor["q_sigma"] = [np.nan, 1e9, np.nan]
    errors = validate_input_data(input_data=bad_input_data, calculation_type=CalculationType.state_estimation)
    assert len(errors) == 4
    assert errors == [
<<<<<<< HEAD
        MissingValueError(ComponentType.sym_power_sensor, "power_sigma", [6]),
        PQSigmaPairError(ComponentType.sym_power_sensor, ("p_sigma", "q_sigma"), [7, 8]),
=======
        MissingValueError("sym_power_sensor", "power_sigma", [6]),
        MissingValueError("sym_power_sensor", "p_sigma", [7]),
        MissingValueError("sym_power_sensor", "q_sigma", [8]),
        PQSigmaPairError("sym_power_sensor", ("p_sigma", "q_sigma"), [7, 8]),
>>>>>>> 80c96d47
    ]

    np.testing.assert_array_equal(bad_sym_power_sensor["power_sigma"], [np.nan, np.nan, 1e9])
    np.testing.assert_array_equal(bad_sym_power_sensor["p_sigma"], [np.nan, np.nan, 1e4])
    np.testing.assert_array_equal(bad_sym_power_sensor["q_sigma"], [np.nan, 1e9, np.nan])

    # bad weather
    bad_input_data = copy.deepcopy(input_data)
    bad_asym_power_sensor = bad_input_data[ComponentType.asym_power_sensor]
    bad_asym_power_sensor["power_sigma"] = [np.nan, np.nan, 1e9, np.nan]
    bad_asym_power_sensor["p_sigma"] = [
        [np.nan, np.nan, np.nan],
        [np.nan, np.nan, np.nan],
        [1e4, np.nan, np.nan],
        [1e4, np.nan, np.nan],
    ]
    bad_asym_power_sensor["q_sigma"] = [
        [np.nan, np.nan, np.nan],
        [1e9, 1e9, 1e9],
        [np.nan, 1e4, 1e4],
        [np.nan, 1e4, 1e4],
    ]
    errors = validate_input_data(input_data=bad_input_data, calculation_type=CalculationType.state_estimation)
<<<<<<< HEAD
    assert errors is not None
    assert len(errors) == 2
    assert errors == [
        MissingValueError(ComponentType.asym_power_sensor, "power_sigma", [66]),
        PQSigmaPairError(ComponentType.asym_power_sensor, ("p_sigma", "q_sigma"), [77, 88, 99]),
=======
    assert len(errors) == 4
    assert errors == [
        MissingValueError("asym_power_sensor", "power_sigma", [66]),
        MissingValueError("asym_power_sensor", "p_sigma", [77, 88, 99]),
        MissingValueError("asym_power_sensor", "q_sigma", [88, 99]),
        PQSigmaPairError("asym_power_sensor", ("p_sigma", "q_sigma"), [77, 88, 99]),
>>>>>>> 80c96d47
    ]

    np.testing.assert_array_equal(bad_asym_power_sensor["power_sigma"], [np.nan, np.nan, 1e9, np.nan])
    np.testing.assert_array_equal(
        bad_asym_power_sensor["p_sigma"],
        [[np.nan, np.nan, np.nan], [np.nan, np.nan, np.nan], [1e4, np.nan, np.nan], [1e4, np.nan, np.nan]],
    )
    np.testing.assert_array_equal(
        bad_asym_power_sensor["q_sigma"],
        [[np.nan, np.nan, np.nan], [1e9, 1e9, 1e9], [np.nan, 1e4, 1e4], [np.nan, 1e4, 1e4]],
    )


def test_all_default_values():
    """
    Initialize all components that have attributes that have default values, without setting values for
    those attributes.
    """
    node = initialize_array(DatasetType.input, ComponentType.node, 3)
    node["id"] = [0, 1, 2]
    node["u_rated"] = [50.0e3, 20.0e3, 10.5e3]

    source = initialize_array(DatasetType.input, ComponentType.source, 1)
    source["id"] = [3]
    source["node"] = [2]
    source["status"] = [1]
    source["u_ref"] = [1.0]

    transformer = initialize_array(DatasetType.input, ComponentType.transformer, 1)
    transformer["id"] = [4]
    transformer["from_node"] = [0]
    transformer["to_node"] = [2]
    transformer["from_status"] = [1]
    transformer["to_status"] = [1]
    transformer["u1"] = [50e3]
    transformer["u2"] = [10.5e3]
    transformer["sn"] = [1e5]
    transformer["uk"] = [0.1]
    transformer["pk"] = [1e3]
    transformer["i0"] = [1.0e-6]
    transformer["p0"] = [0.1]
    transformer["winding_from"] = [2]
    transformer["winding_to"] = [1]
    transformer["clock"] = [5]
    transformer["tap_side"] = [0]
    transformer["tap_min"] = [-11]
    transformer["tap_max"] = [9]
    transformer["tap_size"] = [100]

    three_winding_transformer = initialize_array(DatasetType.input, ComponentType.three_winding_transformer, 1)
    three_winding_transformer["id"] = [6]
    three_winding_transformer["node_1"] = [0]
    three_winding_transformer["node_2"] = [1]
    three_winding_transformer["node_3"] = [2]
    three_winding_transformer["status_1"] = [1]
    three_winding_transformer["status_2"] = [1]
    three_winding_transformer["status_3"] = [1]
    three_winding_transformer["u1"] = [50.0e3]
    three_winding_transformer["u2"] = [20.0e3]
    three_winding_transformer["u3"] = [10.5e3]
    three_winding_transformer["sn_1"] = [1e5]
    three_winding_transformer["sn_2"] = [1e5]
    three_winding_transformer["sn_3"] = [1e5]
    three_winding_transformer["uk_12"] = [0.09]
    three_winding_transformer["uk_13"] = [0.06]
    three_winding_transformer["uk_23"] = [0.06]
    three_winding_transformer["pk_12"] = [1e3]
    three_winding_transformer["pk_13"] = [1e3]
    three_winding_transformer["pk_23"] = [1e3]
    three_winding_transformer["i0"] = [0]
    three_winding_transformer["p0"] = [0]
    three_winding_transformer["winding_1"] = [2]
    three_winding_transformer["winding_2"] = [1]
    three_winding_transformer["winding_3"] = [1]
    three_winding_transformer["clock_12"] = [5]
    three_winding_transformer["clock_13"] = [5]
    three_winding_transformer["tap_side"] = [0]
    three_winding_transformer["tap_min"] = [-10]
    three_winding_transformer["tap_max"] = [10]
    three_winding_transformer["tap_size"] = [1380]

    fault = initialize_array(DatasetType.input, ComponentType.fault, 1)
    fault["id"] = [5]
    fault["status"] = [1]
    fault["fault_object"] = [0]

    input_data = {
        ComponentType.node: node,
        ComponentType.transformer: transformer,
        ComponentType.three_winding_transformer: three_winding_transformer,
        ComponentType.source: source,
        ComponentType.fault: fault,
    }

    assert_valid_input_data(input_data=input_data, calculation_type=CalculationType.power_flow)


@patch("power_grid_model.validation._validation.validate_transformer", new=MagicMock(return_value=[]))
@patch("power_grid_model.validation._validation.validate_three_winding_transformer", new=MagicMock(return_value=[]))
def test_validate_values__tap_regulator_control_side():
    # Create valid transformer
    transformer = initialize_array(DatasetType.input, ComponentType.transformer, 4)
    transformer["id"] = [0, 1, 2, 3]
    transformer["tap_side"] = [BranchSide.from_side, BranchSide.from_side, BranchSide.from_side, BranchSide.from_side]

    # Create valid three winding transformer
    three_winding_transformer = initialize_array(DatasetType.input, ComponentType.three_winding_transformer, 3)
    three_winding_transformer["id"] = [4, 5, 6]
    three_winding_transformer["tap_side"] = [Branch3Side.side_1, Branch3Side.side_1, Branch3Side.side_1]

    # Create invalid regulator
    transformer_tap_regulator = initialize_array(DatasetType.input, ComponentType.transformer_tap_regulator, 7)
    transformer_tap_regulator["id"] = np.arange(7, 14)
    transformer_tap_regulator["status"] = 1
    transformer_tap_regulator["regulated_object"] = np.arange(7)
    transformer_tap_regulator["control_side"] = [
        BranchSide.to_side,  # OK
        BranchSide.from_side,  # OK
        Branch3Side.side_3,  # branch3 provided but it is a 2-winding transformer (invalid)
        10,  # control side entirely out of range (invalid)
        Branch3Side.side_3,  # OK
        Branch3Side.side_1,  # OK
        10,  # control side entirely out of range (invalid)
    ]

    input_data = {
        ComponentType.transformer: transformer,
        ComponentType.three_winding_transformer: three_winding_transformer,
        ComponentType.transformer_tap_regulator: transformer_tap_regulator,
    }
    all_errors = validate_values(input_data)
    power_flow_errors = validate_values(input_data, calculation_type=CalculationType.power_flow)
    state_estimation_errors = validate_values(input_data, calculation_type=CalculationType.state_estimation)

    assert power_flow_errors == all_errors
    assert not state_estimation_errors

    assert len(all_errors) == 3
    assert (
        InvalidEnumValueError(
            ComponentType.transformer_tap_regulator, "control_side", [10, 13], [BranchSide, Branch3Side]
        )
        in all_errors
    )
    assert (
        InvalidAssociatedEnumValueError(
            ComponentType.transformer_tap_regulator,
            ["control_side", "regulated_object"],
            [9, 10],
            [BranchSide],
        )
        in all_errors
    )
    assert (
        InvalidAssociatedEnumValueError(
            ComponentType.transformer_tap_regulator,
            ["control_side", "regulated_object"],
            [13],
            [Branch3Side],
        )
        in all_errors
    )<|MERGE_RESOLUTION|>--- conflicted
+++ resolved
@@ -543,29 +543,18 @@
 @pytest.mark.parametrize(
     ("sensor_type", "parameter"),
     [
-<<<<<<< HEAD
         (ComponentType.sym_voltage_sensor, "u_sigma"),
         (ComponentType.asym_voltage_sensor, "u_sigma"),
         (ComponentType.sym_power_sensor, "power_sigma"),
+        (ComponentType.sym_power_sensor, "p_sigma"),
+        (ComponentType.sym_power_sensor, "q_sigma"),
         (ComponentType.asym_power_sensor, "power_sigma"),
+        (ComponentType.asym_power_sensor, "p_sigma"),
+        (ComponentType.asym_power_sensor, "q_sigma"),
         (ComponentType.sym_current_sensor, "i_sigma"),
         (ComponentType.sym_current_sensor, "i_angle_sigma"),
         (ComponentType.asym_current_sensor, "i_sigma"),
         (ComponentType.asym_current_sensor, "i_angle_sigma"),
-=======
-        ("sym_voltage_sensor", "u_sigma"),
-        ("asym_voltage_sensor", "u_sigma"),
-        ("sym_power_sensor", "power_sigma"),
-        ("sym_power_sensor", "p_sigma"),
-        ("sym_power_sensor", "q_sigma"),
-        ("asym_power_sensor", "power_sigma"),
-        ("asym_power_sensor", "p_sigma"),
-        ("asym_power_sensor", "q_sigma"),
-        ("sym_current_sensor", "i_sigma"),
-        ("sym_current_sensor", "i_angle_sigma"),
-        ("asym_current_sensor", "i_sigma"),
-        ("asym_current_sensor", "i_angle_sigma"),
->>>>>>> 80c96d47
     ],
 )
 def test_validate_values__infinite_sigmas(sensor_type, parameter):
@@ -1168,15 +1157,10 @@
     errors = validate_input_data(input_data=bad_input_data, calculation_type=CalculationType.state_estimation)
     assert len(errors) == 4
     assert errors == [
-<<<<<<< HEAD
         MissingValueError(ComponentType.sym_power_sensor, "power_sigma", [6]),
+        MissingValueError(ComponentType.sym_power_sensor, "p_sigma", [7]),
+        MissingValueError(ComponentType.sym_power_sensor, "q_sigma", [8]),
         PQSigmaPairError(ComponentType.sym_power_sensor, ("p_sigma", "q_sigma"), [7, 8]),
-=======
-        MissingValueError("sym_power_sensor", "power_sigma", [6]),
-        MissingValueError("sym_power_sensor", "p_sigma", [7]),
-        MissingValueError("sym_power_sensor", "q_sigma", [8]),
-        PQSigmaPairError("sym_power_sensor", ("p_sigma", "q_sigma"), [7, 8]),
->>>>>>> 80c96d47
     ]
 
     np.testing.assert_array_equal(bad_sym_power_sensor["power_sigma"], [np.nan, np.nan, 1e9])
@@ -1200,20 +1184,12 @@
         [np.nan, 1e4, 1e4],
     ]
     errors = validate_input_data(input_data=bad_input_data, calculation_type=CalculationType.state_estimation)
-<<<<<<< HEAD
-    assert errors is not None
-    assert len(errors) == 2
+    assert len(errors) == 4
     assert errors == [
         MissingValueError(ComponentType.asym_power_sensor, "power_sigma", [66]),
+        MissingValueError(ComponentType.asym_power_sensor, "p_sigma", [77, 88, 99]),
+        MissingValueError(ComponentType.asym_power_sensor, "q_sigma", [88, 99]),
         PQSigmaPairError(ComponentType.asym_power_sensor, ("p_sigma", "q_sigma"), [77, 88, 99]),
-=======
-    assert len(errors) == 4
-    assert errors == [
-        MissingValueError("asym_power_sensor", "power_sigma", [66]),
-        MissingValueError("asym_power_sensor", "p_sigma", [77, 88, 99]),
-        MissingValueError("asym_power_sensor", "q_sigma", [88, 99]),
-        PQSigmaPairError("asym_power_sensor", ("p_sigma", "q_sigma"), [77, 88, 99]),
->>>>>>> 80c96d47
     ]
 
     np.testing.assert_array_equal(bad_asym_power_sensor["power_sigma"], [np.nan, np.nan, 1e9, np.nan])
