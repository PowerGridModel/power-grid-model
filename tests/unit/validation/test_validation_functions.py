--- conflicted
+++ resolved
@@ -177,14 +177,9 @@
         dataset_type=DatasetType.update,
     )
     invalid_ids = validate_ids(update_data_col_less_no_id, input_data)
-<<<<<<< HEAD
     n_invalid_ids_update_source_without_id = 2
     assert len(invalid_ids) == n_invalid_ids_update_source_without_id
-    assert IdNotInDatasetError("sym_load", [7], "update_data") in invalid_ids
-=======
-    assert len(invalid_ids) == 2
     assert IdNotInDatasetError(ComponentType.sym_load, [7], DatasetType.update) in invalid_ids
->>>>>>> 3aeb5ea2
 
     source_update_part_nan_id = initialize_array(DatasetType.update, ComponentType.source, 3)
     source_update_part_nan_id["id"] = [1, np.iinfo(np.int32).min, 4]
@@ -196,14 +191,9 @@
         dataset_type=DatasetType.update,
     )
     invalid_ids = validate_ids(update_data_col_part_nan_id, input_data)
-<<<<<<< HEAD
     n_invalid_ids_source_update = 2
     assert len(invalid_ids) == n_invalid_ids_source_update
-    assert IdNotInDatasetError("sym_load", [7], "update_data") in invalid_ids
-=======
-    assert len(invalid_ids) == 2
     assert IdNotInDatasetError(ComponentType.sym_load, [7], DatasetType.update) in invalid_ids
->>>>>>> 3aeb5ea2
 
 
 @pytest.mark.parametrize(
@@ -1168,12 +1158,8 @@
     bad_sym_power_sensor["p_sigma"] = [np.nan, np.nan, 1e4]
     bad_sym_power_sensor["q_sigma"] = [np.nan, 1e9, np.nan]
     errors = validate_input_data(input_data=bad_input_data, calculation_type=CalculationType.state_estimation)
-<<<<<<< HEAD
-    n_sym_input_validation_errors = 2
+    n_sym_input_validation_errors = 4
     assert len(errors) == n_sym_input_validation_errors
-=======
-    assert len(errors) == 4
->>>>>>> 3aeb5ea2
     assert errors == [
         MissingValueError(ComponentType.sym_power_sensor, "power_sigma", [6]),
         MissingValueError(ComponentType.sym_power_sensor, "p_sigma", [7]),
@@ -1202,12 +1188,8 @@
         [np.nan, 1e4, 1e4],
     ]
     errors = validate_input_data(input_data=bad_input_data, calculation_type=CalculationType.state_estimation)
-<<<<<<< HEAD
-    n_asym_input_validation_errors = 2
+    n_asym_input_validation_errors = 4
     assert len(errors) == n_asym_input_validation_errors
-=======
-    assert len(errors) == 4
->>>>>>> 3aeb5ea2
     assert errors == [
         MissingValueError(ComponentType.asym_power_sensor, "power_sigma", [66]),
         MissingValueError(ComponentType.asym_power_sensor, "p_sigma", [77, 88, 99]),
