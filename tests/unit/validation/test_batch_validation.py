# SPDX-FileCopyrightText: Contributors to the Power Grid Model project <powergridmodel@lfenergy.org>
#
# SPDX-License-Identifier: MPL-2.0


import numpy as np
import pytest

from power_grid_model import ComponentType, DatasetType, LoadGenType, initialize_array
from power_grid_model._core.utils import compatibility_convert_row_columnar_dataset, is_columnar
from power_grid_model.enum import ComponentAttributeFilterOptions
from power_grid_model.validation import validate_batch_data
from power_grid_model.validation.errors import MultiComponentNotUniqueError, NotBetweenOrAtError, NotBooleanError


@pytest.fixture
def original_input_data() -> dict[str, np.ndarray]:
    node = initialize_array(DatasetType.input, ComponentType.node, 4)
    node["id"] = [1, 2, 3, 4]
    node["u_rated"] = 10.5e3
    line = initialize_array(DatasetType.input, ComponentType.line, 4)

    line["id"] = [5, 6, 7, 8]
    line["from_node"] = [1, 2, 3, 1]
    line["to_node"] = [2, 3, 1, 2]
    line["from_status"] = 0
    line["to_status"] = 0
    line["r1"] = 1.0
    line["x1"] = 2.0
    line["c1"] = 3.0
    line["tan1"] = 4.0
    line["i_n"] = 5.0

    asym_load = initialize_array(DatasetType.input, ComponentType.asym_load, 2)
    asym_load["id"] = [9, 10]
    asym_load["node"] = [1, 2]
    asym_load["status"] = [1, 1]
    asym_load["type"] = [LoadGenType.const_power, LoadGenType.const_power]
    asym_load["p_specified"] = [[11e6, 12e6, 13e6], [21e6, 22e6, 23e6]]
    asym_load["q_specified"] = [[11e5, 12e5, 13e5], [21e5, 22e5, 23e5]]

    return {
        ComponentType.node: node,
        ComponentType.line: line,
        ComponentType.asym_load: asym_load,
    }


@pytest.fixture
def original_input_data_columnar_all(original_input_data):
    return compatibility_convert_row_columnar_dataset(
        original_input_data,
        ComponentAttributeFilterOptions.everything,
        DatasetType.input,
    )


@pytest.fixture
def original_input_data_columnar_relevant(original_input_data):
    return compatibility_convert_row_columnar_dataset(
        original_input_data, ComponentAttributeFilterOptions.relevant, DatasetType.input
    )


@pytest.fixture(
    params=[
        "original_input_data",
        "original_input_data_columnar_all",
        "original_input_data_columnar_relevant",
    ]
)
def input_data(request):
    return request.getfixturevalue(request.param)


@pytest.fixture
def original_batch_data() -> dict[str, np.ndarray]:
    line = initialize_array(DatasetType.update, ComponentType.line, (3, 2))
    line["id"] = [[5, 6], [6, 7], [7, 5]]
    line["from_status"] = [[1, 1], [1, 1], [1, 1]]

    # Add batch for asym_load, which has 2-D array for p_specified
    asym_load = initialize_array(DatasetType.update, ComponentType.asym_load, (3, 2))
    asym_load["id"] = [[9, 10], [9, 10], [9, 10]]

    return {ComponentType.line: line, ComponentType.asym_load: asym_load}


@pytest.fixture
def original_batch_data_columnar_all(original_batch_data):
    return compatibility_convert_row_columnar_dataset(
        original_batch_data,
        ComponentAttributeFilterOptions.everything,
        DatasetType.update,
    )


@pytest.fixture
def original_batch_data_columnar_relevant(original_batch_data):
    return compatibility_convert_row_columnar_dataset(
        original_batch_data,
        ComponentAttributeFilterOptions.relevant,
        DatasetType.update,
    )


@pytest.fixture(
    params=[
        "original_batch_data",
        "original_batch_data_columnar_all",
        "original_batch_data_columnar_relevant",
    ]
)
def batch_data(request):
    return request.getfixturevalue(request.param)


def test_validate_batch_data(input_data, batch_data):
    errors = validate_batch_data(input_data, batch_data)
    assert not errors


def test_validate_batch_data_input_error(input_data, batch_data):
    if is_columnar(input_data[ComponentType.node]):
        input_data[ComponentType.node]["id"][-1] = 123
        input_data[ComponentType.line]["id"][-1] = 123
    else:
        input_data[ComponentType.node][-1]["id"] = 123
        input_data[ComponentType.line][-1]["id"] = 123
    errors = validate_batch_data(input_data, batch_data)
<<<<<<< HEAD
    n_input_validation_errors = 3
    assert len(errors) == n_input_validation_errors
    assert [MultiComponentNotUniqueError([("line", "id"), ("node", "id")], [("line", 123), ("node", 123)])] == errors[0]
    assert [MultiComponentNotUniqueError([("line", "id"), ("node", "id")], [("line", 123), ("node", 123)])] == errors[1]
    assert [MultiComponentNotUniqueError([("line", "id"), ("node", "id")], [("line", 123), ("node", 123)])] == errors[2]
=======
    assert errors is not None
    assert len(errors) == 3
    assert [
        MultiComponentNotUniqueError(
            [(ComponentType.line, "id"), (ComponentType.node, "id")],
            [(ComponentType.line, 123), (ComponentType.node, 123)],
        )
    ] == errors[0]
    assert [
        MultiComponentNotUniqueError(
            [(ComponentType.line, "id"), (ComponentType.node, "id")],
            [(ComponentType.line, 123), (ComponentType.node, 123)],
        )
    ] == errors[1]
    assert [
        MultiComponentNotUniqueError(
            [(ComponentType.line, "id"), (ComponentType.node, "id")],
            [(ComponentType.line, 123), (ComponentType.node, 123)],
        )
    ] == errors[2]
>>>>>>> 3aeb5ea2


def test_validate_batch_data_update_error(input_data, batch_data):
    batch_data[ComponentType.line]["from_status"] = np.array([[12, 34], [0, -128], [56, 78]])
    errors = validate_batch_data(input_data, batch_data)
<<<<<<< HEAD
    n_update_validation_errors = 2
    assert len(errors) == n_update_validation_errors
=======
    assert errors is not None
    assert len(errors) == 2
>>>>>>> 3aeb5ea2
    assert 1 not in errors
    assert len(errors[0]) == 1
    assert len(errors[2]) == 1
    assert errors[0] == [NotBooleanError(ComponentType.line, "from_status", [5, 6])]
    assert errors[2] == [NotBooleanError(ComponentType.line, "from_status", [5, 7])]


def test_validate_batch_data_transformer_tap_nom():
    node_input = initialize_array(DatasetType.input, ComponentType.node, 2)
    node_input["id"] = [1, 2]
    node_input["u_rated"] = [400, 10500]

    transformer_input = initialize_array(DatasetType.input, ComponentType.transformer, 1)
    transformer_input["id"] = 3
    transformer_input["from_node"] = 1
    transformer_input["to_node"] = 2
    transformer_input["from_status"] = 1
    transformer_input["to_status"] = 1
    transformer_input["u1"] = 10750
    transformer_input["u2"] = 420
    transformer_input["sn"] = 400000
    transformer_input["uk"] = 0.04
    transformer_input["pk"] = 3750
    transformer_input["i0"] = 0.002230015414744929
    transformer_input["p0"] = 515
    transformer_input["winding_from"] = 2
    transformer_input["winding_to"] = 1
    transformer_input["clock"] = 5
    transformer_input["tap_side"] = 0
    transformer_input["tap_pos"] = 1
    transformer_input["tap_min"] = 1
    transformer_input["tap_max"] = 5
    transformer_input["tap_size"] = 250
    test_input_data = {
        ComponentType.node: node_input,
        ComponentType.transformer: transformer_input,
    }
    test_update_data = {ComponentType.sym_load: initialize_array(DatasetType.update, ComponentType.sym_load, (2, 0))}
    result = validate_batch_data(test_input_data, test_update_data)
    assert result is not None
    assert len(result) == test_update_data[ComponentType.sym_load].shape[0]
    assert len(result[0]) == test_input_data[ComponentType.transformer].shape[0]
    assert len(result[1]) == test_input_data[ComponentType.transformer].shape[0]

    error = NotBetweenOrAtError(ComponentType.transformer, "tap_nom", [3], ("tap_min", "tap_max"))
    assert result == {0: [error], 1: [error]}<|MERGE_RESOLUTION|>--- conflicted
+++ resolved
@@ -128,15 +128,10 @@
         input_data[ComponentType.node][-1]["id"] = 123
         input_data[ComponentType.line][-1]["id"] = 123
     errors = validate_batch_data(input_data, batch_data)
-<<<<<<< HEAD
+
     n_input_validation_errors = 3
+    assert errors is not None
     assert len(errors) == n_input_validation_errors
-    assert [MultiComponentNotUniqueError([("line", "id"), ("node", "id")], [("line", 123), ("node", 123)])] == errors[0]
-    assert [MultiComponentNotUniqueError([("line", "id"), ("node", "id")], [("line", 123), ("node", 123)])] == errors[1]
-    assert [MultiComponentNotUniqueError([("line", "id"), ("node", "id")], [("line", 123), ("node", 123)])] == errors[2]
-=======
-    assert errors is not None
-    assert len(errors) == 3
     assert [
         MultiComponentNotUniqueError(
             [(ComponentType.line, "id"), (ComponentType.node, "id")],
@@ -155,19 +150,14 @@
             [(ComponentType.line, 123), (ComponentType.node, 123)],
         )
     ] == errors[2]
->>>>>>> 3aeb5ea2
 
 
 def test_validate_batch_data_update_error(input_data, batch_data):
     batch_data[ComponentType.line]["from_status"] = np.array([[12, 34], [0, -128], [56, 78]])
     errors = validate_batch_data(input_data, batch_data)
-<<<<<<< HEAD
     n_update_validation_errors = 2
+    assert errors is not None
     assert len(errors) == n_update_validation_errors
-=======
-    assert errors is not None
-    assert len(errors) == 2
->>>>>>> 3aeb5ea2
     assert 1 not in errors
     assert len(errors[0]) == 1
     assert len(errors[2]) == 1
