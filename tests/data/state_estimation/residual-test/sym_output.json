{
<<<<<<< HEAD
=======
  "version": "1.0",
  "type": "sym_output",
  "is_batch": false,
>>>>>>> aff3f929
  "attributes": {},
  "data": {
    "node": [
      {
        "id": 1,
        "u": 10.570170726436285,
        "u_angle": -0.0661620368126038
      }
    ],
    "sym_voltage_sensor": [
      {
        "id": 3,
<<<<<<< HEAD
        "u_angle_residual": -0.03383796318739621,
        "u_residual": 0.4298292735637155
      },
      {
        "id": 4,
        "u_angle_residual": 0.1661620368126038,
        "u_residual": -1.5701707264362845
      }
    ]
  },
  "is_batch": false,
  "type": "sym_output",
  "version": "1.0"
=======
        "u_residual": 0.4298292735637155,
        "u_angle_residual": -0.03383796318739621
      },
      {
        "id": 4,
        "u_residual": -1.5701707264362845,
        "u_angle_residual": 0.1661620368126038
      }
    ]
  }
>>>>>>> aff3f929
}<|MERGE_RESOLUTION|>--- conflicted
+++ resolved
@@ -1,10 +1,7 @@
 {
-<<<<<<< HEAD
-=======
   "version": "1.0",
   "type": "sym_output",
   "is_batch": false,
->>>>>>> aff3f929
   "attributes": {},
   "data": {
     "node": [
@@ -17,21 +14,6 @@
     "sym_voltage_sensor": [
       {
         "id": 3,
-<<<<<<< HEAD
-        "u_angle_residual": -0.03383796318739621,
-        "u_residual": 0.4298292735637155
-      },
-      {
-        "id": 4,
-        "u_angle_residual": 0.1661620368126038,
-        "u_residual": -1.5701707264362845
-      }
-    ]
-  },
-  "is_batch": false,
-  "type": "sym_output",
-  "version": "1.0"
-=======
         "u_residual": 0.4298292735637155,
         "u_angle_residual": -0.03383796318739621
       },
@@ -42,5 +24,4 @@
       }
     ]
   }
->>>>>>> aff3f929
 }