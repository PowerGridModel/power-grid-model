{
<<<<<<< HEAD
=======
  "version": "1.0",
  "type": "sym_output",
  "is_batch": false,
>>>>>>> aff3f929
  "attributes": {},
  "data": {
    "line": [
      {
<<<<<<< HEAD
        "energized": 1,
        "i_from": 0,
        "i_to": 0,
        "id": 4,
        "loading": 0,
        "p_from": 0,
        "p_to": 0,
        "q_from": 0,
        "q_to": 0,
        "s_from": 0,
        "s_to": 0
=======
        "id": 4,
        "energized": 1,
        "loading": 0.0,
        "p_from": 0.0,
        "q_from": 0.0,
        "i_from": 0.0,
        "s_from": 0.0,
        "p_to": 0.0,
        "q_to": 0.0,
        "i_to": 0.0,
        "s_to": 0.0
>>>>>>> aff3f929
      }
    ],
    "node": [
      {
<<<<<<< HEAD
        "energized": 1,
        "id": 1,
        "u": 100,
        "u_angle": 0,
        "u_pu": 1
      },
      {
        "energized": 1,
        "id": 2,
        "u": 100,
        "u_angle": 0,
        "u_pu": 1
=======
        "id": 1,
        "energized": 1,
        "u_pu": 1.0,
        "u": 100.0,
        "u_angle": 0.0
      },
      {
        "id": 2,
        "energized": 1,
        "u_pu": 1.0,
        "u": 100.0,
        "u_angle": 0.0
>>>>>>> aff3f929
      }
    ],
    "source": [
      {
<<<<<<< HEAD
        "energized": 1,
        "i": 0,
        "id": 6,
        "p": 0,
        "pf": 0,
        "q": 0,
        "s": 0
      }
    ],
    "sym_power_sensor": [
      {
        "id": 401,
        "p_residual": 100000,
        "q_residual": 100000
      }
    ],
    "sym_voltage_sensor": [
      {
        "id": 101,
        "u_residual": 0
      }
    ]
  },
  "is_batch": false,
  "type": "sym_output",
  "version": "1.0"
=======
        "id": 6,
        "energized": 1,
        "p": 0.0,
        "q": 0.0,
        "i": 0.0,
        "s": 0.0,
        "pf": 0.0
      }
    ],
    "sym_voltage_sensor": [
      {
        "id": 101,
        "u_residual": 0.0
      }
    ],
    "sym_power_sensor": [
      {
        "id": 401,
        "p_residual": 100e3,
        "q_residual": 100e3
      }
    ]
  }
>>>>>>> aff3f929
}<|MERGE_RESOLUTION|>--- conflicted
+++ resolved
@@ -1,27 +1,11 @@
 {
-<<<<<<< HEAD
-=======
   "version": "1.0",
   "type": "sym_output",
   "is_batch": false,
->>>>>>> aff3f929
   "attributes": {},
   "data": {
     "line": [
       {
-<<<<<<< HEAD
-        "energized": 1,
-        "i_from": 0,
-        "i_to": 0,
-        "id": 4,
-        "loading": 0,
-        "p_from": 0,
-        "p_to": 0,
-        "q_from": 0,
-        "q_to": 0,
-        "s_from": 0,
-        "s_to": 0
-=======
         "id": 4,
         "energized": 1,
         "loading": 0.0,
@@ -33,25 +17,10 @@
         "q_to": 0.0,
         "i_to": 0.0,
         "s_to": 0.0
->>>>>>> aff3f929
       }
     ],
     "node": [
       {
-<<<<<<< HEAD
-        "energized": 1,
-        "id": 1,
-        "u": 100,
-        "u_angle": 0,
-        "u_pu": 1
-      },
-      {
-        "energized": 1,
-        "id": 2,
-        "u": 100,
-        "u_angle": 0,
-        "u_pu": 1
-=======
         "id": 1,
         "energized": 1,
         "u_pu": 1.0,
@@ -64,39 +33,10 @@
         "u_pu": 1.0,
         "u": 100.0,
         "u_angle": 0.0
->>>>>>> aff3f929
       }
     ],
     "source": [
       {
-<<<<<<< HEAD
-        "energized": 1,
-        "i": 0,
-        "id": 6,
-        "p": 0,
-        "pf": 0,
-        "q": 0,
-        "s": 0
-      }
-    ],
-    "sym_power_sensor": [
-      {
-        "id": 401,
-        "p_residual": 100000,
-        "q_residual": 100000
-      }
-    ],
-    "sym_voltage_sensor": [
-      {
-        "id": 101,
-        "u_residual": 0
-      }
-    ]
-  },
-  "is_batch": false,
-  "type": "sym_output",
-  "version": "1.0"
-=======
         "id": 6,
         "energized": 1,
         "p": 0.0,
@@ -120,5 +60,4 @@
       }
     ]
   }
->>>>>>> aff3f929
 }