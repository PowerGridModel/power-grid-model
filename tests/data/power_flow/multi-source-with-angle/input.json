{
<<<<<<< HEAD
=======
  "version": "1.0",
  "type": "input",
  "is_batch": false,
>>>>>>> aff3f929
  "attributes": {},
  "data": {
    "node": [
      {
        "id": 1,
<<<<<<< HEAD
        "u_rated": 10500
      },
      {
        "id": 2,
        "u_rated": 400
=======
        "u_rated": 10500.0
      },
      {
        "id": 2,
        "u_rated": 400.0
      }
    ],
    "transformer": [
      {
        "id": 3,
        "from_node": 1,
        "to_node": 2,
        "from_status": 1,
        "to_status": 1,
        "u1": 10500.0,
        "u2": 400.0,
        "sn": 1000000.0,
        "uk": 0.1,
        "pk": 10000.0,
        "i0": 0.0,
        "p0": 0.0,
        "winding_from": 2,
        "winding_to": 1,
        "clock": 11,
        "tap_side": 0,
        "tap_pos": 0,
        "tap_min": 0,
        "tap_max": 0,
        "tap_nom": 0,
        "tap_size": 0.0
>>>>>>> aff3f929
      }
    ],
    "source": [
      {
        "id": 7,
        "node": 1,
        "status": 1,
<<<<<<< HEAD
        "u_ref": 1
=======
        "u_ref": 1.0
>>>>>>> aff3f929
      },
      {
        "id": 8,
        "node": 2,
        "status": 1,
<<<<<<< HEAD
        "u_ref": 1,
=======
        "u_ref": 1.0,
>>>>>>> aff3f929
        "u_ref_angle": -5.759586531581287
      },
      {
        "id": 9,
        "node": 2,
        "status": 1,
<<<<<<< HEAD
        "u_ref": 1,
=======
        "u_ref": 1.0,
>>>>>>> aff3f929
        "u_ref_angle": -5.759586531581287
      }
    ],
    "sym_load": [
      {
        "id": 10,
        "node": 2,
<<<<<<< HEAD
        "p_specified": 0,
        "q_specified": 0,
        "status": 1,
        "type": 0
      }
    ],
    "transformer": [
      {
        "clock": 11,
        "from_node": 1,
        "from_status": 1,
        "i0": 0,
        "id": 3,
        "p0": 0,
        "pk": 10000,
        "sn": 1000000,
        "tap_max": 0,
        "tap_min": 0,
        "tap_nom": 0,
        "tap_pos": 0,
        "tap_side": 0,
        "tap_size": 0,
        "to_node": 2,
        "to_status": 1,
        "u1": 10500,
        "u2": 400,
        "uk": 0.1,
        "winding_from": 2,
        "winding_to": 1
      }
    ]
  },
  "is_batch": false,
  "type": "input",
  "version": "1.0"
=======
        "status": 1,
        "type": 0,
        "p_specified": 0.0,
        "q_specified": 0.0
      }
    ]
  }
>>>>>>> aff3f929
}<|MERGE_RESOLUTION|>--- conflicted
+++ resolved
@@ -1,22 +1,12 @@
 {
-<<<<<<< HEAD
-=======
   "version": "1.0",
   "type": "input",
   "is_batch": false,
->>>>>>> aff3f929
   "attributes": {},
   "data": {
     "node": [
       {
         "id": 1,
-<<<<<<< HEAD
-        "u_rated": 10500
-      },
-      {
-        "id": 2,
-        "u_rated": 400
-=======
         "u_rated": 10500.0
       },
       {
@@ -47,7 +37,6 @@
         "tap_max": 0,
         "tap_nom": 0,
         "tap_size": 0.0
->>>>>>> aff3f929
       }
     ],
     "source": [
@@ -55,32 +44,20 @@
         "id": 7,
         "node": 1,
         "status": 1,
-<<<<<<< HEAD
-        "u_ref": 1
-=======
         "u_ref": 1.0
->>>>>>> aff3f929
       },
       {
         "id": 8,
         "node": 2,
         "status": 1,
-<<<<<<< HEAD
-        "u_ref": 1,
-=======
         "u_ref": 1.0,
->>>>>>> aff3f929
         "u_ref_angle": -5.759586531581287
       },
       {
         "id": 9,
         "node": 2,
         "status": 1,
-<<<<<<< HEAD
-        "u_ref": 1,
-=======
         "u_ref": 1.0,
->>>>>>> aff3f929
         "u_ref_angle": -5.759586531581287
       }
     ],
@@ -88,43 +65,6 @@
       {
         "id": 10,
         "node": 2,
-<<<<<<< HEAD
-        "p_specified": 0,
-        "q_specified": 0,
-        "status": 1,
-        "type": 0
-      }
-    ],
-    "transformer": [
-      {
-        "clock": 11,
-        "from_node": 1,
-        "from_status": 1,
-        "i0": 0,
-        "id": 3,
-        "p0": 0,
-        "pk": 10000,
-        "sn": 1000000,
-        "tap_max": 0,
-        "tap_min": 0,
-        "tap_nom": 0,
-        "tap_pos": 0,
-        "tap_side": 0,
-        "tap_size": 0,
-        "to_node": 2,
-        "to_status": 1,
-        "u1": 10500,
-        "u2": 400,
-        "uk": 0.1,
-        "winding_from": 2,
-        "winding_to": 1
-      }
-    ]
-  },
-  "is_batch": false,
-  "type": "input",
-  "version": "1.0"
-=======
         "status": 1,
         "type": 0,
         "p_specified": 0.0,
@@ -132,5 +72,4 @@
       }
     ]
   }
->>>>>>> aff3f929
 }