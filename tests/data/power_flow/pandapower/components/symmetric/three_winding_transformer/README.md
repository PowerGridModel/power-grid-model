<!--
SPDX-FileCopyrightText: Contributors to the Power Grid Model project <powergridmodel@lfenergy.org>

SPDX-License-Identifier: MPL-2.0
-->

# Component Test Case: Three Winding Transformer

Test case for validation of the three winding transformer component for symmetrical power flow calculations in
pandapower.
The implementation of both the libraries are similar.
Three 2-winding transformers are used in star connection for creating a 3 winding transformer.

<<<<<<< HEAD
- A three transformer can have multiple states from the node end status being open or closed. However only the all
  working status is being tested here for the sake of simplicity.
=======
- A three transformer can have multiple states from the node end status being open or closed.
  However only the all working status is being tested here for the sake of simplicity.
>>>>>>> 9766c9fd

The circuit diagram is as follows:

```txt
source_7--node_1--three_winding_transformer_3--node_2---sym_load_41              (3wdg Transformer status=1)
                                        |
                                        node_3---sym_load_42
```<|MERGE_RESOLUTION|>--- conflicted
+++ resolved
@@ -11,13 +11,8 @@
 The implementation of both the libraries are similar.
 Three 2-winding transformers are used in star connection for creating a 3 winding transformer.
 
-<<<<<<< HEAD
-- A three transformer can have multiple states from the node end status being open or closed. However only the all
-  working status is being tested here for the sake of simplicity.
-=======
 - A three transformer can have multiple states from the node end status being open or closed.
   However only the all working status is being tested here for the sake of simplicity.
->>>>>>> 9766c9fd
 
 The circuit diagram is as follows:
 
