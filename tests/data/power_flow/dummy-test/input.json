--- conflicted
+++ resolved
@@ -1,24 +1,4 @@
 {
-<<<<<<< HEAD
-  "attributes": {},
-  "data": {
-    "asym_load": [
-      {
-        "id": 8,
-        "node": 3,
-        "p_specified": [
-          166666.66666666666,
-          166666.66666666666,
-          166666.66666666666
-        ],
-        "q_specified": [
-          0,
-          0,
-          0
-        ],
-        "status": 1,
-        "type": 1
-=======
   "version": "1.0",
   "type": "input",
   "is_batch": false,
@@ -39,27 +19,10 @@
         "id": 3,
         "u_rated": 10e3,
         "extra": "Third Node"
->>>>>>> aff3f929
       }
     ],
     "line": [
       {
-<<<<<<< HEAD
-        "c0": 0,
-        "c1": 0,
-        "from_node": 1,
-        "from_status": 1,
-        "i_n": 1000,
-        "id": 4,
-        "r0": 10,
-        "r1": 10,
-        "tan0": 0,
-        "tan1": 0,
-        "to_node": 2,
-        "to_status": 1,
-        "x0": 0,
-        "x1": 0
-=======
         "id": 4,
         "from_node": 1,
         "to_node": 2,
@@ -74,45 +37,10 @@
         "c0": 0.0,
         "tan0": 0.0,
         "i_n": 1e3
->>>>>>> aff3f929
       }
     ],
     "link": [
       {
-<<<<<<< HEAD
-        "from_node": 2,
-        "from_status": 1,
-        "id": 5,
-        "to_node": 3,
-        "to_status": 1
-      }
-    ],
-    "node": [
-      {
-        "id": 1,
-        "u_rated": 10000
-      },
-      {
-        "id": 2,
-        "u_rated": 10000
-      },
-      {
-        "id": 3,
-        "u_rated": 10000
-      }
-    ],
-    "shunt": [
-      {
-        "b0": 0,
-        "b1": 0,
-        "g0": 0.015,
-        "g1": 0.015,
-        "id": 9,
-        "node": 3,
-        "status": 1
-      }
-    ],
-=======
         "id": 5,
         "from_node": 2,
         "to_node": 3,
@@ -120,51 +48,26 @@
         "to_status": 1
       }
     ],
->>>>>>> aff3f929
     "source": [
       {
         "id": 6,
         "node": 1,
-<<<<<<< HEAD
-        "sk": 1000000000000,
-        "status": 1,
-        "u_ref": 1.05
-=======
         "status": 1,
         "u_ref": 1.05,
         "sk": 1e12
->>>>>>> aff3f929
       },
       {
         "id": 10,
         "node": 3,
-<<<<<<< HEAD
-        "sk": 1000000000000,
-        "status": 0,
-        "u_ref": 1.05
-=======
         "status": 0,
         "u_ref": 1.05,
         "sk": 1e12
->>>>>>> aff3f929
       }
     ],
     "sym_load": [
       {
         "id": 7,
         "node": 3,
-<<<<<<< HEAD
-        "p_specified": 500000,
-        "q_specified": 0,
-        "status": 1,
-        "type": 1
-      }
-    ]
-  },
-  "is_batch": false,
-  "type": "input",
-  "version": "1.0"
-=======
         "status": 1,
         "type": 1,
         "p_specified": 0.5e6,
@@ -193,5 +96,4 @@
       }
     ]
   }
->>>>>>> aff3f929
 }