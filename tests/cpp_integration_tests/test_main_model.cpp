--- conflicted
+++ resolved
@@ -860,376 +860,6 @@
     main_model.restore_components(update_data);
 }
 
-<<<<<<< HEAD
-=======
-TEST_CASE("Test main model - runtime dispatch") {
-    using CalculationMethod::newton_raphson;
-
-    State state;
-    auto main_model = default_model(state);
-
-    ConstDataset input_data{false, 1, "input", meta_data::meta_data_gen::meta_data};
-    input_data.add_buffer("node", state.node_input.size(), state.node_input.size(), nullptr, state.node_input.data());
-    input_data.add_buffer("line", state.line_input.size(), state.line_input.size(), nullptr, state.line_input.data());
-    input_data.add_buffer("link", state.link_input.size(), state.link_input.size(), nullptr, state.link_input.data());
-    input_data.add_buffer("source", state.source_input.size(), state.source_input.size(), nullptr,
-                          state.source_input.data());
-    input_data.add_buffer("sym_load", state.sym_load_input.size(), state.sym_load_input.size(), nullptr,
-                          state.sym_load_input.data());
-    input_data.add_buffer("asym_load", state.asym_load_input.size(), state.asym_load_input.size(), nullptr,
-                          state.asym_load_input.data());
-    input_data.add_buffer("shunt", state.shunt_input.size(), state.shunt_input.size(), nullptr,
-                          state.shunt_input.data());
-
-    SUBCASE("Single-size batches") { // TODO(mgovers): can be removed: validation cases already do single +
-                                     // multi-threaded; whitebox test should be isolated
-        ConstDataset update_data{true, 1, "update", meta_data::meta_data_gen::meta_data};
-        update_data.add_buffer("sym_load", state.sym_load_update.size(), state.sym_load_update.size(), nullptr,
-                               state.sym_load_update.data());
-        update_data.add_buffer("asym_load", state.asym_load_update.size(), state.asym_load_update.size(), nullptr,
-                               state.asym_load_update.data());
-        update_data.add_buffer("shunt", state.shunt_update.size(), state.shunt_update.size(), nullptr,
-                               state.shunt_update.data());
-        update_data.add_buffer("source", state.source_update.size(), state.source_update.size(), nullptr,
-                               state.source_update.data());
-        update_data.add_buffer("link", state.link_update.size(), state.link_update.size(), nullptr,
-                               state.link_update.data());
-
-        MutableDataset sym_result_data{true, 1, "sym_output", meta_data::meta_data_gen::meta_data};
-        sym_result_data.add_buffer("node", state.sym_node.size(), state.sym_node.size(), nullptr,
-                                   state.sym_node.data());
-        sym_result_data.add_buffer("line", state.sym_line.size(), state.sym_line.size(), nullptr,
-                                   state.sym_line.data());
-        sym_result_data.add_buffer("link", state.sym_link.size(), state.sym_link.size(), nullptr,
-                                   state.sym_link.data());
-        sym_result_data.add_buffer("source", state.sym_source.size(), state.sym_source.size(), nullptr,
-                                   state.sym_source.data());
-        sym_result_data.add_buffer("sym_load", state.sym_load_sym.size(), state.sym_load_sym.size(), nullptr,
-                                   state.sym_load_sym.data());
-        sym_result_data.add_buffer("asym_load", state.sym_load_asym.size(), state.sym_load_asym.size(), nullptr,
-                                   state.sym_load_asym.data());
-        sym_result_data.add_buffer("shunt", state.sym_shunt.size(), state.sym_shunt.size(), nullptr,
-                                   state.sym_shunt.data());
-
-        MutableDataset asym_result_data{true, 1, "asym_output", meta_data::meta_data_gen::meta_data};
-        asym_result_data.add_buffer("node", state.asym_node.size(), state.asym_node.size(), nullptr,
-                                    state.asym_node.data());
-
-        MainModel model{50.0, input_data};
-
-        // calculation
-        model.calculate(get_default_options(symmetric, newton_raphson), sym_result_data);
-        CHECK(state.sym_node[0].u_pu == doctest::Approx(1.05));
-        CHECK(state.sym_node[1].u_pu == doctest::Approx(test::u1));
-        CHECK(state.sym_node[2].u_pu == doctest::Approx(test::u1));
-        CHECK(state.sym_line[0].i_from == doctest::Approx(test::i));
-        CHECK(state.sym_link[0].i_from == doctest::Approx(test::i));
-        CHECK(state.sym_source[0].i == doctest::Approx(test::i));
-        CHECK(state.sym_source[1].i == doctest::Approx(0.0));
-        CHECK(state.sym_load_sym[0].i == doctest::Approx(test::i_load));
-        CHECK(state.sym_load_asym[0].i == doctest::Approx(test::i_load));
-        CHECK(state.sym_shunt[0].i == doctest::Approx(test::i_shunt));
-        model.calculate(get_default_options(asymmetric, newton_raphson), asym_result_data);
-        CHECK(state.asym_node[0].u_pu(0) == doctest::Approx(1.05));
-        CHECK(state.asym_node[1].u_pu(1) == doctest::Approx(test::u1));
-        CHECK(state.asym_node[2].u_pu(2) == doctest::Approx(test::u1));
-
-        // update and calculation
-        model.update_components<permanent_update_t>(update_data);
-        model.calculate(get_default_options(symmetric, newton_raphson), sym_result_data);
-        CHECK(state.sym_node[0].u_pu == doctest::Approx(1.05));
-        CHECK(state.sym_node[1].u_pu == doctest::Approx(1.05));
-        CHECK(state.sym_node[2].u_pu == doctest::Approx(test::u1));
-        model.calculate(get_default_options(asymmetric, newton_raphson), asym_result_data);
-        CHECK(state.asym_node[0].u_pu(0) == doctest::Approx(1.05));
-        CHECK(state.asym_node[1].u_pu(1) == doctest::Approx(1.05));
-        CHECK(state.asym_node[2].u_pu(2) == doctest::Approx(test::u1));
-
-        // test batch calculation
-        model = MainModel{50.0, input_data};
-        // symmetric sequential
-        model.calculate(get_default_options(symmetric, newton_raphson), sym_result_data, update_data);
-        CHECK(state.sym_node[0].u_pu == doctest::Approx(1.05));
-        CHECK(state.sym_node[1].u_pu == doctest::Approx(1.05));
-        CHECK(state.sym_node[2].u_pu == doctest::Approx(test::u1));
-        // symmetric parallel
-        model.calculate(get_default_options(symmetric, newton_raphson, 0), sym_result_data, update_data);
-        CHECK(state.sym_node[0].u_pu == doctest::Approx(1.05));
-        CHECK(state.sym_node[1].u_pu == doctest::Approx(1.05));
-        CHECK(state.sym_node[2].u_pu == doctest::Approx(test::u1));
-        // asymmetric sequential
-        model.calculate(get_default_options(asymmetric, newton_raphson), asym_result_data, update_data);
-        CHECK(state.asym_node[0].u_pu(0) == doctest::Approx(1.05));
-        CHECK(state.asym_node[1].u_pu(1) == doctest::Approx(1.05));
-        CHECK(state.asym_node[2].u_pu(2) == doctest::Approx(test::u1));
-        // asymmetric parallel
-        model.calculate(get_default_options(asymmetric, newton_raphson, 0), asym_result_data, update_data);
-        CHECK(state.asym_node[0].u_pu(0) == doctest::Approx(1.05));
-        CHECK(state.asym_node[1].u_pu(1) == doctest::Approx(1.05));
-        CHECK(state.asym_node[2].u_pu(2) == doctest::Approx(test::u1));
-    }
-
-    SUBCASE("no dependent updates within batches") { // TODO(mgovers): validation cases capture this; whitebox test
-                                                     // should be isolated
-        MainModel model{50.0, input_data};
-        std::vector<SymLoadGenUpdate> sym_load_update_2{{7, 1, nan, 1.0e7}, {7, 1, 1.0e3, nan}, {7, 1, 1.0e3, 1.0e7}};
-
-        ConstDataset dependent_update_data{true, static_cast<Idx>(sym_load_update_2.size()), "update",
-                                           meta_data::meta_data_gen::meta_data};
-        MutableDataset dependent_result_data{true, static_cast<Idx>(sym_load_update_2.size()), "sym_output",
-                                             meta_data::meta_data_gen::meta_data};
-
-        dependent_update_data.add_buffer("sym_load", 1, sym_load_update_2.size(), nullptr, sym_load_update_2.data());
-
-        std::vector<NodeOutput<symmetric_t>> sym_node_2(sym_load_update_2.size() * state.sym_node.size());
-        dependent_result_data.add_buffer("node", state.sym_node.size(), sym_node_2.size(), nullptr, sym_node_2.data());
-
-        model.calculate(get_default_options(symmetric, newton_raphson), dependent_result_data, dependent_update_data);
-        CHECK(sym_node_2[0].u_pu == doctest::Approx(1.05));
-        CHECK(sym_node_2[1].u_pu == doctest::Approx(0.66).epsilon(0.005));
-        CHECK(sym_node_2[2].u_pu == doctest::Approx(0.66).epsilon(0.005));
-        CHECK(sym_node_2[3].u_pu == doctest::Approx(1.05));
-        CHECK(sym_node_2[4].u_pu == doctest::Approx(0.87).epsilon(0.005));
-        CHECK(sym_node_2[5].u_pu == doctest::Approx(0.87).epsilon(0.005));
-        CHECK(sym_node_2[6].u_pu == doctest::Approx(1.05));
-        CHECK(sym_node_2[7].u_pu == doctest::Approx(0.67).epsilon(0.005));
-        CHECK(sym_node_2[8].u_pu == doctest::Approx(0.67).epsilon(0.005));
-    }
-
-    SUBCASE("Columnar buffers in dataset") { // TODO(mgovers): API tests now capture this; validation cases do not test
-                                             // columnar buffers
-        auto const options = get_default_options(symmetric, CalculationMethod::newton_raphson);
-
-        SUBCASE("Columnar buffers in input data") {
-            std::vector<ID> node_ids;
-            std::vector<double> node_u_rated;
-            std::ranges::transform(state.node_input, std::back_inserter(node_ids),
-                                   [](auto const& node) { return node.id; });
-            std::ranges::transform(state.node_input, std::back_inserter(node_u_rated),
-                                   [](auto const& node) { return node.u_rated; });
-            REQUIRE(node_ids.size() == node_u_rated.size());
-
-            ConstDataset input_data_with_columns{false, 1, "input", meta_data::meta_data_gen::meta_data};
-            input_data_with_columns.add_buffer("node", state.node_input.size(), state.node_input.size(), nullptr,
-                                               nullptr);
-            input_data_with_columns.add_attribute_buffer("node", "id", node_ids.data());
-            input_data_with_columns.add_attribute_buffer("node", "u_rated", node_u_rated.data());
-            input_data_with_columns.add_buffer("line", state.line_input.size(), state.line_input.size(), nullptr,
-                                               state.line_input.data());
-            input_data_with_columns.add_buffer("link", state.link_input.size(), state.link_input.size(), nullptr,
-                                               state.link_input.data());
-            input_data_with_columns.add_buffer("source", state.source_input.size(), state.source_input.size(), nullptr,
-                                               state.source_input.data());
-            input_data_with_columns.add_buffer("sym_load", state.sym_load_input.size(), state.sym_load_input.size(),
-                                               nullptr, state.sym_load_input.data());
-            input_data_with_columns.add_buffer("asym_load", state.asym_load_input.size(), state.asym_load_input.size(),
-                                               nullptr, state.asym_load_input.data());
-            input_data_with_columns.add_buffer("shunt", state.shunt_input.size(), state.shunt_input.size(), nullptr,
-                                               state.shunt_input.data());
-
-            MainModel row_based_model{50.0, input_data};
-            MainModel columnar_model{50.0, input_data_with_columns};
-
-            std::vector<SymNodeOutput> node_output_from_row_based(state.node_input.size());
-            std::vector<SymNodeOutput> node_output_from_columnar(node_ids.size());
-
-            MutableDataset sym_output_from_row_based{true, 1, "sym_output", meta_data::meta_data_gen::meta_data};
-            sym_output_from_row_based.add_buffer("node", node_output_from_row_based.size(),
-                                                 node_output_from_row_based.size(), nullptr,
-                                                 node_output_from_row_based.data());
-            MutableDataset sym_output_from_columnar{true, 1, "sym_output", meta_data::meta_data_gen::meta_data};
-            sym_output_from_columnar.add_buffer("node", node_output_from_columnar.size(),
-                                                node_output_from_columnar.size(), nullptr,
-                                                node_output_from_columnar.data());
-
-            row_based_model.calculate(options, sym_output_from_row_based);
-            columnar_model.calculate(options, sym_output_from_columnar);
-
-            REQUIRE(node_output_from_columnar.size() == node_output_from_row_based.size());
-
-            for (Idx idx = 0; idx < std::ssize(node_output_from_columnar); ++idx) {
-                CHECK(node_output_from_columnar[idx].id == node_output_from_row_based[idx].id);
-                CHECK(node_output_from_columnar[idx].u_pu == node_output_from_row_based[idx].u_pu);
-            }
-        }
-
-        SUBCASE("Columnar buffers in output data") {
-            MainModel model{50.0, input_data};
-
-            std::vector<SymNodeOutput> row_based_node_output(state.node_input.size());
-            std::vector<ID> columnar_node_output_id(state.node_input.size());
-            std::vector<double> columnar_node_output_u_pu(state.node_input.size());
-
-            MutableDataset row_based_sym_output{true, 1, "sym_output", meta_data::meta_data_gen::meta_data};
-            row_based_sym_output.add_buffer("node", row_based_node_output.size(), row_based_node_output.size(), nullptr,
-                                            row_based_node_output.data());
-            MutableDataset columnar_sym_output{true, 1, "sym_output", meta_data::meta_data_gen::meta_data};
-            columnar_sym_output.add_buffer("node", row_based_node_output.size(), row_based_node_output.size(), nullptr,
-                                           nullptr);
-            columnar_sym_output.add_attribute_buffer("node", "id", columnar_node_output_id.data());
-            columnar_sym_output.add_attribute_buffer("node", "u_pu", columnar_node_output_u_pu.data());
-
-            model.calculate(options, row_based_sym_output);
-            model.calculate(options, columnar_sym_output);
-
-            REQUIRE(columnar_node_output_id.size() == row_based_node_output.size());
-            REQUIRE(columnar_node_output_u_pu.size() == row_based_node_output.size());
-
-            for (Idx idx = 0; idx < std::ssize(columnar_node_output_id); ++idx) {
-                CHECK(columnar_node_output_id[idx] == row_based_node_output[idx].id);
-                CHECK(columnar_node_output_u_pu[idx] == doctest::Approx(row_based_node_output[idx].u_pu));
-            }
-        }
-
-        SUBCASE("Columnar buffers in update data") {
-            std::vector<ID> sym_load_ids;
-            std::vector<double> sym_load_p_specified;
-            std::ranges::transform(state.sym_load_update, std::back_inserter(sym_load_p_specified),
-                                   [](auto const& sym_load) { return sym_load.p_specified; });
-
-            std::ranges::transform(state.sym_load_update, std::back_inserter(sym_load_ids),
-                                   [](auto const& sym_load) { return sym_load.id; });
-            REQUIRE(sym_load_ids.size() == sym_load_p_specified.size());
-            REQUIRE(sym_load_p_specified.size() == state.sym_load_update.size());
-
-            auto const update_size = sym_load_ids.size();
-
-            SUBCASE("With IDs") {
-                ConstDataset update_data_with_rows{false, 1, "update", meta_data::meta_data_gen::meta_data};
-                update_data_with_rows.add_buffer("sym_load", state.sym_load_update.size(), state.sym_load_update.size(),
-                                                 nullptr, state.sym_load_update.data());
-
-                ConstDataset update_data_with_columns{false, 1, "update", meta_data::meta_data_gen::meta_data};
-                update_data_with_columns.add_buffer("sym_load", update_size, update_size, nullptr, nullptr);
-                update_data_with_columns.add_attribute_buffer("sym_load", "id", sym_load_ids.data());
-                update_data_with_columns.add_attribute_buffer("sym_load", "p_specified", sym_load_p_specified.data());
-
-                MainModel base_model{50.0, input_data};
-                MainModel row_based_model{base_model};
-                MainModel columnar_model{base_model};
-                row_based_model.update_components<permanent_update_t>(update_data_with_rows);
-                columnar_model.update_components<permanent_update_t>(update_data_with_columns);
-
-                std::vector<SymNodeOutput> node_output_from_base(state.node_input.size());
-                std::vector<SymNodeOutput> node_output_from_row_based(state.node_input.size());
-                std::vector<SymNodeOutput> node_output_from_columnar(state.node_input.size());
-
-                MutableDataset sym_output_from_base{true, 1, "sym_output", meta_data::meta_data_gen::meta_data};
-                sym_output_from_base.add_buffer("node", node_output_from_base.size(), node_output_from_base.size(),
-                                                nullptr, node_output_from_base.data());
-                MutableDataset sym_output_from_row_based{true, 1, "sym_output", meta_data::meta_data_gen::meta_data};
-                sym_output_from_row_based.add_buffer("node", node_output_from_row_based.size(),
-                                                     node_output_from_row_based.size(), nullptr,
-                                                     node_output_from_row_based.data());
-                MutableDataset sym_output_from_columnar{true, 1, "sym_output", meta_data::meta_data_gen::meta_data};
-                sym_output_from_columnar.add_buffer("node", node_output_from_columnar.size(),
-                                                    node_output_from_columnar.size(), nullptr,
-                                                    node_output_from_columnar.data());
-
-                base_model.calculate(options, sym_output_from_base);
-                row_based_model.calculate(options, sym_output_from_row_based);
-                columnar_model.calculate(options, sym_output_from_columnar);
-
-                REQUIRE(node_output_from_columnar.size() == node_output_from_base.size());
-                REQUIRE(node_output_from_columnar.size() == node_output_from_row_based.size());
-
-                for (Idx idx = 0; idx < std::ssize(node_output_from_columnar); ++idx) {
-                    // check columnar updates work same way as row-based updates
-                    CHECK(node_output_from_columnar[idx].id == doctest::Approx(node_output_from_row_based[idx].id));
-                    CHECK(node_output_from_columnar[idx].u_pu == doctest::Approx(node_output_from_row_based[idx].u_pu));
-                    // check update actually changed something
-                    CHECK(node_output_from_columnar[idx].id == doctest::Approx(node_output_from_base[idx].id));
-                    if (idx == 0) { // sym_load node
-                        CHECK(node_output_from_columnar[idx].u_pu == doctest::Approx(node_output_from_base[idx].u_pu));
-                    } else {
-                        CHECK(node_output_from_columnar[idx].u_pu != doctest::Approx(node_output_from_base[idx].u_pu));
-                    }
-                }
-            }
-
-            SUBCASE("Without IDs") { // TODO(mgovers): API tests already captured this; validation cases added
-                ConstDataset update_data_with_ids{false, 1, "update", meta_data::meta_data_gen::meta_data};
-                update_data_with_ids.add_buffer("sym_load", update_size, update_size, nullptr, nullptr);
-                update_data_with_ids.add_attribute_buffer("sym_load", "id", sym_load_ids.data());
-                update_data_with_ids.add_attribute_buffer("sym_load", "p_specified", sym_load_p_specified.data());
-
-                ConstDataset update_data_without_ids{false, 1, "update", meta_data::meta_data_gen::meta_data};
-                update_data_without_ids.add_buffer("sym_load", update_size, update_size, nullptr, nullptr);
-                update_data_without_ids.add_attribute_buffer("sym_load", "p_specified", sym_load_p_specified.data());
-
-                MainModel const base_model{50.0, input_data};
-                MainModel columnar_model_w_id{base_model};
-                MainModel columnar_model_wo_id{base_model};
-
-                columnar_model_w_id.update_components<permanent_update_t>(update_data_with_ids);
-                columnar_model_wo_id.update_components<permanent_update_t>(update_data_without_ids);
-
-                std::vector<SymNodeOutput> node_output_columnar_w_id(state.node_input.size());
-                std::vector<SymNodeOutput> node_output_columnar_wo_id(state.node_input.size());
-
-                MutableDataset sym_output_columnar_w_id{true, 1, "sym_output", meta_data::meta_data_gen::meta_data};
-                sym_output_columnar_w_id.add_buffer("node", node_output_columnar_w_id.size(),
-                                                    node_output_columnar_w_id.size(), nullptr,
-                                                    node_output_columnar_w_id.data());
-                MutableDataset sym_output_columnar_wo_id{true, 1, "sym_output", meta_data::meta_data_gen::meta_data};
-                sym_output_columnar_wo_id.add_buffer("node", node_output_columnar_wo_id.size(),
-                                                     node_output_columnar_wo_id.size(), nullptr,
-                                                     node_output_columnar_wo_id.data());
-
-                columnar_model_w_id.calculate(options, sym_output_columnar_w_id);
-                columnar_model_wo_id.calculate(options, sym_output_columnar_wo_id);
-
-                REQUIRE(node_output_columnar_wo_id.size() == node_output_columnar_w_id.size());
-                REQUIRE(node_output_columnar_wo_id.size() == node_output_columnar_w_id.size());
-
-                for (Idx idx = 0; idx < std::ssize(node_output_columnar_w_id); ++idx) {
-                    // check columnar updates without ids work same way as ones with ids
-                    CHECK(node_output_columnar_wo_id[idx].id == doctest::Approx(node_output_columnar_w_id[idx].id));
-                    CHECK(node_output_columnar_wo_id[idx].u_pu == doctest::Approx(node_output_columnar_w_id[idx].u_pu));
-                }
-            }
-        }
-
-        SUBCASE(
-            "Empty columnar update data") { // TODO(mgovers): power_flow/dummy-test-batch-shunt already captures this
-            std::vector<ID> sym_load_ids;
-            std::vector<double> sym_load_p_specified;
-            REQUIRE(sym_load_ids.size() == sym_load_p_specified.size());
-
-            ConstDataset update_data_with_columns{false, 1, "update", meta_data::meta_data_gen::meta_data};
-            update_data_with_columns.add_buffer("sym_load", sym_load_ids.size(), sym_load_ids.size(), nullptr, nullptr);
-            update_data_with_columns.add_attribute_buffer("sym_load", "id", sym_load_ids.data());
-            update_data_with_columns.add_attribute_buffer("sym_load", "p_specified", sym_load_p_specified.data());
-
-            MainModel base_model{50.0, input_data};
-            MainModel columnar_model{base_model};
-            columnar_model.update_components<permanent_update_t>(update_data_with_columns);
-
-            std::vector<SymNodeOutput> node_output_from_base(state.node_input.size());
-            std::vector<SymNodeOutput> node_output_from_columnar(state.node_input.size());
-
-            MutableDataset sym_output_from_base{true, 1, "sym_output", meta_data::meta_data_gen::meta_data};
-            sym_output_from_base.add_buffer("node", node_output_from_base.size(), node_output_from_base.size(), nullptr,
-                                            node_output_from_base.data());
-            MutableDataset sym_output_from_columnar{true, 1, "sym_output", meta_data::meta_data_gen::meta_data};
-            sym_output_from_columnar.add_buffer("node", node_output_from_columnar.size(),
-                                                node_output_from_columnar.size(), nullptr,
-                                                node_output_from_columnar.data());
-
-            base_model.calculate(options, sym_output_from_base);
-            columnar_model.calculate(options, sym_output_from_columnar);
-
-            REQUIRE(node_output_from_columnar.size() == node_output_from_base.size());
-
-            for (Idx idx = 0; idx < std::ssize(node_output_from_base); ++idx) {
-                CHECK(node_output_from_columnar[idx].id == doctest::Approx(node_output_from_base[idx].id));
-                CHECK(node_output_from_columnar[idx].u_pu == doctest::Approx(node_output_from_base[idx].u_pu));
-            }
-        }
-    }
-}
-
->>>>>>> 02f9fd43
 namespace {
 auto incomplete_input_model(State const& state) -> MainModel {
     MainModel main_model{50.0, meta_data::meta_data_gen::meta_data};
