// SPDX-FileCopyrightText: 2022 Contributors to the Power Grid Model project <dynamic.grid.calculation@alliander.com>
//
// SPDX-License-Identifier: MPL-2.0

#include "doctest/doctest.h"
#include "power_grid_model/math_solver/sparse_lu_solver.hpp"
#include "power_grid_model/three_phase_tensor.hpp"

namespace power_grid_model {

using lu_trait_double = math_model_impl::sparse_lu_entry_trait<double, double, double>;
static_assert(!lu_trait_double::is_block);
static_assert(lu_trait_double::block_size == 1);
static_assert(std::is_same_v<lu_trait_double::Scalar, double>);

using lu_trait_tensor = math_model_impl::sparse_lu_entry_trait<Eigen::Array33cd, Eigen::Array3cd, Eigen::Array3cd>;
static_assert(std::is_base_of_v<Eigen::ArrayBase<Eigen::Array33cd>, Eigen::Array33cd>);
static_assert(lu_trait_tensor::is_block);
static_assert(lu_trait_tensor::block_size == 3);
static_assert(std::is_same_v<lu_trait_tensor::Scalar, DoubleComplex>);

template <class T>
void check_result(std::vector<T> const& x, std::vector<T> const& x_solver) {
    CHECK(x.size() == x_solver.size());
    for (size_t i = 0; i < x.size(); i++) {
        if constexpr (check_scalar_v<T>) {
            CHECK(cabs(x[i] - x_solver[i]) < numerical_tolerance);
        }
        else {
            CHECK((cabs(x[i] - x_solver[i]) < numerical_tolerance).all());
        }
    }
}

// test block calculation with 2*2
using Tensor = Eigen::Array<double, 2, 2, Eigen::ColMajor>;
using Array = Eigen::Array<double, 2, 1, Eigen::ColMajor>;

TEST_CASE("Test Sparse LU solver") {
    // 3 * 3 matrix, with diagonal, two fill-ins
    /// x x x
    /// x x f
    /// x f x

    auto row_indptr = std::make_shared<IdxVector const>(IdxVector{0, 3, 6, 9});
    auto col_indices = std::make_shared<IdxVector const>(IdxVector{0, 1, 2, 0, 1, 2, 0, 1, 2});
    auto diag_lu = std::make_shared<IdxVector const>(IdxVector{0, 4, 8});

<<<<<<< HEAD
    SUBCASE("Test scalar(double) calculation") {
=======
    SECTION("Scalar(double) calculation") {
>>>>>>> f8e810bd
        // [4 1 5        3          21
        //  3 7 f     * [-1]   =  [ 2 ]
        //  2 f 6]       2          18
        std::vector<double> data = {
            4, 1, 5,  // row 0
            3, 7, 0,  // row 1
            2, 0, 6   // row 2
        };
        std::vector<double> rhs = {21, 2, 18};
        std::vector<double> x_ref = {3, -1, 2};
        std::vector<double> x(3, 0.0);
        SparseLUSolver<double, double, double> solver{row_indptr, col_indices, diag_lu};
        SparseLUSolver<double, double, double>::BlockPermArray block_perm{};

<<<<<<< HEAD
        SUBCASE("Test calculation") {
            solver.solve(data, block_perm, rhs, x);
=======
        SECTION("Test calculation") {
            solver.prefactorize_and_solve(data, block_perm, rhs, x);
>>>>>>> f8e810bd
            check_result(x, x_ref);
        }

        SUBCASE("Test (pseudo) singular") {
            data[0] = 0.0;
            CHECK_THROWS_AS(solver.prefactorize_and_solve(data, block_perm, rhs, x), SparseMatrixError);
        }

        SUBCASE("Test prefactorize") {
            solver.prefactorize(data, block_perm);
            solver.solve_with_prefactorized_matrix((std::vector<double> const&)data, block_perm, rhs, x);
            check_result(x, x_ref);
        }

        SECTION("Data is prefactorized by solve") {
            auto prefactorized_data = data;
            auto prefactorized_block_perm = block_perm;
            solver.prefactorize(prefactorized_data, prefactorized_block_perm);
            solver.prefactorize_and_solve(data, block_perm, rhs, x);
            CHECK(prefactorized_data == data);
        }
    }

<<<<<<< HEAD
    SUBCASE("Test block(double 2*2) calculation") {
=======
    SECTION("Block(double 2*2) calculation") {
>>>>>>> f8e810bd
        // [  0 1   1   2   3   4           3             38
        //  100 0   7  -1   5   6           4            356
        //    1 2   0 200   f   f       * [ -1 ]   =  [ -389 ]
        //   -3 4   3   1   f   f       *   -2             2
        //    5 6   f   f   1   0           5             44
        //   -7 8   f   f   0 100           6            611

        //  2 f 6]        2          18
        std::vector<Tensor> data = {
            {{0, 1}, {100, 0}},  // 0, 0
            {{1, 2}, {7, -1}},   // 0, 1
            {{3, 4}, {5, 6}},    // 0, 2
            {{1, 2}, {-3, 4}},   // 1, 0
            {{0, 200}, {3, 1}},  // 1, 1
            {{0, 0}, {0, 0}},    // 1, 2
            {{5, 6}, {-7, 8}},   // 2, 0
            {{0, 0}, {0, 0}},    // 2, 1
            {{1, 0}, {0, 100}},  // 2, 2
        };
        std::vector<Array> rhs = {{38, 356}, {-389, 2}, {44, 611}};
        std::vector<Array> x_ref = {{3, 4}, {-1, -2}, {5, 6}};
        std::vector<Array> x(3, Array::Zero());
        SparseLUSolver<Tensor, Array, Array> solver{row_indptr, col_indices, diag_lu};
        SparseLUSolver<Tensor, Array, Array>::BlockPermArray block_perm(3);

<<<<<<< HEAD
        SUBCASE("Test calculation") {
            solver.solve(data, block_perm, rhs, x);
=======
        SECTION("Test calculation") {
            solver.prefactorize_and_solve(data, block_perm, rhs, x);
>>>>>>> f8e810bd
            check_result(x, x_ref);
        }
        SUBCASE("Test (pseudo) singular") {
            data[0](0, 1) = 0.0;
            CHECK_THROWS_AS(solver.prefactorize_and_solve(data, block_perm, rhs, x), SparseMatrixError);
        }

        SUBCASE("Test prefactorize") {
            solver.prefactorize(data, block_perm);
            solver.solve_with_prefactorized_matrix((std::vector<Tensor> const&)data, block_perm, rhs, x);
            check_result(x, x_ref);
        }
    }
}

}  // namespace power_grid_model<|MERGE_RESOLUTION|>--- conflicted
+++ resolved
@@ -46,11 +46,7 @@
     auto col_indices = std::make_shared<IdxVector const>(IdxVector{0, 1, 2, 0, 1, 2, 0, 1, 2});
     auto diag_lu = std::make_shared<IdxVector const>(IdxVector{0, 4, 8});
 
-<<<<<<< HEAD
-    SUBCASE("Test scalar(double) calculation") {
-=======
-    SECTION("Scalar(double) calculation") {
->>>>>>> f8e810bd
+    SUBCASE("Scalar(double) calculation") {
         // [4 1 5        3          21
         //  3 7 f     * [-1]   =  [ 2 ]
         //  2 f 6]       2          18
@@ -65,13 +61,8 @@
         SparseLUSolver<double, double, double> solver{row_indptr, col_indices, diag_lu};
         SparseLUSolver<double, double, double>::BlockPermArray block_perm{};
 
-<<<<<<< HEAD
         SUBCASE("Test calculation") {
-            solver.solve(data, block_perm, rhs, x);
-=======
-        SECTION("Test calculation") {
             solver.prefactorize_and_solve(data, block_perm, rhs, x);
->>>>>>> f8e810bd
             check_result(x, x_ref);
         }
 
@@ -86,7 +77,7 @@
             check_result(x, x_ref);
         }
 
-        SECTION("Data is prefactorized by solve") {
+        SUBCASE("Data is prefactorized by solve") {
             auto prefactorized_data = data;
             auto prefactorized_block_perm = block_perm;
             solver.prefactorize(prefactorized_data, prefactorized_block_perm);
@@ -95,11 +86,7 @@
         }
     }
 
-<<<<<<< HEAD
-    SUBCASE("Test block(double 2*2) calculation") {
-=======
-    SECTION("Block(double 2*2) calculation") {
->>>>>>> f8e810bd
+    SUBCASE("Block(double 2*2) calculation") {
         // [  0 1   1   2   3   4           3             38
         //  100 0   7  -1   5   6           4            356
         //    1 2   0 200   f   f       * [ -1 ]   =  [ -389 ]
@@ -125,13 +112,8 @@
         SparseLUSolver<Tensor, Array, Array> solver{row_indptr, col_indices, diag_lu};
         SparseLUSolver<Tensor, Array, Array>::BlockPermArray block_perm(3);
 
-<<<<<<< HEAD
         SUBCASE("Test calculation") {
-            solver.solve(data, block_perm, rhs, x);
-=======
-        SECTION("Test calculation") {
             solver.prefactorize_and_solve(data, block_perm, rhs, x);
->>>>>>> f8e810bd
             check_result(x, x_ref);
         }
         SUBCASE("Test (pseudo) singular") {
