--- conflicted
+++ resolved
@@ -242,8 +242,7 @@
 
     // Sub graph / math model 0
     MathModelTopology math0;
-<<<<<<< HEAD
-    math0.slack_bus_ = 1;
+    math0.slack_bus = 1;
     math0.sources_per_bus = {from_dense, {1}, 5};
     math0.branch_bus_idx = {{1, 2}, {1, 3}, {3, -1}, {-1, 0}, {2, 4}, {3, 4}, {0, 4}};
     math0.phase_shift = {0.0, 0.0, 0.0, -1.0, 0.0};
@@ -256,21 +255,6 @@
     math0.power_sensors_per_shunt = {from_dense, {}, 1};
     math0.power_sensors_per_load_gen = {from_dense, {1}, 2};
     math0.power_sensors_per_branch_from = {from_dense, {1, 1, 4, 5, 6}, 7};
-=======
-    math0.slack_bus = 4;
-    math0.sources_per_bus = {from_sparse, {0, 0, 0, 0, 0, 1}};
-    math0.branch_bus_idx = {{4, 2}, {4, 1}, {1, -1}, {-1, 0}, {2, 3}, {1, 3}, {0, 3}};
-    math0.phase_shift = {0.0, -1.0, 0.0, 0.0, 0.0};
-    math0.load_gens_per_bus = {from_sparse, {0, 0, 0, 1, 1, 2}};
-    math0.load_gen_type = {LoadGenType::const_y, LoadGenType::const_pq};
-    math0.shunts_per_bus = {from_sparse, {0, 0, 1, 1, 1, 1}};
-    math0.voltage_sensors_per_bus = {from_sparse, {0, 2, 3, 4, 4, 4}};
-    math0.power_sensors_per_bus = {from_sparse, {0, 0, 0, 0, 0, 0}};
-    math0.power_sensors_per_source = {from_sparse, {0, 0}};
-    math0.power_sensors_per_shunt = {from_sparse, {0, 0}};
-    math0.power_sensors_per_load_gen = {from_sparse, {0, 1, 1}};
-    math0.power_sensors_per_branch_from = {from_sparse, {0, 0, 2, 2, 2, 3, 4, 5}};
->>>>>>> e7ea632d
     // 7 branches, 3 branch-to power sensors
     // sensor 0 is connected to branch 0
     // sensor 1 and 2 are connected to branch 1
@@ -279,17 +263,9 @@
 
     // Sub graph / math model 1
     MathModelTopology math1;
-<<<<<<< HEAD
-    math1.slack_bus_ = 3;
+    math1.slack_bus = 3;
     math1.sources_per_bus = {from_dense, {3}, 4};
     math1.branch_bus_idx = {{3, 2}, {2, 3}, {-1, 1}, {0, 1}, {3, 1}};
-=======
-    math1.slack_bus = 3;
-    math1.sources_per_bus = {from_sparse, {0, 0, 0, 0, 1}};
-    math1.branch_bus_idx = {
-        {3, 2}, {2, 3}, {-1, 1}, {0, 1}, {3, 1},
-    };
->>>>>>> e7ea632d
     math1.phase_shift = {0, 0, 0, 0};
     math1.load_gens_per_bus = {from_dense, {3}, 4};
     math1.load_gen_type = {LoadGenType::const_i};
