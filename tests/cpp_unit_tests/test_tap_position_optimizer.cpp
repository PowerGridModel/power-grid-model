// SPDX-FileCopyrightText: Contributors to the Power Grid Model project <powergridmodel@lfenergy.org>
//
// SPDX-License-Identifier: MPL-2.0

#include "test_optimizer.hpp"

#include <power_grid_model/main_core/input.hpp>
#include <power_grid_model/main_core/update.hpp>
#include <power_grid_model/optimizer/tap_position_optimizer.hpp>

#include <doctest/doctest.h>

#include <algorithm>
#include <map>
#include <ranges>

TEST_SUITE_BEGIN("Automatic Tap Changer");

namespace power_grid_model {
namespace optimizer::tap_position_optimizer::test {
namespace {
using TestComponentContainer =
    Container<ExtraRetrievableTypes<Base, Node, Branch, Branch3, Appliance, Regulator>, Line, Link, Node, Transformer,
              ThreeWindingTransformer, TransformerTapRegulator, Source>;
using TestState = main_core::MainModelState<TestComponentContainer>;

TransformerInput get_transformer(ID id, ID from, ID to, BranchSide tap_side, IntS tap_pos = na_IntS,
                                 IntS from_status = 1) {
    return TransformerInput{.id = id,
                            .from_node = from,
                            .to_node = to,
                            .from_status = from_status,
                            .to_status = 1,
                            .u1 = nan,
                            .u2 = nan,
                            .sn = nan,
                            .uk = nan,
                            .pk = nan,
                            .i0 = nan,
                            .p0 = nan,
                            .winding_from = WindingType::wye_n,
                            .winding_to = WindingType::wye_n,
                            .clock = 0,
                            .tap_side = tap_side,
                            .tap_pos = tap_pos,
                            .tap_min = std::numeric_limits<IntS>::min(),
                            .tap_max = std::numeric_limits<IntS>::max(),
                            .tap_nom = 0,
                            .tap_size = nan,
                            .uk_min = nan,
                            .uk_max = nan,
                            .pk_min = nan,
                            .pk_max = nan,
                            .r_grounding_from = nan,
                            .x_grounding_from = nan,
                            .r_grounding_to = nan,
                            .x_grounding_to = nan};
}

ThreeWindingTransformerInput get_transformer3w(ID id, ID node_1, ID node_2, ID node_3,
                                               Branch3Side tap_side = Branch3Side::side_1, IntS tap_pos = 0) {
    return ThreeWindingTransformerInput{
        .id = id,
        .node_1 = node_1,
        .node_2 = node_2,
        .node_3 = node_3,
        .status_1 = 1,
        .status_2 = 1,
        .status_3 = 1,
        .u1 = nan,
        .u2 = nan,
        .u3 = nan,
        .sn_1 = nan,
        .sn_2 = nan,
        .sn_3 = nan,
        .uk_12 = nan,
        .uk_13 = nan,
        .uk_23 = nan,
        .pk_12 = nan,
        .pk_13 = nan,
        .pk_23 = nan,
        .i0 = nan,
        .p0 = nan,
        .winding_1 = WindingType::wye_n,
        .winding_2 = WindingType::wye_n,
        .winding_3 = WindingType::wye_n,
        .clock_12 = 0,
        .clock_13 = 0,
        .tap_side = tap_side,
        .tap_pos = tap_pos,
        .tap_min = std::numeric_limits<IntS>::min(),
        .tap_max = std::numeric_limits<IntS>::max(),
        .tap_nom = 0,
        .tap_size = nan,
        .uk_12_min = nan,
        .uk_12_max = nan,
        .uk_13_min = nan,
        .uk_13_max = nan,
        .uk_23_min = nan,
        .uk_23_max = nan,
        .pk_12_min = nan,
        .pk_12_max = nan,
        .pk_13_min = nan,
        .pk_13_max = nan,
        .pk_23_min = nan,
        .pk_23_max = nan,
        .r_grounding_1 = nan,
        .x_grounding_1 = nan,
        .r_grounding_2 = nan,
        .x_grounding_2 = nan,
        .r_grounding_3 = nan,
        .x_grounding_3 = nan,
    };
}

LineInput get_line_input(ID id, ID from, ID to) {
    return LineInput{.id = id,
                     .from_node = from,
                     .to_node = to,
                     .from_status = 1,
                     .to_status = 1,
                     .r1 = nan,
                     .x1 = nan,
                     .c1 = nan,
                     .tan1 = nan,
                     .r0 = nan,
                     .x0 = nan,
                     .c0 = nan,
                     .tan0 = nan,
                     .i_n = nan};
}
TransformerTapRegulatorInput get_regulator(ID id, ID regulated_object, ControlSide control_side) {
    return TransformerTapRegulatorInput{.id = id,
                                        .regulated_object = regulated_object,
                                        .status = 1,
                                        .control_side = control_side,
                                        .u_set = nan,
                                        .u_band = nan,
                                        .line_drop_compensation_r = nan,
                                        .line_drop_compensation_x = nan};
}
} // namespace
} // namespace optimizer::tap_position_optimizer::test

namespace {
namespace pgm_tap = optimizer::tap_position_optimizer;
namespace test = pgm_tap::test;
} // namespace

TEST_CASE("Test Transformer ranking") {
    using test::get_line_input;
    using test::get_regulator;
    using test::get_transformer;
    using test::get_transformer3w;
    using test::TestState;

    SUBCASE("Single transformer") {
        auto const get_state = [](ID source, ID node_a, ID node_b, ID trafo, ID regulator) {
            TestState state;

            std::vector<NodeInput> nodes{{.id = node_a, .u_rated = 10e3}, {.id = node_b, .u_rated = 400}};
            main_core::add_component<Node>(state, nodes.begin(), nodes.end(), 50.0);

            std::vector const sources{SourceInput{.id = source, .node = node_a, .status = IntS{1}, .u_ref = 1.0}};
            main_core::add_component<Source>(state, sources.begin(), sources.end(), 50.0);

            std::vector const transformers{get_transformer(trafo, node_a, node_b, BranchSide::from)};
            main_core::add_component<Transformer>(state, transformers.begin(), transformers.end(), 50.0);

            std::vector const regulators{get_regulator(regulator, trafo, ControlSide::to)};
            main_core::add_component<TransformerTapRegulator>(state, regulators.begin(), regulators.end(), 50.0);

            state.components.set_construction_complete();

            return state;
        };

        CHECK_NOTHROW(pgm_tap::build_transformer_graph(get_state(6, 1, 2, 3, 5)));
        CHECK_NOTHROW(pgm_tap::build_transformer_graph(get_state(4, 1, 3, 2, 5)));
        CHECK_NOTHROW(pgm_tap::build_transformer_graph(get_state(1, 2, 3, 4, 5)));
        CHECK_NOTHROW(pgm_tap::build_transformer_graph(get_state(1, 3, 2, 4, 5)));
        CHECK_NOTHROW(pgm_tap::build_transformer_graph(get_state(6, 3, 2, 4, 5)));
        CHECK_NOTHROW(pgm_tap::build_transformer_graph(get_state(6, 2, 3, 4, 5)));
        CHECK_NOTHROW(pgm_tap::build_transformer_graph(get_state(6, 1, 2, 4, 5)));
        CHECK_NOTHROW(pgm_tap::build_transformer_graph(get_state(6, 2, 1, 4, 5)));
    }

    SUBCASE("Process edge weights") {
        using vertex_iterator = boost::graph_traits<pgm_tap::TransformerGraph>::vertex_iterator;

        // Dummy graph
        pgm_tap::TrafoGraphEdges const edge_array = {{0, 1}, {0, 2}, {2, 3}};
        pgm_tap::TrafoGraphEdgeProperties const edge_prop{{{0, 1}, 1}, {{-1, -1}, 0}, {{2, 3}, 1}};
        std::vector<pgm_tap::TrafoGraphVertex> vertex_props{{true}, {false}, {false}, {false}};

        pgm_tap::TransformerGraph g{boost::edges_are_unsorted_multi_pass, edge_array.cbegin(), edge_array.cend(),
                                    edge_prop.cbegin(), 4};

        // Vertex properties can not be set during graph creation
        vertex_iterator vi;
        vertex_iterator vi_end;
        for (boost::tie(vi, vi_end) = vertices(g); vi != vi_end; ++vi) {
            g[*vi].is_source = vertex_props[*vi].is_source;
        }

        pgm_tap::TrafoGraphEdgeProperties const regulated_edge_weights = get_edge_weights(g);
        pgm_tap::TrafoGraphEdgeProperties const ref_regulated_edge_weights{{{0, 1}, 1}, {{2, 3}, 1}};
        CHECK(regulated_edge_weights == ref_regulated_edge_weights);
    }

    SUBCASE("Sorting transformer edges") {
        pgm_tap::TrafoGraphEdgeProperties const trafoList{
            {Idx2D{1, 1}, pgm_tap::infty}, {Idx2D{1, 2}, 5}, {Idx2D{1, 3}, 4}, {Idx2D{2, 1}, 4}};

        pgm_tap::RankedTransformerGroups const referenceList{{Idx2D{1, 3}, Idx2D{2, 1}}, {Idx2D{1, 2}}, {Idx2D{1, 1}}};

        pgm_tap::RankedTransformerGroups const sortedTrafoList = pgm_tap::rank_transformers(trafoList);
        REQUIRE(sortedTrafoList.size() == referenceList.size());
        for (Idx idx : boost::counting_range(Idx{0}, static_cast<Idx>(sortedTrafoList.size()))) {
            CAPTURE(idx);
            CHECK(sortedTrafoList[idx] == referenceList[idx]);
        }
    }

    SUBCASE("Multiple source grid") {
        using vertex_iterator = boost::graph_traits<pgm_tap::TransformerGraph>::vertex_iterator;

        // Grid with multiple sources and symetric graph
        pgm_tap::TrafoGraphEdges const edge_array = {{0, 1}, {1, 2}, {3, 2}, {4, 3}};
        pgm_tap::TrafoGraphEdgeProperties const edge_prop{{{0, 1}, 1}, {{1, 2}, 1}, {{2, 3}, 1}, {{3, 4}, 1}};
        std::vector<pgm_tap::TrafoGraphVertex> vertex_props{{true}, {false}, {false}, {false}, {true}};

        pgm_tap::TransformerGraph g{boost::edges_are_unsorted_multi_pass, edge_array.cbegin(), edge_array.cend(),
                                    edge_prop.cbegin(), 5};

        // Vertex properties can not be set during graph creation
        vertex_iterator vi;
        vertex_iterator vi_end;
        for (boost::tie(vi, vi_end) = vertices(g); vi != vi_end; ++vi) {
            g[*vi].is_source = vertex_props[*vi].is_source;
        }

        pgm_tap::TrafoGraphEdgeProperties const regulated_edge_weights = get_edge_weights(g);
        pgm_tap::TrafoGraphEdgeProperties const ref_regulated_edge_weights{
            {{0, 1}, 1}, {{1, 2}, 2}, {{2, 3}, 2}, {{3, 4}, 1}};
        CHECK(regulated_edge_weights == ref_regulated_edge_weights);
    }

    SUBCASE("Full grid 1 - For graph construction steps") {
        // =====Test Grid=====
        // ________[0]________
        // ||           |    |
        // [1]         [4]--[5]
        //  |           |    |
        // [2]          |   [7]
        //  |          [6]   |
        // [3]----------|   [8]
        //  |                |
        //  L---------------[9] -----x- [100]
        //
        // [101] ---- [102]

        TestState state;
<<<<<<< HEAD
        std::vector<NodeInput> nodes{{0, 150e3}, {1, 10e3}, {2, 10e3}, {3, 10e3},   {4, 10e3},   {5, 50e3},  {6, 10e3},
                                     {7, 10e3},  {8, 10e3}, {9, 10e3}, {100, 10e3}, {101, 10e3}, {102, 10e3}};
=======
        std::vector<NodeInput> nodes{{.id = 0, .u_rated = 150e3}, {.id = 1, .u_rated = 10e3},
                                     {.id = 2, .u_rated = 10e3},  {.id = 3, .u_rated = 10e3},
                                     {.id = 4, .u_rated = 10e3},  {.id = 5, .u_rated = 50e3},
                                     {.id = 6, .u_rated = 10e3},  {.id = 7, .u_rated = 10e3},
                                     {.id = 8, .u_rated = 10e3},  {.id = 9, .u_rated = 10e3}};
>>>>>>> 060af718
        main_core::add_component<Node>(state, nodes.begin(), nodes.end(), 50.0);

        std::vector<TransformerInput> transformers{
            get_transformer(11, 0, 1, BranchSide::from),     get_transformer(12, 0, 1, BranchSide::from),
            get_transformer(13, 5, 7, BranchSide::from),     get_transformer(14, 2, 3, BranchSide::from),
            get_transformer(15, 8, 9, BranchSide::from),     get_transformer(103, 9, 100, BranchSide::from, na_IntS, 0),
            get_transformer(104, 101, 102, BranchSide::from)};
        main_core::add_component<Transformer>(state, transformers.begin(), transformers.end(), 50.0);

        std::vector<ThreeWindingTransformerInput> transformers3w{
            get_transformer3w(16, 0, 4, 5, Branch3Side::side_1, 0)};
        main_core::add_component<ThreeWindingTransformer>(state, transformers3w.begin(), transformers3w.end(), 50.0);

        std::vector<LineInput> lines{get_line_input(17, 3, 6), get_line_input(18, 3, 9)};
        main_core::add_component<Line>(state, lines.begin(), lines.end(), 50.0);

        std::vector<LinkInput> links{{.id = 19, .from_node = 2, .to_node = 1, .from_status = 1, .to_status = 1},
                                     {.id = 20, .from_node = 6, .to_node = 4, .from_status = 1, .to_status = 1},
                                     {.id = 21, .from_node = 8, .to_node = 7, .from_status = 1, .to_status = 1}};
        main_core::add_component<Link>(state, links.begin(), links.end(), 50.0);

        std::vector<SourceInput> sources{{.id = 22,
                                          .node = 0,
                                          .status = 1,
                                          .u_ref = 1.0,
                                          .u_ref_angle = 0,
                                          .sk = nan,
                                          .rx_ratio = nan,
                                          .z01_ratio = nan}};
        main_core::add_component<Source>(state, sources.begin(), sources.end(), 50.0);

        std::vector<TransformerTapRegulatorInput> regulators{
            get_regulator(23, 11, ControlSide::to),     get_regulator(24, 12, ControlSide::to),
            get_regulator(25, 13, ControlSide::to),     get_regulator(26, 14, ControlSide::to),
            get_regulator(27, 15, ControlSide::to),     get_regulator(28, 16, ControlSide::side_2),
            get_regulator(105, 103, ControlSide::from), get_regulator(106, 104, ControlSide::from)};
        main_core::add_component<TransformerTapRegulator>(state, regulators.begin(), regulators.end(), 50.0);

        state.components.set_construction_complete();

        // Subcases
        SUBCASE("Building the graph") {
            using pgm_tap::unregulated_idx;
            using vertex_iterator = boost::graph_traits<pgm_tap::TransformerGraph>::vertex_iterator;

            // reference graph creation
            pgm_tap::TrafoGraphEdgeProperties expected_edges_prop;
<<<<<<< HEAD
            expected_edges_prop.insert(expected_edges_prop.end(),
                                       {{{3, 0}, 1}, {{3, 1}, 1}, {{3, 2}, 1}, {{3, 3}, 1}, {{3, 4}, 1}, {{3, 6}, 1}});
            expected_edges_prop.insert(expected_edges_prop.end(),
                                       {{{4, 0}, 1}, {{4, 0}, 1}, {unregulated_idx, 0}, {unregulated_idx, 0}});
=======
            expected_edges_prop.insert(expected_edges_prop.end(), {{{.group = 3, .pos = 0}, 1},
                                                                   {{.group = 3, .pos = 1}, 1},
                                                                   {{.group = 3, .pos = 2}, 1},
                                                                   {{.group = 3, .pos = 3}, 1},
                                                                   {{.group = 3, .pos = 4}, 1}});
            expected_edges_prop.insert(
                expected_edges_prop.end(),
                {{{.group = 4, .pos = 0}, 1}, {{.group = 4, .pos = 0}, 1}, {unregulated_idx, 0}, {unregulated_idx, 0}});
>>>>>>> 060af718
            expected_edges_prop.insert(expected_edges_prop.end(), 10, {unregulated_idx, 0});

            std::vector<pgm_tap::TrafoGraphVertex> const expected_vertex_props{
                {true},  {false}, {false}, {false}, {false}, {false}, {false},
                {false}, {false}, {false}, {false}, {false}, {false}};

            pgm_tap::TransformerGraph actual_graph = pgm_tap::build_transformer_graph(state);
            pgm_tap::TrafoGraphEdgeProperties actual_edges_prop;

            vertex_iterator vi;
            vertex_iterator vi_end;
            for (boost::tie(vi, vi_end) = vertices(actual_graph); vi != vi_end; ++vi) {
                CHECK(actual_graph[*vi].is_source == expected_vertex_props[*vi].is_source);
            }

            BGL_FORALL_EDGES(e, actual_graph, pgm_tap::TransformerGraph) {
                actual_edges_prop.push_back(actual_graph[e]);
            }

            std::ranges::sort(actual_edges_prop);
            std::ranges::sort(expected_edges_prop);
            CHECK(actual_edges_prop == expected_edges_prop);
        }

<<<<<<< HEAD
=======
        SUBCASE("Process edge weights") {
            using vertex_iterator = boost::graph_traits<pgm_tap::TransformerGraph>::vertex_iterator;

            // Dummy graph
            pgm_tap::TrafoGraphEdges const edge_array = {{0, 1}, {0, 2}, {2, 3}};
            pgm_tap::TrafoGraphEdgeProperties const edge_prop{
                {{.group = 0, .pos = 1}, 1}, {{.group = -1, .pos = -1}, 0}, {{.group = 2, .pos = 3}, 1}};
            std::vector<pgm_tap::TrafoGraphVertex> vertex_props{{true}, {false}, {false}, {false}};

            pgm_tap::TransformerGraph g{boost::edges_are_unsorted_multi_pass, edge_array.cbegin(), edge_array.cend(),
                                        edge_prop.cbegin(), 4};

            // Vertex properties can not be set during graph creation
            vertex_iterator vi;
            vertex_iterator vi_end;
            for (boost::tie(vi, vi_end) = vertices(g); vi != vi_end; ++vi) {
                g[*vi].is_source = vertex_props[*vi].is_source;
            }

            pgm_tap::TrafoGraphEdgeProperties const regulated_edge_weights = get_edge_weights(g);
            pgm_tap::TrafoGraphEdgeProperties const ref_regulated_edge_weights{{{.group = 0, .pos = 1}, 1},
                                                                               {{.group = 2, .pos = 3}, 1}};
            CHECK(regulated_edge_weights == ref_regulated_edge_weights);
        }

        SUBCASE("Sorting transformer edges") {
            pgm_tap::TrafoGraphEdgeProperties const trafoList{{Idx2D{.group = 1, .pos = 1}, pgm_tap::infty},
                                                              {Idx2D{.group = 1, .pos = 2}, 5},
                                                              {Idx2D{.group = 1, .pos = 3}, 4},
                                                              {Idx2D{.group = 2, .pos = 1}, 4}};

            pgm_tap::RankedTransformerGroups const referenceList{
                {Idx2D{.group = 1, .pos = 3}, Idx2D{.group = 2, .pos = 1}},
                {Idx2D{.group = 1, .pos = 2}},
                {Idx2D{.group = 1, .pos = 1}}};

            pgm_tap::RankedTransformerGroups const sortedTrafoList = pgm_tap::rank_transformers(trafoList);
            REQUIRE(sortedTrafoList.size() == referenceList.size());
            for (Idx idx : boost::counting_range(Idx{0}, static_cast<Idx>(sortedTrafoList.size()))) {
                CAPTURE(idx);
                CHECK(sortedTrafoList[idx] == referenceList[idx]);
            }
        }

        SUBCASE("Multiple source grid") {
            using vertex_iterator = boost::graph_traits<pgm_tap::TransformerGraph>::vertex_iterator;

            // Grid with multiple sources and symetric graph
            pgm_tap::TrafoGraphEdges const edge_array = {{0, 1}, {1, 2}, {3, 2}, {4, 3}};
            pgm_tap::TrafoGraphEdgeProperties const edge_prop{{{.group = 0, .pos = 1}, 1},
                                                              {{.group = 1, .pos = 2}, 1},
                                                              {{.group = 2, .pos = 3}, 1},
                                                              {{.group = 3, .pos = 4}, 1}};
            std::vector<pgm_tap::TrafoGraphVertex> vertex_props{{true}, {false}, {false}, {false}, {true}};

            pgm_tap::TransformerGraph g{boost::edges_are_unsorted_multi_pass, edge_array.cbegin(), edge_array.cend(),
                                        edge_prop.cbegin(), 5};

            // Vertex properties can not be set during graph creation
            vertex_iterator vi;
            vertex_iterator vi_end;
            for (boost::tie(vi, vi_end) = vertices(g); vi != vi_end; ++vi) {
                g[*vi].is_source = vertex_props[*vi].is_source;
            }

            pgm_tap::TrafoGraphEdgeProperties const regulated_edge_weights = get_edge_weights(g);
            pgm_tap::TrafoGraphEdgeProperties const ref_regulated_edge_weights{{{.group = 0, .pos = 1}, 1},
                                                                               {{.group = 1, .pos = 2}, 2},
                                                                               {{.group = 2, .pos = 3}, 2},
                                                                               {{.group = 3, .pos = 4}, 1}};
            CHECK(regulated_edge_weights == ref_regulated_edge_weights);
        }

>>>>>>> 060af718
        SUBCASE("Ranking complete the graph") {
            // The test grid 1 is not compatible with the updated logic for step up transformers
            CHECK_THROWS_AS(pgm_tap::rank_transformers(state), AutomaticTapInputError);
        }
    }

    // The test grid 2 is compatible with the updated logic for step up transformers
    SUBCASE("Full grid 2 - For transformer ranking only") {
        // =====Test Grid=====
        // ________[0]________
        // ||           |    |
        // [1]         [4]--[5]
        //  |           |    |
        // [2]          |   [8]
        //  |          [6]   |
        // [3]----[7]---|   [9] ----x- [100]
        //  |                |
        //  L--------------[10]
        //
        // [101] ---- [102]
        TestState state;
<<<<<<< HEAD
        std::vector<NodeInput> nodes{{0, 150e3}, {1, 10e3},   {2, 10e3},   {3, 10e3},  {4, 10e3},
                                     {5, 50e3},  {6, 10e3},   {7, 10e3},   {8, 10e3},  {9, 10e3},
                                     {10, 10e3}, {100, 10e3}, {101, 10e3}, {102, 10e3}};
=======
        std::vector<NodeInput> nodes{
            {.id = 0, .u_rated = 150e3}, {.id = 1, .u_rated = 10e3}, {.id = 2, .u_rated = 10e3},
            {.id = 3, .u_rated = 10e3},  {.id = 4, .u_rated = 10e3}, {.id = 5, .u_rated = 50e3},
            {.id = 6, .u_rated = 10e3},  {.id = 7, .u_rated = 10e3}, {.id = 8, .u_rated = 10e3},
            {.id = 9, .u_rated = 10e3},  {.id = 10, .u_rated = 10e3}};
>>>>>>> 060af718
        main_core::add_component<Node>(state, nodes.begin(), nodes.end(), 50.0);

        std::vector<TransformerInput> transformers{get_transformer(11, 0, 1, BranchSide::to),
                                                   get_transformer(12, 0, 1, BranchSide::from),
                                                   get_transformer(13, 2, 3, BranchSide::from),
                                                   get_transformer(14, 6, 7, BranchSide::from),
                                                   get_transformer(15, 5, 8, BranchSide::from),
                                                   get_transformer(16, 9, 10, BranchSide::from),
                                                   get_transformer(103, 9, 100, BranchSide::from, na_IntS, 0),
                                                   get_transformer(104, 101, 102, BranchSide::from)};
        main_core::add_component<Transformer>(state, transformers.begin(), transformers.end(), 50.0);

        std::vector<ThreeWindingTransformerInput> transformers3w{
            get_transformer3w(17, 0, 4, 5, Branch3Side::side_2, 0)};
        main_core::add_component<ThreeWindingTransformer>(state, transformers3w.begin(), transformers3w.end(), 50.0);

        std::vector<LineInput> lines{get_line_input(18, 4, 6), get_line_input(19, 3, 10)};
        main_core::add_component<Line>(state, lines.begin(), lines.end(), 50.0);

        std::vector<LinkInput> links{{.id = 20, .from_node = 1, .to_node = 2, .from_status = 1, .to_status = 1},
                                     {.id = 21, .from_node = 3, .to_node = 7, .from_status = 1, .to_status = 1},
                                     {.id = 22, .from_node = 8, .to_node = 9, .from_status = 1, .to_status = 1}};
        main_core::add_component<Link>(state, links.begin(), links.end(), 50.0);

        std::vector<SourceInput> sources{{.id = 23,
                                          .node = 0,
                                          .status = 1,
                                          .u_ref = 1.0,
                                          .u_ref_angle = 0,
                                          .sk = nan,
                                          .rx_ratio = nan,
                                          .z01_ratio = nan}};
        main_core::add_component<Source>(state, sources.begin(), sources.end(), 50.0);

        std::vector<TransformerTapRegulatorInput> regulators{
            get_regulator(24, 11, ControlSide::to),     get_regulator(25, 12, ControlSide::to),
            get_regulator(26, 13, ControlSide::to),     get_regulator(27, 14, ControlSide::to),
            get_regulator(28, 15, ControlSide::to),     get_regulator(29, 16, ControlSide::to),
            get_regulator(30, 17, ControlSide::side_2), get_regulator(105, 103, ControlSide::from),
            get_regulator(106, 104, ControlSide::from)};
        main_core::add_component<TransformerTapRegulator>(state, regulators.begin(), regulators.end(), 50.0);

        state.components.set_construction_complete();

<<<<<<< HEAD
        pgm_tap::RankedTransformerGroups order = pgm_tap::rank_transformers(state);
        pgm_tap::RankedTransformerGroups const ref_order{
            {{Idx2D{3, 0}, Idx2D{3, 1}, Idx2D{4, 0}, Idx2D{3, 4}}, {Idx2D{3, 2}, Idx2D{3, 3}, Idx2D{3, 5}}}};
        CHECK(order == ref_order);
=======
        // Subcases
        SUBCASE("Ranking complete the graph") {
            pgm_tap::RankedTransformerGroups order = pgm_tap::rank_transformers(state);
            pgm_tap::RankedTransformerGroups const ref_order{
                {{Idx2D{.group = 3, .pos = 0}, Idx2D{.group = 3, .pos = 1}, Idx2D{.group = 4, .pos = 0},
                  Idx2D{.group = 3, .pos = 4}},
                 {Idx2D{.group = 3, .pos = 2}, Idx2D{.group = 3, .pos = 3}, Idx2D{.group = 3, .pos = 5}}}};
            CHECK(order == ref_order);
        }
>>>>>>> 060af718
    }
}

namespace optimizer::tap_position_optimizer::test {
namespace {
using power_grid_model::optimizer::test::ConstDatasetUpdate;
using power_grid_model::optimizer::test::OptStrategyMethodSearch;
using power_grid_model::optimizer::test::search_methods;
using power_grid_model::optimizer::test::strategies_and_methods;
using power_grid_model::optimizer::test::strategies_and_sides;
using power_grid_model::optimizer::test::strategy_search_and_sides;
using power_grid_model::optimizer::test::StubTransformer;
using power_grid_model::optimizer::test::StubTransformerInput;
using power_grid_model::optimizer::test::StubTransformerUpdate;

template <typename ContainerType>
    requires main_core::main_model_state_c<main_core::MainModelState<ContainerType>>
class MockSolverOutput : public SolverOutput<symmetric_t> {
  public:
    using type = solver_output_t;
    using sym = typename SolverOutput<symmetric_t>::sym;

    Idx call_index{-1};
    CalculationMethod method;
    std::optional<std::reference_wrapper<main_core::MainModelState<ContainerType> const>> state;
    std::map<ID, IntS> state_tap_positions;
    std::map<ID, IntS> output_tap_positions;

    template <component_c... Ts>
    MockSolverOutput(Idx call_index_, CalculationMethod method_,
                     std::reference_wrapper<main_core::MainModelState<ContainerType> const> state_)
        : call_index{call_index_}, method{method_}, state{state_} {
        add_tap_positions(state.value().get());
    }

  private:
    void add_tap_positions(main_core::MainModelState<ContainerType> const& state) {
        AddTapPositions<typename ContainerType::gettable_types>{}(state, state_tap_positions);
    }

    template <typename... T> struct AddTapPositions;
    template <typename T> struct AddTapPositions<T> {
        void operator()(main_core::MainModelState<ContainerType> const& state, std::map<ID, IntS>& target) {
            if constexpr (transformer_c<T> && main_core::component_container_c<ContainerType, T>) {
                for (auto const& component : state.components.template citer<T>()) {
                    target[component.id()] = component.tap_pos();
                }
            }
        }
    };
    template <typename... Ts> struct AddTapPositions<std::tuple<Ts...>> {
        void operator()(main_core::MainModelState<ContainerType> const& state, std::map<ID, IntS>& target) {
            (AddTapPositions<Ts>{}(state, target), ...);
        }
    };
};

template <typename ContainerType>
using MockStateCalculator = std::vector<MockSolverOutput<ContainerType>> (*)(
    main_core::MainModelState<ContainerType> const& state, CalculationMethod method);

struct A {};
struct B {};
struct C {};
static_assert(std::same_as<transformer_types_t<A, A>, std::tuple<>>);
static_assert(std::same_as<transformer_types_t<A, B>, std::tuple<>>);
static_assert(std::same_as<transformer_types_t<A, Transformer>, std::tuple<Transformer>>);
static_assert(std::same_as<transformer_types_t<Transformer, ThreeWindingTransformer>,
                           std::tuple<Transformer, ThreeWindingTransformer>>);
static_assert(std::same_as<transformer_types_t<A, Transformer, A, B, ThreeWindingTransformer, C>,
                           std::tuple<Transformer, ThreeWindingTransformer>>);
static_assert(std::same_as<transformer_types_t<std::tuple<A, Transformer, A, B, ThreeWindingTransformer, C>>,
                           std::tuple<Transformer, ThreeWindingTransformer>>);
static_assert(std::same_as<transformer_types_t<std::tuple<A, StubTransformer, A, B, StubTransformer, C>>,
                           std::tuple<StubTransformer, StubTransformer>>);

struct MockTransformerState {
    using SideType = ControlSide;

    static constexpr auto unregulated{-1};

    ID id{};

    std::function<ID(SideType)> node = [](SideType /*side*/) { return ID{}; };
    std::function<bool(SideType)> status = [](SideType /*side*/) { return true; };

    SideType tap_side{};
    IntS tap_pos{};
    IntS tap_min{};
    IntS tap_max{};
    IntS tap_nom{};

    Idx topology_index{};
    Idx rank{unregulated};
    Idx2D math_id{};

    std::function<ComplexValue<symmetric_t>(SideType)> i_pu = [](SideType /*side*/) {
        return ComplexValue<symmetric_t>{};
    };
    std::function<ComplexValue<symmetric_t>(SideType)> u_pu = [](SideType /*side*/) {
        return ComplexValue<symmetric_t>{};
    };
};

struct MockTransformer {
    using InputType = StubTransformerInput;
    using UpdateType = StubTransformerUpdate;
    using SideType = typename MockTransformerState::SideType;

    MockTransformer() = default;
    MockTransformer(MockTransformerState state_) : state{std::move(state_)} {}

    static constexpr auto name = "MockTransformer";

    // NOLINTNEXTLINE(readability-convert-member-functions-to-static) // mocks non-static functions
    constexpr auto math_model_type() const { return ComponentType::test; }

    constexpr auto id() const { return state.id; }
    auto node(SideType side) const { return state.node(side); }
    auto status(SideType side) const { return state.status(side); }

    constexpr auto tap_side() const { return state.tap_side; }
    constexpr auto tap_pos() const { return state.tap_pos; }
    constexpr auto tap_min() const { return state.tap_min; }
    constexpr auto tap_max() const { return state.tap_max; }
    constexpr auto tap_nom() const { return state.tap_nom; }

    auto update(UpdateType const& update) {
        CHECK(update.id == id());
        UpdateChange result;
        if (!is_nan(update.tap_pos)) {
            CHECK(update.tap_pos >= std::min(state.tap_min, state.tap_max));
            CHECK(update.tap_pos <= std::max(state.tap_min, state.tap_max));

            result.param = state.tap_pos != update.tap_pos;
            state.tap_pos = update.tap_pos;
        }
        return result;
    }

    auto inverse(UpdateType update) const {
        CHECK(update.id == state.id);
        auto const tap_pos_update = is_nan(update.tap_pos) ? na_IntS : tap_pos();
        return UpdateType{.id = id(), .tap_pos = tap_pos_update};
    }

    MockTransformerState state{};
};
static_assert(transformer_c<MockTransformer>);

template <std::derived_from<MockTransformer> ComponentType, typename State>
    requires main_core::component_container_c<typename State::ComponentContainer, ComponentType>
constexpr auto get_topology_index(State const& state, auto const& id_or_index) {
    auto const& transformer = main_core::get_component<ComponentType>(state, id_or_index);
    return transformer.state.math_id.pos;
}

template <std::derived_from<MockTransformer> ComponentType, typename State>
    requires main_core::component_container_c<typename State::ComponentContainer, ComponentType>
constexpr auto get_math_id(State const& state, Idx topology_index) {
    return main_core::get_component_by_sequence<MockTransformer>(state, topology_index).state.math_id;
}

template <std::derived_from<MockTransformer> ComponentType, typename ContainerType>
inline DoubleComplex i_pu(std::vector<MockSolverOutput<ContainerType>> const& solver_output, Idx2D const& math_id,
                          ControlSide side) {
    REQUIRE(math_id.group >= 0);
    REQUIRE(math_id.group < solver_output.size());

    CHECK(solver_output[math_id.group].call_index >= 0);

    auto const& state = solver_output[math_id.group].state;
    REQUIRE(state.has_value());
    if (state.has_value()) { // necessary for clang-tidy
        return main_core::get_component_by_sequence<MockTransformer>(state.value().get(), math_id.pos).state.i_pu(side);
    }
    FAIL("Unreachable");
    return {};
}

template <std::derived_from<MockTransformer> ComponentType, typename State,
          steady_state_solver_output_type SolverOutputType>
    requires main_core::component_container_c<typename State::ComponentContainer, ComponentType>
inline auto u_pu(State const& state, std::vector<SolverOutputType> const& /* solver_output */, Idx topology_index,
                 ControlSide side) {
    return main_core::get_component_by_sequence<MockTransformer>(state, topology_index).state.u_pu(side);
}

template <std::derived_from<MockTransformer> ComponentType, typename State>
inline auto get_topo_node(State const& /*state*/, Idx /*topology_index*/, ControlSide /*control_side*/) {
    return 0;
}

template <typename ComponentType, typename State>
inline auto get_math_id(State const& /*state*/, Idx /*topology_index*/) {
    return Idx2D{.group = 0, .pos = 0};
}

template <typename ContainerType>
std::vector<MockSolverOutput<ContainerType>>
mock_state_calculator(main_core::MainModelState<ContainerType> const& state, CalculationMethod method) {
    static Idx call_count{};

    return {{call_count++, method, std::cref(state)}};
}

template <main_core::main_model_state_c State> class MockTransformerRanker {
  private:
    template <typename... Ts> struct Impl;
    template <typename ComponentType> struct Impl<ComponentType> {
        void operator()(State const& state, RankedTransformerGroups& ranking) const {
            if constexpr (std::derived_from<ComponentType, MockTransformer>) {
                for (Idx const idx :
                     boost::counting_range(Idx{0}, main_core::get_component_size<ComponentType>(state))) {
                    auto const& comp = main_core::get_component_by_sequence<ComponentType>(state, idx);
                    auto const rank = comp.state.rank;
                    if (rank == MockTransformerState::unregulated) {
                        continue;
                    }

                    REQUIRE(rank >= 0);
                    if (rank >= static_cast<Idx>(ranking.size())) {
                        ranking.resize(rank + 1);
                    }
                    ranking[rank].push_back(
                        {.group = main_core::get_component_type_index<ComponentType>(state), .pos = idx});
                }
            }
        }
    };
    template <typename... ComponentTypes> struct Impl<std::tuple<ComponentTypes...>> {
        auto operator()(State const& state) const -> RankedTransformerGroups {
            RankedTransformerGroups ranking;
            (Impl<ComponentTypes>{}(state, ranking), ...);
            return ranking;
        }
    };

  public:
    auto operator()(State const& state) const -> RankedTransformerGroups {
        return Impl<typename State::ComponentContainer::gettable_types>{}(state);
    }
};

using TapPositionCheckFunc = std::function<void(IntS, OptimizerStrategy, bool)>;
using TapPositionCheckFuncGeneric = std::function<void(IntS, OptimizerStrategy, ControlSide)>;

auto check_exact(IntS tap_pos) -> TapPositionCheckFunc {
    return [tap_pos](IntS value, OptimizerStrategy /*strategy*/, bool /*control_at_tap_side*/) {
        CHECK(value == tap_pos);
    };
};
auto check_exact_generic(IntS tap_pos) -> TapPositionCheckFuncGeneric {
    return
        [tap_pos](IntS value, OptimizerStrategy /*strategy*/, ControlSide /*at_tap_side*/) { CHECK(value == tap_pos); };
};

auto check_exact_per_strategy(IntS tap_pos_any, IntS tap_range_min, IntS tap_range_max) -> TapPositionCheckFunc {
    return
        [tap_pos_any, tap_range_min, tap_range_max](IntS value, OptimizerStrategy strategy, bool control_at_tap_side) {
            using enum OptimizerStrategy;

            switch (strategy) {
            case any:
            case fast_any:
                CHECK(value == tap_pos_any);
                break;
            case local_maximum:
            case global_maximum:
                CHECK(value == (control_at_tap_side ? tap_range_min : tap_range_max));
                break;
            case local_minimum:
            case global_minimum:
                CHECK(value == (control_at_tap_side ? tap_range_max : tap_range_min));
                break;
            default:
                FAIL("Unreachable");
            }
        };
}
struct CompensatedResultPerStrategy {
    IntS tap_pos_any;
    IntS tap_pos_any_comp;
    IntS tap_range_min;
    IntS tap_range_max;
    IntS tap_range_min_comp;
    IntS tap_range_max_comp;
    IntS get_any(bool control_at_tap_side) const { return control_at_tap_side ? tap_pos_any_comp : tap_pos_any; }
    IntS get_min(bool control_at_tap_side) const {
        return control_at_tap_side ? tap_range_max_comp : tap_range_min_comp;
    }
    IntS get_max(bool control_at_tap_side) const { return control_at_tap_side ? tap_range_min : tap_range_max; }
};
auto check_compensated_exact_per_strategy(CompensatedResultPerStrategy const& comp_result) -> TapPositionCheckFunc {
    return [comp_result](IntS value, OptimizerStrategy strategy, bool control_at_tap_side) {
        using enum OptimizerStrategy;

        switch (strategy) {
        case any:
        case fast_any:
            CHECK(value == comp_result.get_any(control_at_tap_side));
            break;
        case local_maximum:
        case global_maximum:
            CHECK(value == comp_result.get_max(control_at_tap_side));
            break;
        case local_minimum:
        case global_minimum:
            CHECK(value == comp_result.get_min(control_at_tap_side));
            break;
        default:
            FAIL("Unreachable");
        }
    };
}
struct GenericResultPerStrategy {
    IntS tap_pos_any_1;
    IntS tap_pos_any_2;
    IntS tap_pos_any_3;
    IntS tap_range_min_1;
    IntS tap_range_min_2;
    IntS tap_range_min_3;
    IntS tap_range_max_1;
    IntS tap_range_max_2;
    IntS tap_range_max_3;

    IntS get_any(ControlSide const& tap_side) const {
        using enum ControlSide;

        switch (tap_side) {
        case side_1:
            return tap_pos_any_1;
        case side_2:
            return tap_pos_any_2;
        case side_3:
            return tap_pos_any_3;
        default:
            FAIL("Unreachable in get_any");
            return 0;
        }
    }

    IntS get_min(ControlSide const& tap_side) const {
        using enum ControlSide;

        switch (tap_side) {
        case side_1:
            return tap_range_min_1;
        case side_2:
            return tap_range_min_2;
        case side_3:
            return tap_range_min_3;
        default:
            FAIL("Unreachable in get_min");
            return 0;
        }
    }
    IntS get_max(ControlSide const& tap_side) const {
        using enum ControlSide;

        switch (tap_side) {
        case side_1:
            return tap_range_max_1;
        case side_2:
            return tap_range_max_2;
        case side_3:
            return tap_range_max_3;
        default:
            FAIL("Unreachable in get_max");
            return 0;
        }
    }
};
auto check_generic_exact_per_strategy(GenericResultPerStrategy const& generic_result) -> TapPositionCheckFuncGeneric {
    return [generic_result](IntS value, OptimizerStrategy strategy, ControlSide tap_side) {
        using enum OptimizerStrategy;

        switch (strategy) {
        case any:
        case fast_any:
            CHECK(value == generic_result.get_any(tap_side));
            break;
        case local_maximum:
        case global_maximum:
            CHECK(value == generic_result.get_max(tap_side));
            break;
        case local_minimum:
        case global_minimum:
            CHECK(value == generic_result.get_min(tap_side));
            break;
        default:
            FAIL("Unreachable");
        }
    };
}
auto normalized_lerp(IntS value, IntS start, IntS stop) {
    REQUIRE(start != stop);
    return (static_cast<double>(value) - static_cast<double>(start)) /
           (static_cast<double>(stop) - static_cast<double>(start));
}
void checkNormalTapRange(MockTransformerState& state_b, TransformerTapRegulatorUpdate& update_data, auto& check_b) {
    state_b.tap_min = 1;
    state_b.tap_max = 5;
    state_b.tap_pos = 3;

    SUBCASE("unique value in band") {
        update_data.u_band = 0.01;
        check_b = test::check_exact(3);
    }
    SUBCASE("large compact band") {
        update_data.u_band = 1.01;
        check_b = test::check_exact_per_strategy(3, 5, 1);
    }
    SUBCASE("small open band") {
        update_data.u_band = 0.76;
        check_b = test::check_exact_per_strategy(3, 4, 2);
    }
}

void checkInvertedTapRange(MockTransformerState& state_b, TransformerTapRegulatorUpdate& update_data, auto& check_b) {
    state_b.tap_min = 5;
    state_b.tap_max = 1;
    state_b.tap_pos = 3;

    SUBCASE("unique value in band") {
        update_data.u_band = 0.01;
        check_b = test::check_exact(3);
    }
    SUBCASE("large compact band") {
        update_data.u_band = 1.01;
        check_b = test::check_exact_per_strategy(3, 1, 5);
    }
    SUBCASE("small open band") {
        update_data.u_band = 0.76;
        check_b = test::check_exact_per_strategy(3, 2, 4);
    }
}
} // namespace
} // namespace optimizer::tap_position_optimizer::test

namespace {
namespace meta_gen = meta_data::meta_data_gen;
} // namespace

TEST_CASE("Test Tap position optimizer") {
    using MockTransformerState = test::MockTransformerState;
    using MockTransformer = test::MockTransformer;
    using MockContainer = Container<ExtraRetrievableTypes<Regulator>, MockTransformer, TransformerTapRegulator>;
    using MockState = main_core::MainModelState<MockContainer>;
    using MockStateCalculator = test::MockStateCalculator<MockContainer>;
    using MockTransformerRanker = test::MockTransformerRanker<MockState>;

    auto const meta_data = meta_gen::get_meta_data<ComponentList<MockTransformer, TransformerTapRegulator>,
                                                   meta_data::update_getter_s>::value;

    MockState state;

    auto strategy_method_searches = [&] {
        std::array<test::OptStrategyMethodSearch, test::strategies_and_methods.size() * test::search_methods.size()>
            result;
        size_t idx{};
        for (auto strategy_method : test::strategies_and_methods) {
            for (auto search_method : test::search_methods) {
                result[idx] = {
                    .strategy = strategy_method.strategy, .method = strategy_method.method, .search = search_method};
                ++idx;
            }
        }
        return result;
    }();

    auto const updater = [&state](ConstDataset const& update_dataset) {
        REQUIRE(!update_dataset.empty());
        REQUIRE(update_dataset.n_components() == 1);
        REQUIRE(update_dataset.contains_component(MockTransformer::name));
        auto const& transformers_dataset =
            update_dataset.get_buffer_span<meta_data::update_getter_s, MockTransformer>();
        auto changed_components = std::vector<Idx2D>{};
        main_core::update::update_component<MockTransformer>(
            state, transformers_dataset.begin(), transformers_dataset.end(), std::back_inserter(changed_components));
    };

    auto twoStatesEqual = [](MockState const& state1, MockState const& state2) {
        if (state1.components.template size<MockTransformer>() != state2.components.template size<MockTransformer>()) {
            return false;
        }
        std::vector<std::pair<IntS, IntS>> trafo_state_1;
        std::vector<std::pair<IntS, IntS>> trafo_state_2;
        for (auto const& transformer : state1.components.template citer<MockTransformer>()) {
            trafo_state_1.emplace_back(transformer.id(), transformer.tap_pos());
        }
        for (auto const& transformer : state2.components.template citer<MockTransformer>()) {
            trafo_state_2.emplace_back(transformer.id(), transformer.tap_pos());
        }

        return trafo_state_1 == trafo_state_2;
    };

    auto const get_optimizer = [&](OptimizerStrategy strategy, SearchMethod tap_search) {
        return pgm_tap::TapPositionOptimizer<MockStateCalculator, std::remove_const_t<decltype(updater)>, MockState,
                                             MockTransformerRanker>{test::mock_state_calculator, updater, strategy,
                                                                    meta_data, tap_search};
    };

    SUBCASE("empty state") {
        state.components.set_construction_complete();
        auto optimizer = get_optimizer(OptimizerStrategy::any, SearchMethod::linear_search);
        auto result = optimizer.optimize(state, CalculationMethod::default_method);
        CHECK(result.solver_output.size() == 1);
        CHECK(result.solver_output[0].method == CalculationMethod::default_method);
    }

    SUBCASE("Calculation method") {
        main_core::emplace_component<test::MockTransformer>(
            state, 1, MockTransformerState{.id = 1, .math_id = {.group = 0, .pos = 0}});
        main_core::emplace_component<test::MockTransformer>(
            state, 2, MockTransformerState{.id = 2, .math_id = {.group = 0, .pos = 1}});
        state.components.set_construction_complete();

        for (auto strategy_method_search : strategy_method_searches) {
            auto strategy = strategy_method_search.strategy;
            auto method = strategy_method_search.method;
            auto search = strategy_method_search.search;
            CAPTURE(strategy);
            CAPTURE(method);
            CAPTURE(search);

            if (strategy == OptimizerStrategy::any && search == SearchMethod::binary_search) {
                CHECK_THROWS_AS(get_optimizer(strategy, search), TapSearchStrategyIncompatibleError);

            } else {
                auto optimizer = get_optimizer(strategy, search);
                auto result = optimizer.optimize(state, method);

                CHECK(result.solver_output.size() == 1);
                CHECK(result.solver_output[0].method == method);
            }
        }
    }

    SUBCASE("optimization") {
        main_core::emplace_component<test::MockTransformer>(
            state, 1, MockTransformerState{.id = 1, .tap_side = ControlSide::from, .math_id = {.group = 0, .pos = 0}});
        main_core::emplace_component<test::MockTransformer>(
            state, 2, MockTransformerState{.id = 2, .tap_side = ControlSide::from, .math_id = {.group = 0, .pos = 1}});

        auto& transformer_a = main_core::get_component<MockTransformer>(state, 1);
        auto& transformer_b = main_core::get_component<MockTransformer>(state, 2);

        main_core::emplace_component<TransformerTapRegulator>(
            state, 3,
            TransformerTapRegulatorInput{.id = 3,
                                         .regulated_object = 1,
                                         .status = 1,
                                         .control_side = ControlSide::side_1,
                                         .u_set = 0.0,
                                         .u_band = 0.0,
                                         .line_drop_compensation_r = 0.0,
                                         .line_drop_compensation_x = 0.0},
            transformer_a.math_model_type(), 1.0);
        main_core::emplace_component<TransformerTapRegulator>(
            state, 4,
            TransformerTapRegulatorInput{.id = 4,
                                         .regulated_object = 2,
                                         .status = 1,
                                         .control_side = ControlSide::side_2,
                                         .u_set = 0.0,
                                         .u_band = 0.0,
                                         .line_drop_compensation_r = 0.0,
                                         .line_drop_compensation_x = 0.0},
            transformer_b.math_model_type(), 1.0);

        auto& regulator_a = main_core::get_component<TransformerTapRegulator>(state, 3);
        auto& regulator_b = main_core::get_component<TransformerTapRegulator>(state, 4);

        state.components.set_construction_complete();

        auto& state_a = transformer_a.state;
        auto& state_b = transformer_b.state;

        SUBCASE("tap position in range") {
            auto check_a = test::check_exact(0);
            auto check_b = test::check_exact(0);

            SUBCASE("not regulatable") {
                state_b.tap_pos = 1;
                state_b.tap_min = 1;
                state_b.tap_max = 1;
                state_b.rank = MockTransformerState::unregulated;
                check_b = [&state_b](IntS value, OptimizerStrategy /*strategy*/, bool /*control_at_tap_side*/) {
                    CHECK(value == state_b.tap_pos);
                };
                auto const control_side = main_core::get_component<TransformerTapRegulator>(state, 4).control_side();

                SUBCASE("not regulated") {}

                SUBCASE("not connected at tap side") {
                    state_b.status = [&state_b](ControlSide side) { return side != state_b.tap_side; };
                }

                SUBCASE("not connected at control side") {
                    state_b.status = [control_side](ControlSide side) { return side != control_side; };
                }

                SUBCASE("not connected at third side doesn't matter") {
                    check_b = test::check_exact(1);
                    state_b.rank = 0;
                    state_b.status = [control_side, &state_b](ControlSide side) {
                        return side == control_side || side == state_b.tap_side;
                    };
                }
            }

            SUBCASE("single valid value") {
                state_b.tap_pos = 1;
                state_b.tap_min = state_b.tap_pos;
                state_b.tap_max = state_b.tap_pos;
                state_b.rank = 0;
                check_b = test::check_exact(state_b.tap_pos);
            }

            SUBCASE("multipe valid values") {
                state_b.rank = 0;
                check_b = [&state_b](IntS value, OptimizerStrategy strategy, bool control_at_tap_side) {
                    switch (strategy) {
                        using enum OptimizerStrategy;
                    case any:
                    case fast_any:
                        CHECK(value == state_b.tap_pos);
                        break;
                    case local_maximum:
                    case global_maximum:
                        CHECK(value == (control_at_tap_side ? state_b.tap_max : state_b.tap_min));
                        break;
                    case local_minimum:
                    case global_minimum:
                        CHECK(value == (control_at_tap_side ? state_b.tap_min : state_b.tap_max));
                        break;
                    default:
                        FAIL("unreachable");
                    }
                };

                SUBCASE("normal tap range") {
                    state_b.tap_min = 1;
                    state_b.tap_max = 3;
                    SUBCASE("start low in range") { state_b.tap_pos = state_b.tap_min; }
                    SUBCASE("start high in range") { state_b.tap_pos = state_b.tap_max; }
                    SUBCASE("start mid range") { state_b.tap_pos = narrow_cast<IntS>(state_b.tap_min + 1); }
                }
                SUBCASE("inverted tap range") {
                    state_b.tap_min = 3;
                    state_b.tap_max = 1;
                    SUBCASE("start low in range") { state_b.tap_pos = state_b.tap_min; }
                    SUBCASE("start high in range") { state_b.tap_pos = state_b.tap_max; }
                    SUBCASE("start mid range") { state_b.tap_pos = narrow_cast<IntS>(state_b.tap_min - 1); }
                }
                SUBCASE("extreme tap range") {
                    state_b.tap_min = IntS{0};
                    state_b.tap_max = IntS{127};
                    SUBCASE("start low in range") { state_b.tap_pos = state_b.tap_min; }
                    SUBCASE("start high in range") { state_b.tap_pos = state_b.tap_max; }
                    SUBCASE("start mid range") { state_b.tap_pos = 64; }
                }
                SUBCASE("extreme inverted tap range") {
                    state_b.tap_min = IntS{127};
                    state_b.tap_max = IntS{0};
                    SUBCASE("start low in range") { state_b.tap_pos = state_b.tap_min; }
                    SUBCASE("start high in range") { state_b.tap_pos = state_b.tap_max; }
                    SUBCASE("start mid range") { state_b.tap_pos = 64; }
                }
            }

            SUBCASE("voltage band") {
                state_b.rank = 0;
                state_b.u_pu = [&state_b, &regulator_b](ControlSide /*side*/) {
                    return state_b.tap_side == regulator_b.control_side()
                               ? static_cast<DoubleComplex>(
                                     test::normalized_lerp(state_b.tap_pos, state_b.tap_min, state_b.tap_max))
                               : static_cast<DoubleComplex>(
                                     test::normalized_lerp(state_b.tap_pos, state_b.tap_max, state_b.tap_min));
                };

                auto update_data = TransformerTapRegulatorUpdate{.id = 4, .u_set = 0.5, .u_band = 0.0};

                SUBCASE("normal tap range") { checkNormalTapRange(state_b, update_data, check_b); }
                SUBCASE("inverted tap range") { checkInvertedTapRange(state_b, update_data, check_b); }

                regulator_b.update(update_data);
            }

            SUBCASE("line drop compensation") {
                state_b.rank = 0;
                state_b.u_pu = [&state_b, &regulator_b](ControlSide /*side*/) {
                    return state_b.tap_side == regulator_b.control_side()
                               ? static_cast<DoubleComplex>(
                                     test::normalized_lerp(state_b.tap_pos, state_b.tap_min, state_b.tap_max))
                               : static_cast<DoubleComplex>(
                                     test::normalized_lerp(state_b.tap_pos, state_b.tap_max, state_b.tap_min));
                };
                state_b.i_pu = [&state_b, &regulator_b](ControlSide side) {
                    bool const control_at_tap = side == regulator_b.control_side();

                    auto const value = control_at_tap
                                           ? test::normalized_lerp(state_b.tap_pos, state_b.tap_max, state_b.tap_min)
                                           : test::normalized_lerp(state_b.tap_pos, state_b.tap_min, state_b.tap_max);
                    return DoubleComplex{value, value};
                };

                auto update_data = TransformerTapRegulatorUpdate{.id = 4, .u_set = 0.5, .u_band = 0.76};

                state_b.tap_min = 1;
                state_b.tap_max = 5;
                state_b.tap_pos = 3;

                SUBCASE("no line drop compensation") { check_b = test::check_exact_per_strategy(3, 4, 2); }
                SUBCASE("resistance") {
                    update_data.line_drop_compensation_r = 0.5 / base_power_3p;
                    check_b = test::check_compensated_exact_per_strategy({.tap_pos_any = 3,
                                                                          .tap_pos_any_comp = 3,
                                                                          .tap_range_min = 3,
                                                                          .tap_range_max = 3,
                                                                          .tap_range_min_comp = 4,
                                                                          .tap_range_max_comp = 1});
                }
                SUBCASE("positive reactance") {
                    update_data.line_drop_compensation_x = 0.125 / base_power_3p;
                    check_b = test::check_compensated_exact_per_strategy({.tap_pos_any = 3,
                                                                          .tap_pos_any_comp = 3,
                                                                          .tap_range_min = 4,
                                                                          .tap_range_max = 2,
                                                                          .tap_range_min_comp = 4,
                                                                          .tap_range_max_comp = 1});
                }
                SUBCASE("negative reactance") {
                    update_data.line_drop_compensation_x = -0.5 / base_power_3p;
                    check_b = test::check_compensated_exact_per_strategy({.tap_pos_any = 3,
                                                                          .tap_pos_any_comp = 3,
                                                                          .tap_range_min = 3,
                                                                          .tap_range_max = 3,
                                                                          .tap_range_min_comp = 4,
                                                                          .tap_range_max_comp = 1});
                }

                regulator_b.update(update_data);
            }

            SUBCASE("multiple transformers with control function based on ranking") {
                state_a.rank = 0;
                state_b.rank = 1;
                state_a.tap_min = -5;
                state_a.tap_max = 5;
                state_b.tap_min = -5;
                state_b.tap_max = 5;

                state_a.u_pu = [&state_a, &regulator_a](ControlSide side) {
                    CHECK(side == regulator_a.control_side());

                    // u_2a = f(tap_pos_a) when rank is 0
                    // u_2a = (u_1a * n_1) / (1.0 + relative_tap_pos_a)
                    // u_2a = 1.0 + relative_tap_pos_a, when control side is at tap side
                    // consider u_1a = n_1 = 1.0
                    // For a tap_size of 0.1 and tap_nom of 0, tap_pos_relative_a = 0.1 * (tap_pos_a - 0)
                    auto const relative_tap_a = static_cast<double>(state_a.tap_pos) * 0.1;
                    return state_a.tap_side == regulator_a.control_side()
                               ? static_cast<DoubleComplex>(1.0 + relative_tap_a)
                               : static_cast<DoubleComplex>(1.0 / (1.0 + relative_tap_a));
                };

                state_b.u_pu = [&state_a, &regulator_a, &state_b, &regulator_b](ControlSide side) {
                    CHECK(side == regulator_b.control_side());

                    // u_2b = f(tap_pos_a, tap_pos_b) when rank is 1
                    // u_2b = (u_1b * n_2) / (1.0 + relative_tap_pos_b)
                    // u_2b = (1.0 + relative_tap_pos_b) / (u_1b * n_2), when control side is at tap side
                    // consider n_2 = 1. Also u_1a = u_2b
                    // For a tap_size of 0.1 and tap_nom of 0, tap_pos_relative_b = 0.1 * (tap_pos_b - 0)
                    auto const relative_tap_b = static_cast<double>(state_b.tap_pos) * 0.1;
                    return state_b.tap_side == regulator_b.control_side()
                               ? (1.0 + relative_tap_b) * state_a.u_pu(regulator_a.control_side())
                               : state_a.u_pu(regulator_a.control_side()) / (1.0 + relative_tap_b);
                };

                SUBCASE("Situation 1") {
                    regulator_a.update({.id = 3, .u_set = 1.25, .u_band = 0.01});
                    regulator_b.update({.id = 4, .u_set = 0.9, .u_band = 0.5});
                    check_a = test::check_exact(-2);
                    check_b = test::check_compensated_exact_per_strategy({.tap_pos_any = 1,
                                                                          .tap_pos_any_comp = -1,
                                                                          .tap_range_min = -1,
                                                                          .tap_range_max = 1,
                                                                          .tap_range_min_comp = 5,
                                                                          .tap_range_max_comp = -4});
                }
                SUBCASE("Situation 2") {
                    regulator_a.update({.id = 3, .u_set = 1.1111, .u_band = 0.01});
                    regulator_b.update({.id = 4, .u_set = 1.0873, .u_band = 0.1});
                    check_a = test::check_exact(-1);
                    check_b = test::check_exact(0);
                }
                SUBCASE("Situation 3") {
                    regulator_a.update({.id = 3, .u_set = 1.0, .u_band = 0.01});
                    regulator_b.update({.id = 4, .u_set = 1.0, .u_band = 0.01});
                    check_a = test::check_exact(0);
                    check_b = test::check_exact(0);
                }
            }

            auto const initial_tap_pos_a{transformer_a.tap_pos()};
            auto const initial_tap_pos_b{transformer_b.tap_pos()};

            for (auto strategy_search_side : test::strategy_search_and_sides) {
                auto strategy = strategy_search_side.strategy;
                auto search = strategy_search_side.search;
                auto tap_side = strategy_search_side.side;
                CAPTURE(strategy);
                CAPTURE(search);
                CAPTURE(tap_side);

                state_b.tap_side = tap_side;
                state_a.tap_side = ControlSide::to; // no need to make tap side of a a variable

                auto optimizer = get_optimizer(strategy, search);
                auto const result = optimizer.optimize(state, CalculationMethod::default_method);

                auto const get_state_tap_pos = [&](ID const id) {
                    REQUIRE(!result.solver_output.empty());
                    return result.solver_output.front().state_tap_positions.at(id);
                };
                auto const get_output_tap_pos = [&](ID const id) {
                    REQUIRE(!result.optimizer_output.transformer_tap_positions.empty());
                    auto const it = std::ranges::find_if(result.optimizer_output.transformer_tap_positions,
                                                         [id](auto const& x) { return x.transformer_id == id; });
                    REQUIRE(it != std::end(result.optimizer_output.transformer_tap_positions));
                    CHECK(it->transformer_id == id);
                    return it->tap_position;
                };

                // check optimal state
                CHECK(result.solver_output.size() == 1);
                auto const control_at_tap_side_a = regulator_a.control_side() == state_a.tap_side;
                auto const control_at_tap_side_b = regulator_b.control_side() == state_b.tap_side;
                check_a(get_state_tap_pos(state_a.id), strategy, control_at_tap_side_a);
                check_b(get_state_tap_pos(state_b.id), strategy, control_at_tap_side_b);

                // check optimal output
                if (state_a.rank != MockTransformerState::unregulated) {
                    check_a(get_output_tap_pos(state_a.id), strategy, control_at_tap_side_a);
                }
                if (state_b.rank != MockTransformerState::unregulated) {
                    check_b(get_output_tap_pos(state_b.id), strategy, control_at_tap_side_b);
                }

                // reset
                CHECK(transformer_a.tap_pos() == initial_tap_pos_a);
                CHECK(transformer_b.tap_pos() == initial_tap_pos_b);
            }
        }

        SUBCASE("multiple transformers with generic control function") {
            auto check_a = test::check_exact_generic(0);
            auto check_b = test::check_exact_generic(0);

            state_a.tap_min = 0;
            state_a.tap_max = 3;
            state_b.tap_min = 0;
            state_b.tap_max = 3;
            regulator_a.update({.id = 3, .u_set = 1.0, .u_band = 0.2});
            regulator_b.update({.id = 4, .u_set = 1.0, .u_band = 0.2});

            // Both control side voltages have a function which follows this table
            // t_a \ t_b |  0   |  1   |  2   |  3
            // --------- | ---- | ---- | ---- | ----
            // 0         | 1.5  | 1.25 | 1.0  | 0.75
            // 1         | 1.25 | 1.0  | 0.75 | 0.5
            // 2         | 1.0  | 0.75 | 0.5  | 0.25
            // 3         | 0.75 | 0.5  | 0.25 | 0.0

            state_a.u_pu = [&state_a, &state_b, &regulator_a, &regulator_b](ControlSide side) {
                CHECK(side == regulator_a.control_side());
                auto const tap_a_sign = state_a.tap_side == regulator_a.control_side() ? -1.0 : 1.0;
                auto const tap_b_sign = state_b.tap_side == regulator_b.control_side() ? -1.0 : 1.0;
                auto const tap_sum = tap_a_sign * state_a.tap_pos + tap_b_sign * state_b.tap_pos;
                return static_cast<DoubleComplex>(1.5 - tap_sum / 4.0);
            };

            state_b.u_pu = [&state_a, &state_b, &regulator_a, &regulator_b](ControlSide side) {
                CHECK(side == regulator_b.control_side());
                auto const tap_a_sign = state_a.tap_side == regulator_a.control_side() ? -1.0 : 1.0;
                auto const tap_b_sign = state_b.tap_side == regulator_b.control_side() ? -1.0 : 1.0;
                auto const tap_sum = tap_a_sign * state_a.tap_pos + tap_b_sign * state_b.tap_pos;
                return static_cast<DoubleComplex>(1.5 - tap_sum / 4.0);
            };

            SUBCASE("Rank a < Rank b") {
                state_a.rank = 0;
                state_b.rank = 1;
                check_a = test::check_generic_exact_per_strategy({
                    .tap_pos_any_1 = 0,
                    .tap_pos_any_2 = 2,
                    .tap_pos_any_3 = 2,
                    .tap_range_min_1 = 1,
                    .tap_range_min_2 = 2,
                    .tap_range_min_3 = 0,
                    .tap_range_max_1 = 0,
                    .tap_range_max_2 = 3,
                    .tap_range_max_3 = 2,
                });
                check_b = test::check_generic_exact_per_strategy({
                    .tap_pos_any_1 = 2,
                    .tap_pos_any_2 = 0,
                    .tap_pos_any_3 = 0,
                    .tap_range_min_1 = 3,
                    .tap_range_min_2 = 0,
                    .tap_range_min_3 = 2,
                    .tap_range_max_1 = 2,
                    .tap_range_max_2 = 1,
                    .tap_range_max_3 = 0,
                });
            }

            SUBCASE("Rank a > Rank b") {
                state_a.rank = 1;
                state_b.rank = 0;
                check_a = test::check_generic_exact_per_strategy({
                    .tap_pos_any_1 = 0,
                    .tap_pos_any_2 = 2,
                    .tap_pos_any_3 = 0,
                    .tap_range_min_1 = 0,
                    .tap_range_min_2 = 3,
                    .tap_range_min_3 = 2,
                    .tap_range_max_1 = 1,
                    .tap_range_max_2 = 2,
                    .tap_range_max_3 = 0,
                });
                check_b = test::check_generic_exact_per_strategy({
                    .tap_pos_any_1 = 2,
                    .tap_pos_any_2 = 0,
                    .tap_pos_any_3 = 2,
                    .tap_range_min_1 = 2,
                    .tap_range_min_2 = 1,
                    .tap_range_min_3 = 0,
                    .tap_range_max_1 = 3,
                    .tap_range_max_2 = 0,
                    .tap_range_max_3 = 2,
                });
            }

            SUBCASE("Rank a == Rank b") {
                state_a.rank = 0;
                state_b.rank = 0;
                regulator_a.update({.id = 3, .u_set = 1.0, .u_band = 0.5}); // u_band enlarged
                regulator_b.update({.id = 4, .u_set = 1.0, .u_band = 0.5}); // u_band enlarged
                check_a = test::check_generic_exact_per_strategy({
                    .tap_pos_any_1 = 0,
                    .tap_pos_any_2 = 1,
                    .tap_pos_any_3 = 1,
                    .tap_range_min_1 = 0,
                    .tap_range_min_2 = 3,
                    .tap_range_min_3 = 1,
                    .tap_range_max_1 = 1,
                    .tap_range_max_2 = 2,
                    .tap_range_max_3 = 1,
                });
                check_b = test::check_generic_exact_per_strategy({
                    .tap_pos_any_1 = 1,
                    .tap_pos_any_2 = 0,
                    .tap_pos_any_3 = 1,
                    .tap_range_min_1 = 3,
                    .tap_range_min_2 = 0,
                    .tap_range_min_3 = 1,
                    .tap_range_max_1 = 2,
                    .tap_range_max_2 = 1,
                    .tap_range_max_3 = 1,
                });
            }

            auto const initial_tap_pos_a{transformer_a.tap_pos()};
            auto const initial_tap_pos_b{transformer_b.tap_pos()};

            for (auto strategy_search_side : test::strategy_search_and_sides) {
                auto strategy = strategy_search_side.strategy;
                auto search = strategy_search_side.search;
                auto tap_side = strategy_search_side.side;
                CAPTURE(strategy);
                CAPTURE(search);
                CAPTURE(tap_side);

                state_b.tap_side = tap_side;
                state_a.tap_side = tap_side;
                auto optimizer = get_optimizer(strategy, search);
                auto const result = optimizer.optimize(state, CalculationMethod::default_method);

                auto const get_state_tap_pos = [&](ID const id) {
                    REQUIRE(!result.solver_output.empty());
                    return result.solver_output.front().state_tap_positions.at(id);
                };

                // check optimal state
                CHECK(result.solver_output.size() == 1);
                check_a(get_state_tap_pos(state_a.id), strategy, tap_side);
                check_b(get_state_tap_pos(state_b.id), strategy, tap_side);

                // reset
                CHECK(transformer_a.tap_pos() == initial_tap_pos_a);
                CHECK(transformer_b.tap_pos() == initial_tap_pos_b);
            }
        }

        SUBCASE("Check throw as MaxIterationReached") { // This only applies to non-binary search
            state_b.rank = 0;
            state_b.u_pu = [&state_b, &regulator_b](ControlSide /*side*/) {
                return state_b.tap_side == regulator_b.control_side()
                           ? static_cast<DoubleComplex>(
                                 test::normalized_lerp(state_b.tap_pos, state_b.tap_min, state_b.tap_max))
                           :
                           // tap pos closer to tap_max at tap side <=> lower voltage at control side
                           static_cast<DoubleComplex>(
                               test::normalized_lerp(state_b.tap_pos, state_b.tap_max, state_b.tap_min));
            };

            auto update_data = TransformerTapRegulatorUpdate{.id = 4, .u_set = 0.4, .u_band = 0.0};

            // tap pos will jump between 3 and 4 in linear_search method
            state_b.tap_min = 1;
            state_b.tap_max = 5;
            state_b.tap_pos = 5;

            regulator_b.update(update_data);

            for (auto strategy_side : test::strategies_and_sides) {
                auto strategy = strategy_side.strategy;
                auto tap_side = strategy_side.side;
                CAPTURE(strategy);
                CAPTURE(tap_side);

                state_b.tap_side = tap_side;
                state_a.tap_side = tap_side;

                auto optimizer = get_optimizer(strategy, SearchMethod::linear_search);
                auto const cached_state = MockState{state}; // explicit copy
                CHECK_THROWS_AS(optimizer.optimize(state, CalculationMethod::default_method), MaxIterationReached);
                CHECK(twoStatesEqual(cached_state, state));
            }
        }
    }
}

TEST_CASE("Test tap position optmizer I/O") {
    SUBCASE("transformer duplicatively regulated") {
        test::TestState state_mini;
        std::vector<NodeInput> nodes{{.id = 0, .u_rated = 150e3},
                                     {.id = 1, .u_rated = 10e3},
                                     {.id = 2, .u_rated = 10e3},
                                     {.id = 3, .u_rated = 10e3}};
        main_core::add_component<Node>(state_mini, nodes.begin(), nodes.end(), 50.0);

        std::vector<TransformerInput> transformers{test::get_transformer(4, 0, 1, BranchSide::from, 0),
                                                   test::get_transformer(5, 1, 2, BranchSide::from, -1),
                                                   test::get_transformer(6, 2, 3, BranchSide::from, 1)};
        main_core::add_component<Transformer>(state_mini, transformers.begin(), transformers.end(), 50.0);

        std::vector<TransformerTapRegulatorInput> bad_regulators{
            TransformerTapRegulatorInput{.id = 7,
                                         .regulated_object = 4,
                                         .status = 1,
                                         .control_side = ControlSide::side_1,
                                         .u_set = 0.0,
                                         .u_band = 0.0,
                                         .line_drop_compensation_r = 0.0,
                                         .line_drop_compensation_x = 0.0},
            TransformerTapRegulatorInput{.id = 8,
                                         .regulated_object = 5,
                                         .status = 1,
                                         .control_side = ControlSide::side_2,
                                         .u_set = 0.0,
                                         .u_band = 0.0,
                                         .line_drop_compensation_r = 0.0,
                                         .line_drop_compensation_x = 0.0},
            TransformerTapRegulatorInput{.id = 9,
                                         .regulated_object = 5,
                                         .status = 1,
                                         .control_side = ControlSide::side_2,
                                         .u_set = 0.0,
                                         .u_band = 0.0,
                                         .line_drop_compensation_r = 0.0,
                                         .line_drop_compensation_x = 0.0},
        };

        CHECK_THROWS_AS(main_core::add_component<TransformerTapRegulator>(state_mini, bad_regulators.begin(),
                                                                          bad_regulators.end(), 50.0),
                        DuplicativelyRegulatedObject);
    }
}

TEST_CASE("Test RankIterator") {
    std::vector<std::vector<IntS>> const regulator_order = {{0, 0, 0}, {0, 0, 0}};
    bool tap_changed{false};
    std::vector<IntS> iterations_per_rank = {2, 4, 6};
    Idx rank_index{0};
    bool update{false};
    optimizer::tap_position_optimizer::RankIteration rank_iterator(iterations_per_rank, rank_index);

    auto const mock_lambda = [&](Idx const& /*rank_idx*/, Idx const& /*transformer_idx*/,
                                 std::vector<IntS> const& /*same_rank_regulators*/) { return update; };
    SUBCASE("Test tap not changed") {
        tap_changed = rank_iterator.iterate_ranks(regulator_order, mock_lambda, tap_changed);
        iterations_per_rank = rank_iterator.iterations_per_rank();
        rank_index = rank_iterator.rank_index();
        CHECK_FALSE(tap_changed);
        CHECK(iterations_per_rank[0] == 2);
        CHECK(iterations_per_rank[1] == 4);
        CHECK(iterations_per_rank[2] == 6);
        CHECK(rank_index == 2);
    }
    SUBCASE("Test tap changed") {
        update = true;
        tap_changed = rank_iterator.iterate_ranks(regulator_order, mock_lambda, tap_changed);
        iterations_per_rank = rank_iterator.iterations_per_rank();
        rank_index = rank_iterator.rank_index();
        CHECK(tap_changed);
        CHECK(iterations_per_rank[0] == 3);
        CHECK(iterations_per_rank[1] == 0);
        CHECK(iterations_per_rank[2] == 0);
        CHECK(rank_index == 0);
    }
    SUBCASE("Test tap changed last rank") {
        update = true;
        rank_iterator.set_rank_index(2);
        tap_changed = rank_iterator.iterate_ranks(regulator_order, mock_lambda, tap_changed);
        iterations_per_rank = rank_iterator.iterations_per_rank();
        rank_index = rank_iterator.rank_index();
        CHECK(tap_changed);
        CHECK(iterations_per_rank[0] == 2);
        CHECK(iterations_per_rank[1] == 4);
        CHECK(iterations_per_rank[2] == 7);
        CHECK(rank_index == 2);
    }
    SUBCASE("Test set rank_index") {
        rank_iterator.set_rank_index(1);
        CHECK(rank_iterator.rank_index() == 1);
    }
}

} // namespace power_grid_model

TEST_SUITE_END();<|MERGE_RESOLUTION|>--- conflicted
+++ resolved
@@ -261,16 +261,12 @@
         // [101] ---- [102]
 
         TestState state;
-<<<<<<< HEAD
-        std::vector<NodeInput> nodes{{0, 150e3}, {1, 10e3}, {2, 10e3}, {3, 10e3},   {4, 10e3},   {5, 50e3},  {6, 10e3},
-                                     {7, 10e3},  {8, 10e3}, {9, 10e3}, {100, 10e3}, {101, 10e3}, {102, 10e3}};
-=======
-        std::vector<NodeInput> nodes{{.id = 0, .u_rated = 150e3}, {.id = 1, .u_rated = 10e3},
-                                     {.id = 2, .u_rated = 10e3},  {.id = 3, .u_rated = 10e3},
-                                     {.id = 4, .u_rated = 10e3},  {.id = 5, .u_rated = 50e3},
-                                     {.id = 6, .u_rated = 10e3},  {.id = 7, .u_rated = 10e3},
-                                     {.id = 8, .u_rated = 10e3},  {.id = 9, .u_rated = 10e3}};
->>>>>>> 060af718
+        std::vector<NodeInput> nodes{
+            {.id = 0, .u_rated = 150e3}, {.id = 1, .u_rated = 10e3},   {.id = 2, .u_rated = 10e3},
+            {.id = 3, .u_rated = 10e3},  {.id = 4, .u_rated = 10e3},   {.id = 5, .u_rated = 50e3},
+            {.id = 6, .u_rated = 10e3},  {.id = 7, .u_rated = 10e3},   {.id = 8, .u_rated = 10e3},
+            {.id = 9, .u_rated = 10e3},  {.id = 100, .u_rated = 10e3}, {.id = 101, .u_rated = 10e3},
+            {.id = 102, .u_rated = 10e3}};
         main_core::add_component<Node>(state, nodes.begin(), nodes.end(), 50.0);
 
         std::vector<TransformerInput> transformers{
@@ -318,21 +314,15 @@
 
             // reference graph creation
             pgm_tap::TrafoGraphEdgeProperties expected_edges_prop;
-<<<<<<< HEAD
-            expected_edges_prop.insert(expected_edges_prop.end(),
-                                       {{{3, 0}, 1}, {{3, 1}, 1}, {{3, 2}, 1}, {{3, 3}, 1}, {{3, 4}, 1}, {{3, 6}, 1}});
-            expected_edges_prop.insert(expected_edges_prop.end(),
-                                       {{{4, 0}, 1}, {{4, 0}, 1}, {unregulated_idx, 0}, {unregulated_idx, 0}});
-=======
             expected_edges_prop.insert(expected_edges_prop.end(), {{{.group = 3, .pos = 0}, 1},
                                                                    {{.group = 3, .pos = 1}, 1},
                                                                    {{.group = 3, .pos = 2}, 1},
                                                                    {{.group = 3, .pos = 3}, 1},
-                                                                   {{.group = 3, .pos = 4}, 1}});
+                                                                   {{.group = 3, .pos = 4}, 1},
+                                                                   {{.group = 3, .pos = 6}, 1}});
             expected_edges_prop.insert(
                 expected_edges_prop.end(),
                 {{{.group = 4, .pos = 0}, 1}, {{.group = 4, .pos = 0}, 1}, {unregulated_idx, 0}, {unregulated_idx, 0}});
->>>>>>> 060af718
             expected_edges_prop.insert(expected_edges_prop.end(), 10, {unregulated_idx, 0});
 
             std::vector<pgm_tap::TrafoGraphVertex> const expected_vertex_props{
@@ -357,8 +347,6 @@
             CHECK(actual_edges_prop == expected_edges_prop);
         }
 
-<<<<<<< HEAD
-=======
         SUBCASE("Process edge weights") {
             using vertex_iterator = boost::graph_traits<pgm_tap::TransformerGraph>::vertex_iterator;
 
@@ -432,7 +420,6 @@
             CHECK(regulated_edge_weights == ref_regulated_edge_weights);
         }
 
->>>>>>> 060af718
         SUBCASE("Ranking complete the graph") {
             // The test grid 1 is not compatible with the updated logic for step up transformers
             CHECK_THROWS_AS(pgm_tap::rank_transformers(state), AutomaticTapInputError);
@@ -454,17 +441,21 @@
         //
         // [101] ---- [102]
         TestState state;
-<<<<<<< HEAD
-        std::vector<NodeInput> nodes{{0, 150e3}, {1, 10e3},   {2, 10e3},   {3, 10e3},  {4, 10e3},
-                                     {5, 50e3},  {6, 10e3},   {7, 10e3},   {8, 10e3},  {9, 10e3},
-                                     {10, 10e3}, {100, 10e3}, {101, 10e3}, {102, 10e3}};
-=======
-        std::vector<NodeInput> nodes{
-            {.id = 0, .u_rated = 150e3}, {.id = 1, .u_rated = 10e3}, {.id = 2, .u_rated = 10e3},
-            {.id = 3, .u_rated = 10e3},  {.id = 4, .u_rated = 10e3}, {.id = 5, .u_rated = 50e3},
-            {.id = 6, .u_rated = 10e3},  {.id = 7, .u_rated = 10e3}, {.id = 8, .u_rated = 10e3},
-            {.id = 9, .u_rated = 10e3},  {.id = 10, .u_rated = 10e3}};
->>>>>>> 060af718
+        std::vector<NodeInput> nodes{{.id = 0, .u_rated = 150e3},
+                                     {.id = 1, .u_rated = 10e3},
+                                     {.id = 2, .u_rated = 10e3},
+                                     {.id = 3, .u_rated = 10e3},
+                                     {4, 10e3},
+                                     {.id = 5, .u_rated = 50e3},
+                                     {.id = 6, .u_rated = 10e3},
+                                     {.id = 7, .u_rated = 10e3},
+                                     {.id = 8, .u_rated = 10e3},
+                                     {9, 10e3},
+                                     {.id = 10, .u_rated = 10e3},
+                                     {.id = 100, .u_rated = 10e3},
+                                     {.id = 101, .u_rated = 10e3},
+                                     {.id = 102, .u_rated = 10e3}};
+
         main_core::add_component<Node>(state, nodes.begin(), nodes.end(), 50.0);
 
         std::vector<TransformerInput> transformers{get_transformer(11, 0, 1, BranchSide::to),
@@ -509,22 +500,12 @@
 
         state.components.set_construction_complete();
 
-<<<<<<< HEAD
         pgm_tap::RankedTransformerGroups order = pgm_tap::rank_transformers(state);
         pgm_tap::RankedTransformerGroups const ref_order{
-            {{Idx2D{3, 0}, Idx2D{3, 1}, Idx2D{4, 0}, Idx2D{3, 4}}, {Idx2D{3, 2}, Idx2D{3, 3}, Idx2D{3, 5}}}};
+            {{Idx2D{.group = 3, .pos = 0}, Idx2D{.group = 3, .pos = 1}, Idx2D{.group = 4, .pos = 0},
+              Idx2D{.group = 3, .pos = 4}},
+             {Idx2D{.group = 3, .pos = 2}, Idx2D{.group = 3, .pos = 3}, Idx2D{.group = 3, .pos = 5}}}};
         CHECK(order == ref_order);
-=======
-        // Subcases
-        SUBCASE("Ranking complete the graph") {
-            pgm_tap::RankedTransformerGroups order = pgm_tap::rank_transformers(state);
-            pgm_tap::RankedTransformerGroups const ref_order{
-                {{Idx2D{.group = 3, .pos = 0}, Idx2D{.group = 3, .pos = 1}, Idx2D{.group = 4, .pos = 0},
-                  Idx2D{.group = 3, .pos = 4}},
-                 {Idx2D{.group = 3, .pos = 2}, Idx2D{.group = 3, .pos = 3}, Idx2D{.group = 3, .pos = 5}}}};
-            CHECK(order == ref_order);
-        }
->>>>>>> 060af718
     }
 }
 
