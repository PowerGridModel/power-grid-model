--- conflicted
+++ resolved
@@ -5,10 +5,7 @@
 #include <power_grid_model/container.hpp>
 #include <power_grid_model/main_core/core_utils.hpp>
 #include <power_grid_model/main_core/main_model_type.hpp>
-<<<<<<< HEAD
 #include <power_grid_model/main_model_impl.hpp>
-=======
->>>>>>> cf9d6046
 #include <power_grid_model/math_solver/math_solver_dispatch.hpp>
 
 #include <doctest/doctest.h>
@@ -23,10 +20,9 @@
 };
 } // namespace
 
-<<<<<<< HEAD
 static_assert(std::constructible_from<MainModelImpl<MainModelType<AllExtraRetrievableTypes, AllComponents>>, double,
                                       meta_data::MetaData const&, MathSolverDispatcher const&>);
-=======
+
 static_assert(detail::validate_component_types_c<AllComponents>);
 
 static_assert(detail::validate_component_types_c<ComponentList<Node, Source>>);
@@ -36,7 +32,6 @@
 
 static_assert(!detail::validate_component_types_c<ComponentList<Line>>);
 static_assert(!detail::validate_component_types_c<ComponentList<Source, Line>>);
->>>>>>> cf9d6046
 
 TEST_CASE("MainModelType") {
 
@@ -164,23 +159,6 @@
             [&calls]<typename CompType>() { calls.push_back(std::string_view(CompType::name)); });
         CHECK(calls == std::vector<std::string_view>{"node", "source"});
     }
-
-<<<<<<< HEAD
-    SUBCASE("Bad case: Line Source") {
-        // TODO rewrite for checking fail instead of pass
-        using ModelType = MainModelType<ExtraRetrievableTypes<Base, Branch, Appliance>, ComponentList<Line, Source>>;
-
-        static_assert(std::is_same_v<typename ModelType::ComponentContainer,
-                                     Container<ExtraRetrievableTypes<Base, Branch, Appliance>, Line, Source>>);
-        static_assert(std::is_same_v<typename ModelType::ComponentTypesTuple, std::tuple<Line, Source>>);
-        static_assert(std::is_same_v<typename ModelType::TopologyTypesTuple, std::tuple<Branch, Source>>);
-        static_assert(std::is_same_v<typename ModelType::TopologyConnectionTypesTuple, std::tuple<Branch, Source>>);
-        static_assert(ModelType::n_types == 2);
-    }
-=======
-    // TODO add static_assert(std::constructible_from<ModelType, double, meta_data::MetaData const&,
-    // MathSolverDispatcher const&>);
->>>>>>> cf9d6046
 }
 
 } // namespace power_grid_model::main_core