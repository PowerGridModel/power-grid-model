--- conflicted
+++ resolved
@@ -107,15 +107,9 @@
     }
 
     SUBCASE("Test get item by idx_2d") {
-<<<<<<< HEAD
-        C const& c = const_container.template get_item<C>({0, 0});
-        C const& c1 = const_container.template get_item<C>({1, 0});
-        C const& c2 = const_container.template get_item<C2>({2, 0});
-=======
-        C const& c = const_container.get_item<C>({.group = 0, .pos = 0});
-        C const& c1 = const_container.get_item<C>({.group = 1, .pos = 0});
-        C const& c2 = const_container.get_item<C2>({.group = 2, .pos = 0});
->>>>>>> 060af718
+        C const& c = const_container.template get_item<C>({.group = 0, .pos = 0});
+        C const& c1 = const_container.template get_item<C>({.group = 1, .pos = 0});
+        C const& c2 = const_container.template get_item<C2>({.group = 2, .pos = 0});
         CHECK(c.a == 5);
         CHECK(c1.a == 6);
         CHECK(c2.a == 7);
