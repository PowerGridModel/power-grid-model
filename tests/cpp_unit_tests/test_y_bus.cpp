--- conflicted
+++ resolved
@@ -10,15 +10,13 @@
 #include <boost/range/adaptors.hpp>
 #include <boost/range/irange.hpp>
 
-<<<<<<< HEAD
 #include <ranges>
 
 namespace power_grid_model {
-=======
+
 namespace {
 using math_solver::YBusStructure;
 } // namespace
->>>>>>> fc8a7169
 
 TEST_CASE("Test y bus") {
     /*
