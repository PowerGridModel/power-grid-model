// SPDX-FileCopyrightText: 2022 Contributors to the Power Grid Model project <dynamic.grid.calculation@alliander.com>
//
// SPDX-License-Identifier: MPL-2.0

#include <iostream>
#include <random>

#include "power_grid_model/main_model.hpp"
#include "power_grid_model/timer.hpp"

namespace power_grid_model {

#ifndef NDEBUG
constexpr Idx nodes_per_feeder = 10;
#else
constexpr Idx nodes_per_feeder = 100;
#endif

constexpr Idx ring_node_pos = 2;

struct PowerGridBenchmark {
    PowerGridBenchmark() : main_model{50.0} {
    }

    void generate_network(Idx n_nodes, bool meshed) {
        sym_load_input.clear();
        asym_load_input.clear();
        transformer_input.clear();
        line_input.clear();
        node_input.clear();
        source_input.clear();

        Idx const n_feeders = n_nodes / nodes_per_feeder;

        // source node
        Idx const id_source_node = 0;
        NodeInput const source_node{{id_source_node}, 150.0e3};
        NodeInput const cycle_node_1{{id_source_node + 1}, 150.0e3}, cycle_node_2{{id_source_node + 2}, 150.0e3};
        LinkInput const link_1{{{3}, 0, 1, true, true}};
        LinkInput const link_2{{{4}, 1, 2, true, true}};
        LinkInput const link_3{{{5}, 2, 0, true, true}};

        SourceInput const source{{{6}, 0, true}, 1.05, nan, 1e20, nan, nan};
        // template input
        NodeInput const node{{0}, 10.0e3};
        SymLoadGenInput const sym_load{{{{0}, 0, true}, LoadGenType::const_i}, 0.4e6, 0.3e6};
        AsymLoadGenInput const asym_load{
            {{{0}, 0, true}, LoadGenType::const_i}, RealValue<false>{0.0}, RealValue<false>{0.0}};
        // transformer, 150/10.5kV, 30MVA, uk=20.3%
        TransformerInput const tranformer{{{0}, 0, 0, true, true},
                                          150.0e3,
                                          10.5e3,
                                          30.0e6,
                                          0.203,
                                          100e3,
                                          0.01,
                                          20e3,
                                          WindingType::delta,
                                          WindingType::wye_n,
                                          5,
                                          BranchSide::from,
                                          0,
                                          -10,
                                          10,
                                          0,
                                          2.5e3,
                                          nan,
                                          nan,
                                          nan,
                                          nan,
                                          nan,
                                          nan,
                                          nan,
                                          nan};
        // cable 630Al XLPE 10kV with neutral conductor, 1 km
        LineInput const line{{{0}, 0, 0, true, true}, 0.063, 0.103, 0.4e-6, 0.0, 0.156, 0.1, 0.66e-6, 0.0, 1e3};

        // random generator
        std::random_device rd;
        std::mt19937 gen(rd());
        std::uniform_int_distribution<Idx> load_type_gen{0, 2};
        // total 10 km feeder, divided by nodes per feeder
        std::uniform_real_distribution<double> real_gen{0.8 * 10.0 / nodes_per_feeder, 1.2 * 10.0 / nodes_per_feeder};

        // input vector
        node_input = {source_node, cycle_node_1, cycle_node_2};
        source_input = {source};
        link_input = {link_1, link_2, link_3};

        // vector of node ids at far end
        IdxVector rind_nodes;

        // current id
        Idx id_gen = 10;
        for (Idx i = 0; i < n_feeders; i++) {
            NodeInput feeder_node = node;
            feeder_node.id = id_gen++;
            TransformerInput transformer_s = tranformer;
            transformer_s.id = id_gen++;
            transformer_s.from_node = id_source_node;
            transformer_s.to_node = feeder_node.id;
            node_input.push_back(feeder_node);
            transformer_input.push_back(transformer_s);
            Idx prev_node_id = feeder_node.id;
            for (Idx j = 0; j < nodes_per_feeder; j++) {
                // node
                Idx const current_node_id = id_gen++;
                NodeInput node_s = node;
                node_s.id = current_node_id;
                // line
                LineInput line_s = line;
                line_s.id = id_gen++;
                line_s.from_node = prev_node_id;
                line_s.to_node = current_node_id;
                // scale r1, x1, r0, x0
                double const cable_ratio = real_gen(gen);
                line_s.r1 *= cable_ratio;
                line_s.x1 *= cable_ratio;
                line_s.c1 *= cable_ratio;
                line_s.r0 *= cable_ratio;
                line_s.x0 *= cable_ratio;
                line_s.c0 *= cable_ratio;
                // load
                SymLoadGenInput sym_load_s = sym_load;
                AsymLoadGenInput asym_load_s = asym_load;
                // id
                sym_load_s.id = id_gen++;
                asym_load_s.id = id_gen++;
                // node id
                sym_load_s.node = current_node_id;
                asym_load_s.node = current_node_id;
                // type
                sym_load_s.type = static_cast<LoadGenType>((IntS)load_type_gen(gen));
                asym_load_s.type = static_cast<LoadGenType>((IntS)load_type_gen(gen));
                // value
                double const sym_scale = real_gen(gen);
                sym_load_s.p_specified *= sym_scale;
                sym_load_s.q_specified *= sym_scale;
                double const asym_scale = real_gen(gen);
                Idx const phase = load_type_gen(gen);
                std::array<double, 3> p{}, q{};
                p[phase] = asym_scale * sym_load.p_specified;
                q[phase] = asym_scale * sym_load.q_specified;
                asym_load_s.p_specified << p[0], p[1], p[2];
                asym_load_s.q_specified << q[0], q[1], q[2];
                // push to vector
                node_input.push_back(node_s);
                line_input.push_back(line_s);
                sym_load_input.push_back(sym_load_s);
                asym_load_input.push_back(asym_load_s);
                prev_node_id = current_node_id;
                // push to rind node
                if (j == ring_node_pos) {
                    rind_nodes.push_back(node_input.back().id);
                }
            }
        }
        // add loop if needed, and there are more than one feeder, and there are ring nodes
        if (n_feeders > 1 && meshed && !rind_nodes.empty()) {
            rind_nodes.push_back(rind_nodes.front());
            // loop all far end nodes
            for (auto it = rind_nodes.cbegin(); it != rind_nodes.cend() - 1; ++it) {
                // line
                LineInput line_s = line;
                line_s.id = id_gen++;
                line_s.from_node = *it;
                line_s.to_node = *(it + 1);
                // scale r1, x1, r0, x0
                double const cable_ratio = real_gen(gen);
                line_s.r1 *= cable_ratio;
                line_s.x1 *= cable_ratio;
                line_s.c1 *= cable_ratio;
                line_s.r0 *= cable_ratio;
                line_s.x0 *= cable_ratio;
                line_s.c0 *= cable_ratio;
                line_input.push_back(line_s);
            }
        }
    }

    void build_network() {
        main_model = MainModel{50.0};
        main_model.add_component<Node>(node_input.cbegin(), node_input.cend());
        main_model.add_component<Source>(source_input.cbegin(), source_input.cend());
        main_model.add_component<SymLoad>(sym_load_input.cbegin(), sym_load_input.cend());
        main_model.add_component<AsymLoad>(asym_load_input.cbegin(), asym_load_input.cend());
        main_model.add_component<Transformer>(transformer_input.cbegin(), transformer_input.cend());
        main_model.add_component<Line>(line_input.cbegin(), line_input.cend());
        main_model.add_component<Link>(link_input.cbegin(), link_input.cend());
        main_model.set_construction_complete();
    }

    template <bool sym>
    void run_pf(CalculationMethod calculation_method, CalculationInfo& info) {
        std::vector<NodeOutput<sym>> node(node_input.size());
        std::vector<BranchOutput<sym>> branch(line_input.size() + transformer_input.size() + link_input.size());
        std::vector<ApplianceOutput<sym>> appliance(source_input.size() + sym_load_input.size() +
                                                    asym_load_input.size());
        auto const math_output = main_model.calculate_power_flow<sym>(1e-8, 20, calculation_method);
        {
            Timer t_output(info, 3000, "Calculate output");
            main_model.output_result<sym, Node>(math_output, node.begin());
            main_model.output_result<sym, Branch>(math_output, branch.begin());
            main_model.output_result<sym, Appliance>(math_output, appliance.begin());
        }
        CalculationInfo info_extra = main_model.calculation_info();
        info.merge(info_extra);
        std::cout << "Number of nodes: " << node.size() << '\n';
        auto const [min_l, max_l] = std::minmax_element(branch.cbegin(), branch.cend(), [](auto x, auto y) {
            return x.loading < y.loading;
        });
        std::cout << "Min loading: " << min_l->loading << ", max loading: " << max_l->loading << '\n';
    }

    void run_benchmark(Idx n_node, bool sym, CalculationMethod calculation_method, bool meshed) {
        CalculationInfo info;
        generate_network(n_node, meshed);
        std::string title = "Benchmark case: ";
        title += meshed ? "meshed grid, " : "radial grid, ";
        title += sym ? "symmetric, " : "asymmetric, ";
        if (calculation_method == CalculationMethod::newton_raphson) {
            title += "Newton-Raphson method";
        }
        else if (calculation_method == CalculationMethod::linear) {
            title += "Linear method";
        }
        else {
            title += "Iterative current method";
        }
        std::cout << "=============" << title << "=============\n";

        {
            std::cout << "*****Run with initialization*****\n";
            Timer t_total(info, 0000, "Total");
            {
                Timer t_build(info, 1000, "Build model");
                build_network();
            }
            if (sym) {
                run_pf<true>(calculation_method, info);
            }
            else {
                run_pf<false>(calculation_method, info);
            }
        }
        print(info);

        info.clear();
        {
            std::cout << "\n*****Run without initialization*****\n";
            Timer t_total(info, 0000, "Total");
            if (sym) {
                run_pf<true>(calculation_method, info);
            }
            else {
                run_pf<false>(calculation_method, info);
            }
        }
        print(info);
        std::cout << "\n\n";
    }

    void print(CalculationInfo const& info) {
        for (auto const& [key, val] : info) {
            std::cout << key << ": " << val << '\n';
        }
    }

    MainModel main_model;
    // input vector
    std::vector<NodeInput> node_input;
    std::vector<SourceInput> source_input;
    std::vector<SymLoadGenInput> sym_load_input;
    std::vector<AsymLoadGenInput> asym_load_input;
    std::vector<TransformerInput> transformer_input;
    std::vector<LineInput> line_input;
    std::vector<LinkInput> link_input;
};

}  // namespace power_grid_model

int main(int, char**) {
#ifndef NDEBUG
    constexpr power_grid_model::Idx n_node = 100;
#else
    constexpr power_grid_model::Idx n_node = 1000000;
#endif
    using power_grid_model::CalculationMethod;
    power_grid_model::PowerGridBenchmark benchmarker{};
<<<<<<< HEAD
    // radial
    benchmarker.run_benchmark(n_node, true, CalculationMethod::newton_raphson, false);
    benchmarker.run_benchmark(n_node, true, CalculationMethod::linear, false);
    benchmarker.run_benchmark(n_node, false, CalculationMethod::newton_raphson, false);
    benchmarker.run_benchmark(n_node, false, CalculationMethod::linear, false);
    // with meshed ring
    benchmarker.run_benchmark(n_node, true, CalculationMethod::newton_raphson, true);
    benchmarker.run_benchmark(n_node, true, CalculationMethod::linear, true);
    benchmarker.run_benchmark(n_node, false, CalculationMethod::newton_raphson, true);
    benchmarker.run_benchmark(n_node, false, CalculationMethod::linear, true);
=======
    benchmarker.run_benchmark(n_node, true, CalculationMethod::newton_raphson);
    benchmarker.run_benchmark(n_node, true, CalculationMethod::linear);
    benchmarker.run_benchmark(n_node, true, CalculationMethod::iterative_current);
    benchmarker.run_benchmark(n_node, false, CalculationMethod::newton_raphson);
    benchmarker.run_benchmark(n_node, false, CalculationMethod::linear);
    benchmarker.run_benchmark(n_node, false, CalculationMethod::iterative_current);
>>>>>>> 0bc7692b

    return 0;
}<|MERGE_RESOLUTION|>--- conflicted
+++ resolved
@@ -287,25 +287,19 @@
 #endif
     using power_grid_model::CalculationMethod;
     power_grid_model::PowerGridBenchmark benchmarker{};
-<<<<<<< HEAD
     // radial
     benchmarker.run_benchmark(n_node, true, CalculationMethod::newton_raphson, false);
     benchmarker.run_benchmark(n_node, true, CalculationMethod::linear, false);
+    benchmarker.run_benchmark(n_node, true, CalculationMethod::iterative_current, false);
     benchmarker.run_benchmark(n_node, false, CalculationMethod::newton_raphson, false);
     benchmarker.run_benchmark(n_node, false, CalculationMethod::linear, false);
+    benchmarker.run_benchmark(n_node, false, CalculationMethod::iterative_current, false);
     // with meshed ring
     benchmarker.run_benchmark(n_node, true, CalculationMethod::newton_raphson, true);
     benchmarker.run_benchmark(n_node, true, CalculationMethod::linear, true);
+    benchmarker.run_benchmark(n_node, true, CalculationMethod::iterative_current, true);
     benchmarker.run_benchmark(n_node, false, CalculationMethod::newton_raphson, true);
     benchmarker.run_benchmark(n_node, false, CalculationMethod::linear, true);
-=======
-    benchmarker.run_benchmark(n_node, true, CalculationMethod::newton_raphson);
-    benchmarker.run_benchmark(n_node, true, CalculationMethod::linear);
-    benchmarker.run_benchmark(n_node, true, CalculationMethod::iterative_current);
-    benchmarker.run_benchmark(n_node, false, CalculationMethod::newton_raphson);
-    benchmarker.run_benchmark(n_node, false, CalculationMethod::linear);
-    benchmarker.run_benchmark(n_node, false, CalculationMethod::iterative_current);
->>>>>>> 0bc7692b
-
+    benchmarker.run_benchmark(n_node, false, CalculationMethod::iterative_current, true);
     return 0;
 }