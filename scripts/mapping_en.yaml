--- conflicted
+++ resolved
@@ -158,38 +158,37 @@
       u_rated:          Unom2
     sym_load:
       id:
-<<<<<<< HEAD
-        - Node.Number
-        - Subnumber
-=======
-      - Node.Number
-      - Subnumber
+        - Node.Number
+        - Subnumber
       node:             Node.Number 
       status:           Switch state 
       type:             0
       p_specified:
-        power_grid_model.conversion.filters.scaled_power:
+        power_grid_model.conversion.filters.multiply:
           - Load.P
-#         - Nodes!Simultaneity #TODO: Reference to other sheet
-      q_specified:      Load.Q          #TODO Simultaneity here as well (Rei Syziu)
->>>>>>> 77f10a61
+          - Nodes!Simultaneity[Number=Node.Number]
+      q_specified:
+        power_grid_model.conversion.filters.multiply:
+          - Load.Q
+          - Nodes!Simultaneity[Number=Node.Number]
       node:
         - Node.Number
         - Subnumber
     sym_gen:
       id:
-<<<<<<< HEAD
-        - Node.Number
-        - Subnumber
-=======
-      - Node.Number
-      - Subnumber
+        - Node.Number
+        - Subnumber
       node:             Node.Number 
       status:           Switch state 
       type:             0
-      p_specified:      Generation.P    #TODO Simultaneity here as well (Rei Syziu)
-      q_specified:      Generation.Q    #TODO Simultaneity here as well (Rei Syziu)
->>>>>>> 77f10a61
+      p_specified:
+        power_grid_model.conversion.filters.multiply:
+          - Generation.P
+          - Nodes!Simultaneity[Number=Node.Number]
+      q_specified:
+        power_grid_model.conversion.filters.multiply:
+          - Generation.Q
+          - Nodes!Simultaneity[Number=Node.Number]
       node:
         - Node.Number
         - Subnumber
@@ -233,7 +232,7 @@
       status:           Switch state 
       type:             0
       p_specified:
-        power_grid_model.conversion.filters.scaled_power:
+        power_grid_model.conversion.filters.multiply:
           - P
           - Nodes!Simultaneity[Number=Node.Number]
       q_specified:      Q
