--- conflicted
+++ resolved
@@ -968,11 +968,6 @@
  input data. This will likely cause the regulator to go back and forth between two tap positions and eventually
 reach a pre-defined limit.
 
-<<<<<<< HEAD
-=======
-- The regulated voltage at extreme tap positions still fall outside the `u_band`.
-
->>>>>>> e12f0566
 This error is a result of the two types search method used; `linear` and `binary`:
 
 - Linear search method, used for `any_valid_tap` strategy, will try to go one tap up or down per iteration.
