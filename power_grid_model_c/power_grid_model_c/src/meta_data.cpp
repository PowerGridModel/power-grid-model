// SPDX-FileCopyrightText: 2022 Contributors to the Power Grid Model project <dynamic.grid.calculation@alliander.com>
//
// SPDX-License-Identifier: MPL-2.0

#define PGM_DLL_EXPORTS
#include "power_grid_model_c/meta_data.h"

#include "handle.hpp"

#include <power_grid_model/auxiliary/meta_data_gen.hpp>

namespace {
using namespace power_grid_model;

// assert index type
static_assert(std::is_same_v<PGM_Idx, Idx>);
static_assert(std::is_same_v<PGM_ID, ID>);

template <class Functor> auto call_with_bound(PGM_Handle* handle, Functor func) -> std::invoke_result_t<Functor> {
    static std::remove_cv_t<std::remove_reference_t<std::invoke_result_t<Functor>>> const empty{};
    try {
        return func();
    } catch (std::out_of_range& e) {
        handle->err_code = PGM_regular_error;
        handle->err_msg = std::string(e.what()) + "\n You supplied wrong name and/or index!\n";
        return empty;
    }
}
} // namespace

// retrieve meta data
// dataset
<<<<<<< HEAD
PGM_Idx PGM_meta_n_datasets(PGM_Handle* /*unused*/) { return meta_data::meta_data().n_datasets(); }
=======
PGM_Idx PGM_meta_n_datasets(PGM_Handle* /* handle */) { return meta_data::meta_data().n_datasets(); }
>>>>>>> 2ef73d04
PGM_MetaDataset const* PGM_meta_get_dataset_by_idx(PGM_Handle* handle, PGM_Idx idx) {
    return call_with_bound(handle, [idx]() -> decltype(auto) { return &meta_data::meta_data().datasets.at(idx); });
}
PGM_MetaDataset const* PGM_meta_get_dataset_by_name(PGM_Handle* handle, char const* dataset) {
    return call_with_bound(handle,
                           [dataset]() -> decltype(auto) { return &meta_data::meta_data().get_dataset(dataset); });
}
<<<<<<< HEAD
char const* PGM_meta_dataset_name(PGM_Handle* /*unused*/, PGM_MetaDataset const* dataset) {
    return dataset->name.c_str();
}
// component
PGM_Idx PGM_meta_n_components(PGM_Handle* /*unused*/, PGM_MetaDataset const* dataset) {
=======
char const* PGM_meta_dataset_name(PGM_Handle* /* handle */, PGM_MetaDataset const* dataset) {
    return dataset->name.c_str();
}
// component
PGM_Idx PGM_meta_n_components(PGM_Handle* /* handle */, PGM_MetaDataset const* dataset) {
>>>>>>> 2ef73d04
    return dataset->n_components();
}
PGM_MetaComponent const* PGM_meta_get_component_by_idx(PGM_Handle* handle, PGM_MetaDataset const* dataset,
                                                       PGM_Idx idx) {
    return call_with_bound(handle, [idx, dataset]() -> decltype(auto) { return &dataset->components.at(idx); });
}
PGM_MetaComponent const* PGM_meta_get_component_by_name(PGM_Handle* handle, char const* dataset,
                                                        char const* component) {
    return call_with_bound(handle, [component, dataset]() -> decltype(auto) {
        return &meta_data::meta_data().get_dataset(dataset).get_component(component);
    });
}
<<<<<<< HEAD
char const* PGM_meta_component_name(PGM_Handle* /*unused*/, PGM_MetaComponent const* component) {
    return component->name.c_str();
}
size_t PGM_meta_component_size(PGM_Handle* /*unused*/, PGM_MetaComponent const* component) { return component->size; }
size_t PGM_meta_component_alignment(PGM_Handle* /*unused*/, PGM_MetaComponent const* component) {
    return component->alignment;
}
// attributes
PGM_Idx PGM_meta_n_attributes(PGM_Handle* /*unused*/, PGM_MetaComponent const* component) {
=======
char const* PGM_meta_component_name(PGM_Handle* /* handle */, PGM_MetaComponent const* component) {
    return component->name.c_str();
}
size_t PGM_meta_component_size(PGM_Handle* /* handle */, PGM_MetaComponent const* component) { return component->size; }
size_t PGM_meta_component_alignment(PGM_Handle* /* handle */, PGM_MetaComponent const* component) {
    return component->alignment;
}
// attributes
PGM_Idx PGM_meta_n_attributes(PGM_Handle* /* handle */, PGM_MetaComponent const* component) {
>>>>>>> 2ef73d04
    return component->n_attributes();
}
PGM_MetaAttribute const* PGM_meta_get_attribute_by_idx(PGM_Handle* handle, PGM_MetaComponent const* component,
                                                       PGM_Idx idx) {
    return call_with_bound(handle, [idx, component]() -> decltype(auto) { return &component->attributes.at(idx); });
}
PGM_MetaAttribute const* PGM_meta_get_attribute_by_name(PGM_Handle* handle, char const* dataset, char const* component,
                                                        char const* attribute) {
    return call_with_bound(handle, [component, dataset, attribute]() -> decltype(auto) {
        return &meta_data::meta_data().get_dataset(dataset).get_component(component).get_attribute(attribute);
    });
}
<<<<<<< HEAD
char const* PGM_meta_attribute_name(PGM_Handle* /*unused*/, PGM_MetaAttribute const* attribute) {
    return attribute->name.c_str();
}
PGM_Idx PGM_meta_attribute_ctype(PGM_Handle* /*unused*/, PGM_MetaAttribute const* attribute) {
    return static_cast<PGM_Idx>(attribute->ctype);
}
size_t PGM_meta_attribute_offset(PGM_Handle* /*unused*/, PGM_MetaAttribute const* attribute) {
    return attribute->offset;
}
int PGM_is_little_endian(PGM_Handle* /*unused*/) { return static_cast<int>(meta_data::is_little_endian()); }
=======
char const* PGM_meta_attribute_name(PGM_Handle* /* handle */, PGM_MetaAttribute const* attribute) {
    return attribute->name.c_str();
}
PGM_Idx PGM_meta_attribute_ctype(PGM_Handle* /* handle */, PGM_MetaAttribute const* attribute) {
    return static_cast<PGM_Idx>(attribute->ctype);
}
size_t PGM_meta_attribute_offset(PGM_Handle* /* handle */, PGM_MetaAttribute const* attribute) {
    return attribute->offset;
}
int PGM_is_little_endian(PGM_Handle* /* handle */) { return meta_data::is_little_endian(); }
>>>>>>> 2ef73d04
<|MERGE_RESOLUTION|>--- conflicted
+++ resolved
@@ -30,11 +30,7 @@
 
 // retrieve meta data
 // dataset
-<<<<<<< HEAD
-PGM_Idx PGM_meta_n_datasets(PGM_Handle* /*unused*/) { return meta_data::meta_data().n_datasets(); }
-=======
 PGM_Idx PGM_meta_n_datasets(PGM_Handle* /* handle */) { return meta_data::meta_data().n_datasets(); }
->>>>>>> 2ef73d04
 PGM_MetaDataset const* PGM_meta_get_dataset_by_idx(PGM_Handle* handle, PGM_Idx idx) {
     return call_with_bound(handle, [idx]() -> decltype(auto) { return &meta_data::meta_data().datasets.at(idx); });
 }
@@ -42,19 +38,11 @@
     return call_with_bound(handle,
                            [dataset]() -> decltype(auto) { return &meta_data::meta_data().get_dataset(dataset); });
 }
-<<<<<<< HEAD
-char const* PGM_meta_dataset_name(PGM_Handle* /*unused*/, PGM_MetaDataset const* dataset) {
-    return dataset->name.c_str();
-}
-// component
-PGM_Idx PGM_meta_n_components(PGM_Handle* /*unused*/, PGM_MetaDataset const* dataset) {
-=======
 char const* PGM_meta_dataset_name(PGM_Handle* /* handle */, PGM_MetaDataset const* dataset) {
     return dataset->name.c_str();
 }
 // component
 PGM_Idx PGM_meta_n_components(PGM_Handle* /* handle */, PGM_MetaDataset const* dataset) {
->>>>>>> 2ef73d04
     return dataset->n_components();
 }
 PGM_MetaComponent const* PGM_meta_get_component_by_idx(PGM_Handle* handle, PGM_MetaDataset const* dataset,
@@ -67,17 +55,6 @@
         return &meta_data::meta_data().get_dataset(dataset).get_component(component);
     });
 }
-<<<<<<< HEAD
-char const* PGM_meta_component_name(PGM_Handle* /*unused*/, PGM_MetaComponent const* component) {
-    return component->name.c_str();
-}
-size_t PGM_meta_component_size(PGM_Handle* /*unused*/, PGM_MetaComponent const* component) { return component->size; }
-size_t PGM_meta_component_alignment(PGM_Handle* /*unused*/, PGM_MetaComponent const* component) {
-    return component->alignment;
-}
-// attributes
-PGM_Idx PGM_meta_n_attributes(PGM_Handle* /*unused*/, PGM_MetaComponent const* component) {
-=======
 char const* PGM_meta_component_name(PGM_Handle* /* handle */, PGM_MetaComponent const* component) {
     return component->name.c_str();
 }
@@ -87,7 +64,6 @@
 }
 // attributes
 PGM_Idx PGM_meta_n_attributes(PGM_Handle* /* handle */, PGM_MetaComponent const* component) {
->>>>>>> 2ef73d04
     return component->n_attributes();
 }
 PGM_MetaAttribute const* PGM_meta_get_attribute_by_idx(PGM_Handle* handle, PGM_MetaComponent const* component,
@@ -100,18 +76,6 @@
         return &meta_data::meta_data().get_dataset(dataset).get_component(component).get_attribute(attribute);
     });
 }
-<<<<<<< HEAD
-char const* PGM_meta_attribute_name(PGM_Handle* /*unused*/, PGM_MetaAttribute const* attribute) {
-    return attribute->name.c_str();
-}
-PGM_Idx PGM_meta_attribute_ctype(PGM_Handle* /*unused*/, PGM_MetaAttribute const* attribute) {
-    return static_cast<PGM_Idx>(attribute->ctype);
-}
-size_t PGM_meta_attribute_offset(PGM_Handle* /*unused*/, PGM_MetaAttribute const* attribute) {
-    return attribute->offset;
-}
-int PGM_is_little_endian(PGM_Handle* /*unused*/) { return static_cast<int>(meta_data::is_little_endian()); }
-=======
 char const* PGM_meta_attribute_name(PGM_Handle* /* handle */, PGM_MetaAttribute const* attribute) {
     return attribute->name.c_str();
 }
@@ -121,5 +85,4 @@
 size_t PGM_meta_attribute_offset(PGM_Handle* /* handle */, PGM_MetaAttribute const* attribute) {
     return attribute->offset;
 }
-int PGM_is_little_endian(PGM_Handle* /* handle */) { return meta_data::is_little_endian(); }
->>>>>>> 2ef73d04
+int PGM_is_little_endian(PGM_Handle* /* handle */) { return meta_data::is_little_endian(); }