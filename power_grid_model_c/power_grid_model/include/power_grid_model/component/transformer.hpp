// SPDX-FileCopyrightText: 2022 Contributors to the Power Grid Model project <dynamic.grid.calculation@alliander.com>
//
// SPDX-License-Identifier: MPL-2.0

#pragma once
#ifndef POWER_GRID_MODEL_COMPONENT_TRANSFORMER_HPP
#define POWER_GRID_MODEL_COMPONENT_TRANSFORMER_HPP

#include "branch.hpp"
#include "transformer_utils.hpp"

#include "../auxiliary/input.hpp"
#include "../auxiliary/output.hpp"
#include "../auxiliary/update.hpp"
#include "../calculation_parameters.hpp"
#include "../exception.hpp"
#include "../power_grid_model.hpp"
#include "../three_phase_tensor.hpp"

namespace power_grid_model {

class Transformer : public Branch {
  public:
    using InputType = TransformerInput;
    using UpdateType = TransformerUpdate;
    static constexpr char const* name = "transformer";

    explicit Transformer(TransformerInput const& transformer_input, double u1_rated, double u2_rated)
        : Branch{transformer_input},
          u1_{transformer_input.u1},
          u2_{transformer_input.u2},
          sn_{transformer_input.sn},
          tap_size_{transformer_input.tap_size},
          uk_{transformer_input.uk},
          pk_{transformer_input.pk},
          i0_{transformer_input.i0},
          p0_{transformer_input.p0},
          winding_from_{transformer_input.winding_from},
          winding_to_{transformer_input.winding_to},
          clock_{transformer_input.clock},
          tap_side_{transformer_input.tap_side},
          tap_pos_{transformer_input.tap_pos},
          tap_min_{transformer_input.tap_min},
          tap_max_{transformer_input.tap_max},
          tap_nom_{transformer_input.tap_nom == na_IntS ? (IntS)0 : transformer_input.tap_nom},
          tap_direction_{tap_max_ > tap_min_ ? (IntS)1 : (IntS)-1},
          uk_min_{is_nan(transformer_input.uk_min) ? uk_ : transformer_input.uk_min},
          uk_max_{is_nan(transformer_input.uk_max) ? uk_ : transformer_input.uk_max},
          pk_min_{is_nan(transformer_input.pk_min) ? pk_ : transformer_input.pk_min},
          pk_max_{is_nan(transformer_input.pk_max) ? pk_ : transformer_input.pk_max},
          base_i_from_{base_power_3p / u1_rated / sqrt3},
          base_i_to_{base_power_3p / u2_rated / sqrt3},
          nominal_ratio_{u1_rated / u2_rated},
          z_grounding_from_{
              calculate_z_pu(transformer_input.r_grounding_from, transformer_input.x_grounding_from, u1_rated)},
          z_grounding_to_{
              calculate_z_pu(transformer_input.r_grounding_to, transformer_input.x_grounding_to, u2_rated)} {
        if (!is_valid_clock(clock_, winding_from_, winding_to_)) {
            throw InvalidTransformerClock{id(), clock_};
        }

        // set clock to zero if it is 12
        clock_ = static_cast<IntS>(clock_ % 12);
        // check tap bounds
        tap_pos_ = tap_limit(tap_pos_);
    }

    // override getter
    double base_i_from() const final { return base_i_from_; }
    double base_i_to() const final { return base_i_to_; }
<<<<<<< HEAD
    double loading(double max_s, double /*max_i*/) const final { return max_s / sn_; };
=======
    double loading(double max_s, double /* max_i */) const final { return max_s / sn_; };
>>>>>>> 2ef73d04
    // phase shift is theta_from - theta_to
    double phase_shift() const final { return clock_ * deg_30; }
    bool is_param_mutable() const final { return true; }
    // get tap
    IntS tap_pos() const { return tap_pos_; }
    // setter
    bool set_tap(IntS new_tap) {
        if (new_tap == na_IntS || new_tap == tap_pos_) {
            return false;
        }
        tap_pos_ = tap_limit(new_tap);
        return true;
    }

    // update for transformer, hide default update for branch
    UpdateChange update(TransformerUpdate const& update) {
        assert(update.id == id());
        bool const topo_changed = set_status(update.from_status, update.to_status);
        bool const param_changed = set_tap(update.tap_pos) || topo_changed;
        return {topo_changed, param_changed};
    }

  private:
    // transformer parameter
    double u1_;
    double u2_;
    double sn_;
    double tap_size_;
    double uk_;
    double pk_;
    double i0_;
    double p0_;
    WindingType winding_from_;
    WindingType winding_to_;
    IntS clock_;
    BranchSide tap_side_;
    IntS tap_pos_;
    IntS tap_min_;
    IntS tap_max_;
    IntS tap_nom_;
    IntS tap_direction_;
    double uk_min_;
    double uk_max_;
    double pk_min_;
    double pk_max_;

    // calculation parameter
    double base_i_from_;
    double base_i_to_;
    double nominal_ratio_;
    DoubleComplex z_grounding_from_;
    DoubleComplex z_grounding_to_;

    // calculate z in per unit with NaN detection
    static DoubleComplex calculate_z_pu(double r, double x, double u) {
        r = is_nan(r) ? 0 : r;
        x = is_nan(x) ? 0 : x;
        double const base_z = u * u / base_power_3p;
        return {r / base_z, x / base_z};
    }

    IntS tap_limit(IntS new_tap) const {
        new_tap = std::min(new_tap, std::max(tap_max_, tap_min_));
        new_tap = std::max(new_tap, std::min(tap_max_, tap_min_));
        return new_tap;
    }

    // calculate transformer parameter
    std::tuple<DoubleComplex, DoubleComplex, double> transformer_params() const {
        double const base_y_to = base_i_to_ * base_i_to_ / base_power_1p;
        // off nominal tap ratio
        auto const [u1, u2] = [this]() {
            double result_u1 = u1_;
            double result_u2 = u2_;
            if (tap_side_ == BranchSide::from) {
                result_u1 += tap_direction_ * (tap_pos_ - tap_nom_) * tap_size_;
            } else {
                result_u2 += tap_direction_ * (tap_pos_ - tap_nom_) * tap_size_;
            }
            return std::pair{result_u1, result_u2};
        }();
        double const k = (u1 / u2) / nominal_ratio_;
        // pk and uk
        double const uk = tap_adjust_impedance(tap_pos_, tap_min_, tap_max_, tap_nom_, uk_, uk_min_, uk_max_);
        double const pk = tap_adjust_impedance(tap_pos_, tap_min_, tap_max_, tap_nom_, pk_, pk_min_, pk_max_);

        // series
        DoubleComplex z_series{};
        DoubleComplex y_series{};
        // sign of uk
        // uk can be negative for artificial transformer from 3-winding
        // in this case, the imaginary part of z_series should be negative
        double const uk_sign = (uk >= 0) ? 1.0 : -1.0;
        // Z = abs(uk)*U2^2/S
        double const z_series_abs = cabs(uk) * u2 * u2 / sn_;
        // R = pk * U2^2/S^2
        // pk can be negative for aritificual transformer from 3-winding
        // in this case, the real part of z_series should be negative
        z_series.real(pk * u2 * u2 / sn_ / sn_);
        // X = uk_sign * sqrt(Z^2 - R^2)
        z_series.imag(uk_sign * std::sqrt(z_series_abs * z_series_abs - z_series.real() * z_series.real()));
        // y series
        y_series = (1.0 / z_series) / base_y_to;
        // shunt
        DoubleComplex y_shunt;
        // Y = I0_2 / (U2/sqrt(3)) = i0 * (S / sqrt(3) / U2) / (U2/sqrt(3)) = i0 * S * / U2 / U2
        double const y_shunt_abs = i0_ * sn_ / u2 / u2;
        // G = P0 / (U2^2)
        y_shunt.real(p0_ / u2 / u2);
        if (y_shunt.real() > y_shunt_abs) {
            y_shunt.imag(0.0);
        } else {
            y_shunt.imag(-std::sqrt(y_shunt_abs * y_shunt_abs - y_shunt.real() * y_shunt.real()));
        }
        // y shunt
        y_shunt = y_shunt / base_y_to;
        // return
        return std::make_tuple(y_series, y_shunt, k);
    }

    // branch param
    BranchCalcParam<true> sym_calc_param() const final {
        auto const [y_series, y_shunt, k] = transformer_params();
        return calc_param_y_sym(y_series, y_shunt, k * std::exp(1.0i * (clock_ * deg_30)));
    }
    BranchCalcParam<false> asym_calc_param() const final {
        auto const [y_series, y_shunt, k] = transformer_params();
        // positive sequence
        auto const param1 = calc_param_y_sym(y_series, y_shunt, k * std::exp(1.0i * (clock_ * deg_30)));
        // negative sequence
        auto const param2 = calc_param_y_sym(y_series, y_shunt, k * std::exp(1.0i * (-clock_ * deg_30)));
        // zero sequence, default zero
        BranchCalcParam<true> param0{};
        // YNyn
        if (winding_from_ == WindingType::wye_n && winding_to_ == WindingType::wye_n) {
            double phase_shift_0 = 0.0;
            // flip sign for reverse connected
            if (clock_ == 2 || clock_ == 6 || clock_ == 10) {
                phase_shift_0 = 6.0 * deg_30;
            }
            DoubleComplex const z0_series = 1.0 / y_series + 3.0 * (z_grounding_to_ + z_grounding_from_ / k / k);
            DoubleComplex const y0_series = 1.0 / z0_series;
            param0 = calc_param_y_sym(y0_series, y_shunt, k * std::exp(1.0i * phase_shift_0));
        }
        // YNd
        if (winding_from_ == WindingType::wye_n && winding_to_ == WindingType::delta && from_status()) {
            DoubleComplex const z0_series = 1.0 / y_series + 3.0 * z_grounding_from_ / k / k;
            DoubleComplex const y0_series = 1.0 / z0_series;
            param0.yff() = (y0_series + y_shunt) / k / k;
        }
        // Dyn
        if (winding_from_ == WindingType::delta && winding_to_ == WindingType::wye_n && to_status()) {
            DoubleComplex const z0_series = 1.0 / y_series + 3.0 * z_grounding_to_;
            DoubleComplex const y0_series = 1.0 / z0_series;
            param0.ytt() = (y0_series + y_shunt);
        }
        // ZN*
        if (winding_from_ == WindingType::zigzag_n && from_status()) {
            DoubleComplex const z0_series = (1.0 / y_series) * 0.1 + 3.0 * z_grounding_from_ / k / k;
            DoubleComplex const y0_series = 1.0 / z0_series;
            param0.yff() = y0_series / k / k;
        }
        // *zn
        if (winding_to_ == WindingType::zigzag_n && to_status()) {
            DoubleComplex const z0_series = (1.0 / y_series) * 0.1 + 3.0 * z_grounding_to_;
            DoubleComplex const y0_series = 1.0 / z0_series;
            param0.ytt() = y0_series;
        }

        // for the rest param0 is zero
        // calculate yabc
        ComplexTensor<false> const sym_matrix = get_sym_matrix();
        ComplexTensor<false> const sym_matrix_inv = get_sym_matrix_inv();
        BranchCalcParam<false> param;
        for (size_t i = 0; i != 4; ++i) {
            // Yabc = A * Y012 * A^-1
            ComplexTensor<false> y012;
            y012 << param0.value[i], 0.0, 0.0, 0.0, param1.value[i], 0.0, 0.0, 0.0, param2.value[i];
            param.value[i] = dot(sym_matrix, y012, sym_matrix_inv);
        }
        return param;
    }
};

} // namespace power_grid_model

#endif<|MERGE_RESOLUTION|>--- conflicted
+++ resolved
@@ -68,11 +68,7 @@
     // override getter
     double base_i_from() const final { return base_i_from_; }
     double base_i_to() const final { return base_i_to_; }
-<<<<<<< HEAD
-    double loading(double max_s, double /*max_i*/) const final { return max_s / sn_; };
-=======
     double loading(double max_s, double /* max_i */) const final { return max_s / sn_; };
->>>>>>> 2ef73d04
     // phase shift is theta_from - theta_to
     double phase_shift() const final { return clock_ * deg_30; }
     bool is_param_mutable() const final { return true; }
