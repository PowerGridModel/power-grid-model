--- conflicted
+++ resolved
@@ -47,7 +47,6 @@
         output.q = base_power<sym> * imag(bus_injection);
         return output;
     }
-<<<<<<< HEAD
 
     NodeShortCircuitOutput get_sc_output(ComplexValue<false> const& u_pu) const {
         NodeShortCircuitOutput output{};
@@ -55,18 +54,7 @@
         output.u_pu = cabs(u_pu);
         output.u = u_scale<false> * u_rated_ * output.u_pu;
         output.u_angle = arg(u_pu);
-=======
-    template <bool sym>
-    NodeShortCircuitOutput get_sc_output(ComplexValue<sym> const& u_pu) const {
-        NodeShortCircuitOutput output{};
-        static_cast<BaseOutput&>(output) = base_output(true);
-        // TODO(NITISH) convert sym output
-        if constexpr (!sym) {
-            output.u_pu = cabs(u_pu);
-            output.u = u_scale<sym> * u_rated_ * output.u_pu;
-            output.u_angle = arg(u_pu);
-        }
->>>>>>> 40fa501e
+
         return output;
     }
     NodeShortCircuitOutput get_sc_output(ComplexValue<true> const& u_pu) const {
@@ -80,10 +68,7 @@
         static_cast<BaseOutput&>(output) = base_output(false);
         return output;
     }
-<<<<<<< HEAD
-    template <bool sym>
-=======
->>>>>>> 40fa501e
+
     NodeShortCircuitOutput get_null_sc_output() const {
         NodeShortCircuitOutput output{};
         static_cast<BaseOutput&>(output) = base_output(false);
