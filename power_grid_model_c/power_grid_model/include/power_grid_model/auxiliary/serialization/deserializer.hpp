// SPDX-FileCopyrightText: Contributors to the Power Grid Model project <powergridmodel@lfenergy.org>
//
// SPDX-License-Identifier: MPL-2.0

#pragma once

#include "common.hpp"

#include "../../common/common.hpp"
#include "../../common/exception.hpp"
#include "../../common/typing.hpp"
#include "../dataset.hpp"
#include "../meta_data.hpp"

#include <nlohmann/json.hpp>

#include <msgpack.hpp>

#include <set>
#include <span>
#include <sstream>
#include <stack>
#include <string_view>
#include <utility>

namespace power_grid_model::meta_data {

struct from_string_t {};
constexpr from_string_t from_string;

struct from_buffer_t {};
constexpr from_buffer_t from_buffer;

struct from_msgpack_t {};
constexpr from_msgpack_t from_msgpack;

struct from_json_t {};
constexpr from_json_t from_json;

namespace detail {

using nlohmann::json;

// visitor for json conversion
struct JsonMapArrayData {
    size_t size{};
    msgpack::sbuffer buffer{};
};

struct JsonSAXVisitor {
    msgpack::packer<msgpack::sbuffer> top_packer() {
        if (data_buffers.empty()) {
            throw SerializationError{"Json root should be a map!\n"};
        }
        return {data_buffers.top().buffer};
    }

    template <class T> bool pack_data(T const& val) {
        top_packer().pack(val);
        ++data_buffers.top().size;
        return true;
    }

    bool null() {
        top_packer().pack_nil();
        ++data_buffers.top().size;
        return true;
    }
    bool boolean(bool val) { return pack_data(val); }
    bool number_integer(json::number_integer_t val) { return pack_data(val); }
    bool number_unsigned(json::number_unsigned_t val) { return pack_data(val); }
    bool number_float(json::number_float_t val, json::string_t const& /* s */) { return pack_data(val); }
    bool string(json::string_t const& val) {
        if (val == "inf" || val == "+inf") {
            return pack_data(std::numeric_limits<double>::infinity());
        }
        if (val == "-inf") {
            return pack_data(-std::numeric_limits<double>::infinity());
        }
        return pack_data(val);
    }
    bool key(json::string_t const& val) {
        top_packer().pack(val);
        return true;
    }
    static bool binary(json::binary_t const& /* val */) { return true; }

    bool start_object(size_t /* elements */) {
        data_buffers.emplace();
        return true;
    }
    bool end_object() {
        JsonMapArrayData const object_data{std::move(data_buffers.top())};
        data_buffers.pop();
        if (!std::in_range<uint32_t>(object_data.size)) {
            throw SerializationError{"Json map/array size exceeds the msgpack limit (2^32)!\n"};
        }
        if (data_buffers.empty()) {
            msgpack::packer<msgpack::sbuffer> root_packer{root_buffer};
            root_packer.pack_map(static_cast<uint32_t>(object_data.size));
            root_buffer.write(object_data.buffer.data(), object_data.buffer.size());
        } else {
            top_packer().pack_map(static_cast<uint32_t>(object_data.size));
            data_buffers.top().buffer.write(object_data.buffer.data(), object_data.buffer.size());
            ++data_buffers.top().size;
        }
        return true;
    }
    bool start_array(size_t /* elements */) {
        data_buffers.emplace();
        return true;
    }
    bool end_array() {
        JsonMapArrayData const array_data{std::move(data_buffers.top())};
        data_buffers.pop();
        if (!std::in_range<uint32_t>(array_data.size)) {
            throw SerializationError{"Json map/array size exceeds the msgpack limit (2^32)!\n"};
        }
        top_packer().pack_array(static_cast<uint32_t>(array_data.size));
        data_buffers.top().buffer.write(array_data.buffer.data(), array_data.buffer.size());
        ++data_buffers.top().size;
        return true;
    }

    [[noreturn]] static bool parse_error(std::size_t position, std::string const& last_token,
                                         json::exception const& ex) {
        std::stringstream ss;
        ss << "Parse error in JSON. Position: " << position << ", last token: " << last_token
           << ". Exception message: " << ex.what() << '\n';
        throw SerializationError{ss.str()};
    }

    std::stack<JsonMapArrayData> data_buffers{};
    msgpack::sbuffer root_buffer{};
};

// visitors for parsing
struct DefaultNullVisitor : msgpack::null_visitor {
    static std::string msg_for_parse_error(size_t parsed_offset, size_t error_offset, std::string_view msg) {
        std::stringstream ss;
        ss << msg << ", parsed_offset: " << parsed_offset << ", error_offset: " << error_offset << ".\n";
        return ss.str();
    }

    // NOLINTNEXTLINE(readability-convert-member-functions-to-static)
    [[noreturn]] void parse_error(size_t parsed_offset, size_t error_offset) {
        throw SerializationError{msg_for_parse_error(parsed_offset, error_offset, "Error in parsing")};
    }
    // NOLINTNEXTLINE(readability-convert-member-functions-to-static)
    [[noreturn]] void insufficient_bytes(size_t parsed_offset, size_t error_offset) {
        throw SerializationError{msg_for_parse_error(parsed_offset, error_offset, "Insufficient bytes")};
    }
};

template <class T> struct DefaultErrorVisitor : DefaultNullVisitor {
    static constexpr std::string_view static_err_msg = "Unexpected data type!\n";

    bool visit_nil() { return throw_error(); }
    bool visit_boolean(bool /*v*/) { return throw_error(); }
    bool visit_positive_integer(uint64_t /*v*/) { return throw_error(); }
    bool visit_negative_integer(int64_t /*v*/) { return throw_error(); }
    bool visit_float32(float /*v*/) { return throw_error(); }
    bool visit_float64(double /*v*/) { return throw_error(); }
    bool visit_str(const char* /*v*/, uint32_t /*size*/) { return throw_error(); }
    bool visit_bin(const char* /*v*/, uint32_t /*size*/) { return throw_error(); }
    bool visit_ext(const char* /*v*/, uint32_t /*size*/) { return throw_error(); }
    bool start_array(uint32_t /*num_elements*/) { return throw_error(); }
    bool start_array_item() { return throw_error(); }
    bool end_array_item() { return throw_error(); }
    bool end_array() { return throw_error(); }
    bool start_map(uint32_t /*num_kv_pairs*/) { return throw_error(); }
    bool start_map_key() { return throw_error(); }
    bool end_map_key() { return throw_error(); }
    bool start_map_value() { return throw_error(); }
    bool end_map_value() { return throw_error(); }
    bool end_map() { return throw_error(); }

    bool throw_error() { throw SerializationError{(static_cast<T&>(*this)).get_err_msg()}; }

    std::string get_err_msg() { return std::string{T::static_err_msg}; }
};

struct visit_map_t;
struct visit_array_t;
struct visit_map_array_t;

template <class map_array>
    requires(std::same_as<map_array, visit_map_t> || std::same_as<map_array, visit_array_t> ||
             std::same_as<map_array, visit_map_array_t>)
struct MapArrayVisitor : DefaultErrorVisitor<MapArrayVisitor<map_array>> {
    static constexpr bool enable_map =
        std::same_as<map_array, visit_map_t> || std::same_as<map_array, visit_map_array_t>;
    static constexpr bool enable_array =
        std::same_as<map_array, visit_array_t> || std::same_as<map_array, visit_map_array_t>;
    static constexpr std::string_view static_err_msg =
<<<<<<< HEAD
        enable_map ? (enable_array ? "Map or array expected." : "Map expected.") : "Array expected.";
=======
        enable_map ? (enable_array ? "Expected a map or an array." : "Expected a map.") : "Expected an array.";
>>>>>>> 20f82765

    Idx size{};
    bool is_map{};
    bool start_map(uint32_t num_kv_pairs) {
        if constexpr (!enable_map) {
            this->throw_error();
        }
        size = static_cast<Idx>(num_kv_pairs);
        is_map = true;
        return true;
    }
    bool start_map_key() { return false; }
    bool end_map() {
        assert(size == 0);
        return true;
    }
    bool start_array(uint32_t num_elements) {
        if constexpr (!enable_array) {
            this->throw_error();
        }
        size = static_cast<Idx>(num_elements);
        is_map = false;
        return true;
    }
    bool start_array_item() { return false; }
    bool end_array() {
        assert(size == 0);
        return true;
    }
};

struct StringVisitor : DefaultErrorVisitor<StringVisitor> {
    static constexpr std::string_view static_err_msg = "String expected.";

    std::string_view str{};
    bool visit_str(const char* v, uint32_t size) {
        str = {v, size};
        return true;
    }
};

struct BoolVisitor : DefaultErrorVisitor<BoolVisitor> {
    static constexpr std::string_view static_err_msg = "Boolean expected.";

    bool value{};
    bool visit_boolean(bool v) {
        value = v;
        return true;
    }
};

template <class T> struct ValueVisitor;

template <std::integral T> struct ValueVisitor<T> : DefaultErrorVisitor<ValueVisitor<T>> {
    static constexpr std::string_view static_err_msg = "Integer expected.";

    T& value; // NOLINT(cppcoreguidelines-avoid-const-or-ref-data-members)

    bool visit_nil() { return true; }
    bool visit_positive_integer(uint64_t v) {
        if (!std::in_range<T>(v)) {
            throw SerializationError{"Integer value overflows the data type!\n"};
        }
        value = static_cast<T>(v);
        return true;
    }
    bool visit_negative_integer(int64_t v) {
        if (!std::in_range<T>(v)) {
            throw SerializationError{"Integer value overflows the data type!\n"};
        }
        value = static_cast<T>(v);
        return true;
    }
};

template <> struct ValueVisitor<double> : DefaultErrorVisitor<ValueVisitor<double>> {
    static constexpr std::string_view static_err_msg = "Number expected.";

    double& value; // NOLINT(cppcoreguidelines-avoid-const-or-ref-data-members)

    bool visit_nil() { return true; } // NOLINT(readability-convert-member-functions-to-static)
    bool visit_positive_integer(uint64_t v) {
        value = static_cast<double>(v);
        return true;
    }
    bool visit_negative_integer(int64_t v) {
        value = static_cast<double>(v);
        return true;
    }
    bool visit_float32(float v) {
        value = v;
        return true;
    }
    bool visit_float64(double v) {
        value = v;
        return true;
    }
};

template <> struct ValueVisitor<RealValue<asymmetric_t>> : DefaultErrorVisitor<ValueVisitor<RealValue<asymmetric_t>>> {
    static constexpr std::string_view static_err_msg = "Array of 3 numbers expected.";

    RealValue<asymmetric_t>& value; // NOLINT(cppcoreguidelines-avoid-const-or-ref-data-members)
    Idx idx{};
    bool inside_array{};

    bool visit_nil() { return true; } // NOLINT(readability-convert-member-functions-to-static)
    bool start_array(uint32_t num_elements) {
        if (inside_array || num_elements != 3) {
            this->throw_error();
        }
        inside_array = true;
        return true;
    }
    using msgpack::null_visitor::start_array_item;
    bool end_array_item() {
        ++idx;
        return true;
    }
    using msgpack::null_visitor::end_array;
    bool visit_positive_integer(uint64_t v) {
        if (!inside_array) {
            this->throw_error();
        }
        value[idx] = static_cast<double>(v);
        return true;
    }
    bool visit_negative_integer(int64_t v) {
        if (!inside_array) {
            this->throw_error();
        }
        value[idx] = static_cast<double>(v);
        return true;
    }
    bool visit_float32(float v) {
        if (!inside_array) {
            this->throw_error();
        }
        value[idx] = v;
        return true;
    }
    bool visit_float64(double v) {
        if (!inside_array) {
            this->throw_error();
        }
        value[idx] = v;
        return true;
    }
};

} // namespace detail

class Deserializer {
    using DefaultNullVisitor = detail::DefaultNullVisitor;
    template <class map_array> using MapArrayVisitor = detail::MapArrayVisitor<map_array>;
    using StringVisitor = detail::StringVisitor;
    using BoolVisitor = detail::BoolVisitor;
    template <class T> using ValueVisitor = detail::ValueVisitor<T>;
    static constexpr bool move_forward = true;
    static constexpr bool stay_offset = false;
    using visit_map_t = detail::visit_map_t;
    using visit_array_t = detail::visit_array_t;
    using visit_map_array_t = detail::visit_map_array_t;
    using JsonSAXVisitor = detail::JsonSAXVisitor;

    struct ComponentByteMeta {
        std::string_view component;
        Idx size;
        size_t offset;
    };
    using DataByteMeta = std::vector<std::vector<ComponentByteMeta>>;
    using AttributeByteMeta = std::vector<std::pair<std::string_view, std::vector<std::string_view>>>;

    using Buffer = WritableDataset::Buffer;
    struct BufferView {
        Buffer const* buffer{nullptr};
        Idx idx{0};
        std::span<AttributeBuffer<void> const> reordered_attribute_buffers;
    };

    using row_based_t = detail::row_based_t;
    using columnar_t = detail::columnar_t;
    static constexpr auto row_based = detail::row_based;
    static constexpr auto columnar = detail::columnar;

  public:
    // not copyable
    Deserializer(Deserializer const&) = delete;
    Deserializer& operator=(Deserializer const&) = delete;
    // movable
    Deserializer(Deserializer&&) = default;
    Deserializer& operator=(Deserializer&&) noexcept = default;

    // destructor
    ~Deserializer() = default;

    Deserializer(from_string_t /* tag */, std::string_view data_string, SerializationFormat serialization_format,
                 MetaData const& meta_data)
        : Deserializer{create_from_format(data_string, serialization_format, meta_data)} {}

    Deserializer(from_buffer_t /* tag */, std::span<char const> data_buffer, SerializationFormat serialization_format,
                 MetaData const& meta_data)
        : Deserializer{create_from_format(data_buffer, serialization_format, meta_data)} {}

    Deserializer(from_json_t /* tag */, std::string_view json_string, MetaData const& meta_data)
        : meta_data_{&meta_data},
          buffer_from_json_{json_to_msgpack(json_string)},
          data_{buffer_from_json_.data()},
          size_{buffer_from_json_.size()},
          dataset_handler_{pre_parse()} {}

    Deserializer(from_msgpack_t /* tag */, std::span<char const> msgpack_data, MetaData const& meta_data)
        : meta_data_{&meta_data},
          data_{msgpack_data.data()},
          size_{msgpack_data.size()},
          dataset_handler_{pre_parse()} {}

    WritableDataset& get_dataset_info() { return dataset_handler_; }

    void parse() {
        root_key_ = "data";
        try {
            for (Idx i = 0; i != dataset_handler_.n_components(); ++i) {
                parse_component(i);
            }
        } catch (std::exception& e) {
            handle_error(e);
        }
        root_key_ = {};
    }

  private:
    // data members are order dependent
    // DO NOT modify the order!
    MetaData const* meta_data_;
    // own buffer if from json
    msgpack::sbuffer buffer_from_json_;
    // pointer to buffers
    char const* data_;
    size_t size_;
    // global offset
    size_t offset_{};
    // attributes to track the movement of the position
    // for error report purpose
    std::string_view root_key_;
    std::string_view component_key_;
    std::string_view attribute_key_;
    Idx scenario_number_{-1};
    Idx element_number_{-1};
    Idx attribute_number_{-1};
    // class members
    std::string version_;
    bool is_batch_{};
    std::map<MetaComponent const*, std::vector<MetaAttribute const*>, std::less<>> attributes_;

    // offset of the msgpack bytes, the number of elements,
    //     for the actual data, per component (outer), per batch (inner)
    // if a component has no element for a certain scenario, that offset and size will be zero.
    std::vector<std::vector<ComponentByteMeta>> msg_data_offsets_;
    WritableDataset dataset_handler_;

    static msgpack::sbuffer json_to_msgpack(std::string_view json_string) {
        JsonSAXVisitor visitor{};
        nlohmann::json::sax_parse(json_string, &visitor);
        msgpack::sbuffer msgpack_data{std::move(visitor.root_buffer)};
        return msgpack_data;
    }

    template <class map_array, bool move_forward> MapArrayVisitor<map_array> parse_map_array() {
        MapArrayVisitor<map_array> visitor{};
        if constexpr (move_forward) {
            // move offset forward by giving a reference
            msgpack::parse(data_, size_, offset_, visitor);
        } else {
            // parse but without changing offset
            msgpack::parse(data_ + offset_, size_ - offset_, visitor);
        }
        return visitor;
    }

    std::string_view parse_string() {
        StringVisitor visitor{};
        msgpack::parse(data_, size_, offset_, visitor);
        return visitor.str;
    }

    bool parse_bool() {
        BoolVisitor visitor{};
        msgpack::parse(data_, size_, offset_, visitor);
        return visitor.value;
    }

    void parse_skip() {
        DefaultNullVisitor visitor{};
        msgpack::parse(data_, size_, offset_, visitor);
    }

    WritableDataset pre_parse() {
        try {
            return pre_parse_impl();
        } catch (std::exception& e) {
            handle_error(e);
        }
    }

    WritableDataset pre_parse_impl() {
        std::string_view dataset;
        Idx batch_size{};
        Idx global_map_size = parse_map_array<visit_map_t, move_forward>().size;
        AttributeByteMeta attributes;
        DataByteMeta data_counts{};
        bool has_version{};
        bool has_type{};
        bool has_is_batch{};
        bool has_attributes{};
        bool has_data{};

        while (global_map_size-- != 0) {
            std::string_view const key = parse_string();
            if (key == "version") {
                root_key_ = "version";
                has_version = true;
                version_ = parse_string();
            } else if (key == "type") {
                root_key_ = "type";
                has_type = true;
                dataset = parse_string();
            } else if (key == "is_batch") {
                root_key_ = "is_batch";
                bool const is_batch = parse_bool();
                if (has_data && (is_batch_ != is_batch)) {
                    throw SerializationError{"Map/Array type of data does not match is_batch!\n"};
                }
                is_batch_ = is_batch;
                has_is_batch = true;
            } else if (key == "attributes") {
                root_key_ = "attributes";
                has_attributes = true;
                attributes = read_predefined_attributes();
            } else if (key == "data") {
                root_key_ = "data";
                has_data = true;
                data_counts = pre_count_data(has_is_batch);
                batch_size = static_cast<Idx>(data_counts.size());
            } else {
                // null visitor to skip
                parse_skip();
            }
            root_key_ = {};
        }

        if (!has_version) {
            throw SerializationError{"Key version not found!\n"};
        }
        if (!has_type) {
            throw SerializationError{"Key type not found!\n"};
        }
        if (!has_is_batch) {
            throw SerializationError{"Key is_batch not found!\n"};
        }
        if (!has_attributes) {
            throw SerializationError{"Key attributes not found!\n"};
        }
        if (!has_data) {
            throw SerializationError{"Key data not found!\n"};
        }

        WritableDataset handler{is_batch_, batch_size, dataset, *meta_data_};
        count_data(handler, data_counts);
        parse_predefined_attributes(handler.dataset(), attributes);
        return handler;
    }

    AttributeByteMeta read_predefined_attributes() {
        AttributeByteMeta attributes;
        Idx n_components = parse_map_array<visit_map_t, move_forward>().size;
        while (n_components-- != 0) {
            component_key_ = parse_string();
            attributes.push_back({component_key_, {}});
            auto& attributes_per_component = attributes.back().second;
            Idx const n_attributes_per_component = parse_map_array<visit_array_t, move_forward>().size;
            for (element_number_ = 0; element_number_ != n_attributes_per_component; ++element_number_) {
                attributes_per_component.push_back(parse_string());
            }
            element_number_ = -1;
        }
        component_key_ = {};
        return attributes;
    }

    void parse_predefined_attributes(MetaDataset const& dataset, AttributeByteMeta const& attributes) {
        root_key_ = "attributes";
        for (auto const& single_component : attributes) {
            component_key_ = single_component.first;
            MetaComponent const* const component = &dataset.get_component(component_key_);
            std::vector<MetaAttribute const*> attributes_per_component;
            for (element_number_ = 0; element_number_ != static_cast<Idx>(single_component.second.size());
                 ++element_number_) {
                attributes_per_component.push_back(&component->get_attribute(single_component.second[element_number_]));
            }
            attributes_[component] = std::move(attributes_per_component);
            element_number_ = -1;
        }
        component_key_ = {};
        root_key_ = {};
    }

    DataByteMeta pre_count_data(bool has_is_batch) {
        DataByteMeta data_counts{};
        auto const root_visitor = parse_map_array<visit_map_array_t, stay_offset>();
        Idx batch_size{};
        if (has_is_batch && (is_batch_ == root_visitor.is_map)) {
            throw SerializationError{"Map/Array type of data does not match is_batch!\n"};
        }
        is_batch_ = !root_visitor.is_map;
        if (root_visitor.is_map) {
            batch_size = 1;
        } else {
            batch_size = root_visitor.size;
            parse_map_array<visit_array_t, move_forward>();
        }
        for (scenario_number_ = 0; scenario_number_ != batch_size; ++scenario_number_) {
            data_counts.push_back(pre_count_scenario());
        }
        scenario_number_ = -1;
        return data_counts;
    }

    std::vector<ComponentByteMeta> pre_count_scenario() {
        std::vector<ComponentByteMeta> count_per_scenario;
        Idx n_components = parse_map_array<visit_map_t, move_forward>().size;
        while (n_components-- != 0) {
            component_key_ = parse_string();
            Idx const component_size = parse_map_array<visit_array_t, stay_offset>().size;
            count_per_scenario.push_back({component_key_, component_size, offset_});
            // skip all the real content
            parse_skip();
        }
        component_key_ = {};
        return count_per_scenario;
    }

    void count_data(WritableDataset& handler, DataByteMeta const& data_counts) {
        root_key_ = "data";
        // get set of all components
        std::set<MetaComponent const*> all_components;
        for (scenario_number_ = 0; scenario_number_ != static_cast<Idx>(data_counts.size()); ++scenario_number_) {
            for (auto const& component_byte_meta : data_counts[scenario_number_]) {
                component_key_ = component_byte_meta.component;
                all_components.insert(&handler.dataset().get_component(component_key_));
            }
            component_key_ = {};
        }
        scenario_number_ = -1;

        // create buffer object
        for (MetaComponent const* const component : all_components) {
            count_component(handler, data_counts, *component);
        }
        root_key_ = {};
    }

    void count_component(WritableDataset& handler, DataByteMeta const& data_counts, MetaComponent const& component) {
        component_key_ = component.name;
        Idx const batch_size = handler.batch_size();
        // count number of element of all scenarios
        IdxVector counter(batch_size);
        std::vector<ComponentByteMeta> component_byte_meta(batch_size);
        for (scenario_number_ = 0; scenario_number_ != batch_size; ++scenario_number_) {
            auto const& scenario_counts = data_counts[scenario_number_];
            auto const found_component = std::ranges::find_if(
                scenario_counts, [&component](auto const& x) { return x.component == component.name; });
            if (found_component != scenario_counts.cend()) {
                counter[scenario_number_] = found_component->size;
                component_byte_meta[scenario_number_] = *found_component;
            }
        }
        scenario_number_ = -1;

        Idx const elements_per_scenario = get_uniform_elements_per_scenario(counter);
        Idx const total_elements = // total element based on is_uniform
            elements_per_scenario < 0 ? std::reduce(counter.cbegin(), counter.cend()) : // aggregation
                elements_per_scenario * batch_size;                                     // multiply
        handler.add_component_info(component_key_, elements_per_scenario, total_elements);
        msg_data_offsets_.push_back(component_byte_meta);
        component_key_ = {};
    }

    bool check_uniform(IdxVector const& counter) {
        if (dataset_handler_.batch_size() < 2) {
            return true;
        }
        return std::transform_reduce(counter.cbegin(), counter.cend() - 1, counter.cbegin() + 1, true,
                                     std::logical_and{}, std::equal_to{});
    }

    Idx get_uniform_elements_per_scenario(IdxVector const& counter) {
        if (!check_uniform(counter)) {
            return -1;
        }
        if (dataset_handler_.batch_size() == 0) {
            return 0;
        }
        return counter.front();
    }

    void parse_component(Idx component_idx) {
        if (dataset_handler_.is_row_based(component_idx)) {
            parse_component(row_based, component_idx);
        } else if (dataset_handler_.is_columnar(component_idx, true)) {
            parse_component(columnar, component_idx);
        }
    }

    template <detail::row_based_or_columnar_c row_or_column_t>
    void parse_component(row_or_column_t row_or_column_tag, Idx component_idx) {
        auto const& buffer = dataset_handler_.get_buffer(component_idx);

        assert(dataset_handler_.is_row_based(buffer) == detail::is_row_based_v<row_or_column_t>);
        assert(dataset_handler_.is_columnar(buffer, true) == detail::is_columnar_v<row_or_column_t>);
        assert(is_row_based(buffer) == detail::is_row_based_v<row_or_column_t>);
        assert(is_columnar(buffer) == detail::is_columnar_v<row_or_column_t>);

        auto const& info = dataset_handler_.get_component_info(component_idx);
        auto const& msg_data = msg_data_offsets_[component_idx];

        Idx const batch_size = dataset_handler_.batch_size();
        component_key_ = info.component->name;

        // set nan
        set_nan(row_or_column_tag, buffer, info);

        // handle indptr
        if (info.elements_per_scenario < 0) {
            // first always zero
            buffer.indptr.front() = 0;
            // accumulate sum
            std::transform_inclusive_scan(
                msg_data.cbegin(), msg_data.cend(), buffer.indptr.begin() + 1, std::plus{},
                [](auto const& x) { return x.size; }, Idx{});
        }

        // attributes
        std::span<MetaAttribute const* const> const attributes = [this,
                                                                  &info]() -> std::span<MetaAttribute const* const> {
            if (auto const it = attributes_.find(info.component); it != attributes_.cend()) {
                return it->second;
            }
            return {};
        }();
        auto const reordered_attribute_buffers = detail::is_columnar_v<row_or_column_t>
                                                     ? detail::reordered_attribute_buffers(buffer, attributes)
                                                     : std::vector<AttributeBuffer<void>>{};

        BufferView const buffer_view{
            .buffer = &buffer, .idx = 0, .reordered_attribute_buffers = reordered_attribute_buffers};

        // all scenarios
        for (scenario_number_ = 0; scenario_number_ != batch_size; ++scenario_number_) {
            Idx const scenario_offset = info.elements_per_scenario < 0 ? buffer_view.buffer->indptr[scenario_number_]
                                                                       : scenario_number_ * info.elements_per_scenario;
#ifndef NDEBUG
            if (info.elements_per_scenario < 0) {
                assert(buffer_view.buffer->indptr[scenario_number_ + 1] -
                           buffer_view.buffer->indptr[scenario_number_] ==
                       msg_data[scenario_number_].size);

            } else {
                assert(info.elements_per_scenario == msg_data[scenario_number_].size);
            }
#endif
            BufferView const scenario = advance(buffer_view, scenario_offset);
            parse_scenario(row_or_column_tag, *info.component, scenario, msg_data[scenario_number_], attributes);
        }
        scenario_number_ = -1;
        component_key_ = "";
    }

    void parse_scenario(detail::row_based_or_columnar_c auto row_or_column_tag, MetaComponent const& component,
                        BufferView const& buffer_view, ComponentByteMeta const& msg_data,
                        std::span<MetaAttribute const* const> attributes) {
        // skip for empty scenario
        if (msg_data.size == 0) {
            return;
        }

        // set offset and skip array header
        offset_ = msg_data.offset;
        parse_map_array<visit_array_t, move_forward>();

        for (element_number_ = 0; element_number_ != msg_data.size; ++element_number_) {
            BufferView const element_buffer = advance(buffer_view, element_number_);
            // check the element is map or array
            parse_element(row_or_column_tag, element_buffer, component, attributes);
        }
        element_number_ = -1;
        offset_ = 0;
    }

    void parse_element(row_based_t tag, BufferView const& buffer_view, MetaComponent const& component,
                       std::span<MetaAttribute const* const> attributes) {
        assert(is_row_based(buffer_view));

        auto const element_visitor = parse_map_array<visit_map_array_t, move_forward>();
        if (element_visitor.is_map) {
            parse_map_element(tag, buffer_view, element_visitor.size, component);
        } else {
            parse_array_element(tag, buffer_view, element_visitor.size, component, attributes);
        }
    }

    void parse_element(columnar_t tag, BufferView const& buffer_view, MetaComponent const& component,
                       std::span<MetaAttribute const* const> attributes) {
        assert(is_columnar(buffer_view));

        auto const element_visitor = parse_map_array<visit_map_array_t, stay_offset>();
        if (element_visitor.is_map) {
            parse_map_array<visit_map_array_t, move_forward>();
            parse_map_element(tag, buffer_view, element_visitor.size, component);
        } else if (!buffer_view.reordered_attribute_buffers.empty()) {
            parse_map_array<visit_map_array_t, move_forward>();
            parse_array_element(tag, buffer_view, element_visitor.size, component, attributes);
        } else {
            parse_skip();
        }
    }

    void parse_map_element(row_based_t tag, BufferView const& buffer_view, Idx map_size,
                           MetaComponent const& component) {
        while (map_size-- != 0) {
            attribute_key_ = parse_string();
            Idx const component_attribute_idx = component.find_attribute(attribute_key_);
            if (component_attribute_idx >= 0) {
                parse_attribute(tag, buffer_view, component, component.attributes[component_attribute_idx]);
            } else {
                attribute_key_ = {}; // allow unknown key for additional user info
                parse_skip();
            }
        }
        attribute_key_ = "";
    }

    void parse_map_element(columnar_t /*tag*/, BufferView const& buffer_view, Idx map_size,
                           MetaComponent const& /*component*/) {
        assert(!buffer_view.buffer->attributes.empty());

        while (map_size-- != 0) {
            attribute_key_ = parse_string();
            if (auto it = std::ranges::find_if(buffer_view.buffer->attributes,
                                               [this](auto const& attribute_buffer) {
                                                   assert(attribute_buffer.meta_attribute != nullptr);
                                                   return attribute_buffer.meta_attribute->name == attribute_key_;
                                               });
                it != buffer_view.buffer->attributes.end()) {
                parse_attribute(*it, buffer_view.idx);
            } else {
                attribute_key_ = {}; // allow unknown key for additional user info
                parse_skip();
            }
        }
        attribute_key_ = "";
    }

    template <detail::row_based_or_columnar_c row_or_column_t>
    void parse_array_element(row_or_column_t row_or_column_tag, BufferView const& buffer_view, Idx array_size,
                             MetaComponent const& component, std::span<MetaAttribute const* const> attributes) {
        if (array_size != static_cast<Idx>(attributes.size())) {
            throw SerializationError{
                "An element of a list should have same length as the list of predefined attributes!\n"};
        }

        for (attribute_number_ = 0; attribute_number_ != array_size; ++attribute_number_) {
            if constexpr (detail::is_row_based_v<row_or_column_t>) {
                parse_attribute(row_or_column_tag, buffer_view, component, *attributes[attribute_number_]);
            } else {
                static_assert(detail::is_columnar_v<row_or_column_t>);
                if (auto const& attribute_buffer = buffer_view.reordered_attribute_buffers[attribute_number_];
                    attribute_buffer.data != nullptr) {
                    parse_attribute(attribute_buffer, buffer_view.idx);
                } else {
                    parse_skip();
                }
            }
        }
        attribute_number_ = -1;
    }

    void parse_attribute(row_based_t /*tag*/, BufferView const& buffer_view, MetaComponent const& component,
                         MetaAttribute const& attribute) { // call relevant parser
        assert(is_row_based(buffer_view));

        ctype_func_selector(attribute.ctype, [&buffer_view, &component, &attribute, this]<class T> {
            ValueVisitor<T> visitor{
                {}, attribute.get_attribute<T>(component.advance_ptr(buffer_view.buffer->data, buffer_view.idx))};
            msgpack::parse(data_, size_, offset_, visitor);
        });
    }

    // parse a single attribute into an attribute buffer (a single column in a columnar buffer)
    void parse_attribute(AttributeBuffer<void> const& buffer, Idx idx) {
        assert(buffer.data != nullptr);
        assert(buffer.meta_attribute != nullptr);

        ctype_func_selector(buffer.meta_attribute->ctype, [&buffer, &idx, this]<class T> {
            ValueVisitor<T> visitor{{}, *(reinterpret_cast<T*>(buffer.data) + idx)};
            msgpack::parse(data_, size_, offset_, visitor);
        });
    }

    static Deserializer create_from_format(std::string_view data_string, SerializationFormat serialization_format,
                                           MetaData const& meta_data) {
        switch (serialization_format) {
        case SerializationFormat::json:
            return {from_json, data_string, meta_data};
        case SerializationFormat::msgpack:
            [[fallthrough]];
        default: {
            using namespace std::string_literals;
            throw SerializationError("String data input not supported for serialization format "s +
                                     std::to_string(static_cast<IntS>(serialization_format)));
        }
        }
    }

    static Deserializer create_from_format(std::span<char const> buffer, SerializationFormat serialization_format,
                                           MetaData const& meta_data) {
        switch (serialization_format) {
        case SerializationFormat::json:
            return {from_json, std::string_view{buffer.data(), buffer.size()}, meta_data};
        case SerializationFormat::msgpack:
            return {from_msgpack, buffer, meta_data};
        default: {
            using namespace std::string_literals;
            throw SerializationError("Buffer data input not supported for serialization format "s +
                                     std::to_string(static_cast<IntS>(serialization_format)));
        }
        }
    }

    static void set_nan(row_based_t /*tag*/, Buffer const& buffer, ComponentInfo const& info) {
        assert(is_row_based(buffer));
        info.component->set_nan(buffer.data, 0, info.total_elements);
    }
    static void set_nan(columnar_t /*tag*/, Buffer const& buffer, ComponentInfo const& info) {
        assert(is_columnar(buffer));
        for (auto const& attribute_buffer : buffer.attributes) {
            if (attribute_buffer.meta_attribute != nullptr) {
                ctype_func_selector(attribute_buffer.meta_attribute->ctype, [&attribute_buffer, &info]<typename T> {
                    std::ranges::fill(std::span{reinterpret_cast<T*>(attribute_buffer.data),
                                                narrow_cast<size_t>(info.total_elements)},
                                      nan_value<T>);
                });
            }
        }
    }

    static constexpr BufferView advance(BufferView buffer_view, Idx offset) {
        buffer_view.idx += offset;
        return buffer_view;
    }
    static constexpr bool is_row_based(BufferView const& buffer_view) {
        assert(buffer_view.buffer != nullptr);
        return is_row_based(*buffer_view.buffer);
    }
    static constexpr bool is_row_based(WritableDataset::Buffer const& buffer) { return buffer.data != nullptr; }
    static constexpr bool is_columnar(BufferView const& buffer_view) {
        assert(buffer_view.buffer != nullptr);
        return is_columnar(*buffer_view.buffer);
    }
    static constexpr bool is_columnar(WritableDataset::Buffer const& buffer) {
        return buffer.data == nullptr && !buffer.attributes.empty();
    }

    [[noreturn]] void handle_error(std::exception const& e) {
        std::stringstream ss;
        ss << e.what();
        if (!root_key_.empty()) {
            ss << " Position of error: " << root_key_;
            root_key_ = "";
        }
        if (is_batch_ && scenario_number_ >= 0) {
            ss << "/" << scenario_number_;
            scenario_number_ = -1;
        }
        if (!component_key_.empty()) {
            ss << "/" << component_key_;
            component_key_ = "";
        }
        if (element_number_ >= 0) {
            ss << "/" << element_number_;
            element_number_ = -1;
        }
        if (!attribute_key_.empty()) {
            ss << "/" << attribute_key_;
            attribute_key_ = "";
        }
        if (attribute_number_ >= 0) {
            ss << "/" << attribute_number_;
            attribute_number_ = -1;
        }
        ss << '\n';
        throw SerializationError{ss.str()};
    }
};

} // namespace power_grid_model::meta_data<|MERGE_RESOLUTION|>--- conflicted
+++ resolved
@@ -193,11 +193,7 @@
     static constexpr bool enable_array =
         std::same_as<map_array, visit_array_t> || std::same_as<map_array, visit_map_array_t>;
     static constexpr std::string_view static_err_msg =
-<<<<<<< HEAD
-        enable_map ? (enable_array ? "Map or array expected." : "Map expected.") : "Array expected.";
-=======
-        enable_map ? (enable_array ? "Expected a map or an array." : "Expected a map.") : "Expected an array.";
->>>>>>> 20f82765
+        enable_map ? (enable_array ? "Map or an array expected." : "Map expected.") : "Array expected.";
 
     Idx size{};
     bool is_map{};
