--- conflicted
+++ resolved
@@ -114,11 +114,7 @@
 struct MetaAttribute {
     template <class StructType, auto member_ptr,
               class ValueType = typename trait_pointer_to_member<decltype(member_ptr)>::value_type>
-<<<<<<< HEAD
-    MetaAttribute(MetaAttributeImpl<StructType, member_ptr>, std::string const& attr_name)
-=======
-    PGM_MetaAttribute(MetaAttributeImpl<StructType, member_ptr> /* attribute_data */, std::string const& attr_name)
->>>>>>> 5a4d6843
+    MetaAttribute(MetaAttributeImpl<StructType, member_ptr> /* attribute_data */, std::string const& attr_name)
         : name{attr_name},
           ctype{ctype_v<ValueType>},
           offset{get_offset<StructType, member_ptr>()},
@@ -165,11 +161,7 @@
 
 struct MetaComponent {
     template <class StructType>
-<<<<<<< HEAD
-    MetaComponent(MetaComponentImpl<StructType>, std::string const& comp_name)
-=======
-    PGM_MetaComponent(MetaComponentImpl<StructType> /* component_data */, std::string const& comp_name)
->>>>>>> 5a4d6843
+    MetaComponent(MetaComponentImpl<StructType> /* component_data */, std::string const& comp_name)
         : name{comp_name},
           size{sizeof(StructType)},
           alignment{alignof(StructType)},
