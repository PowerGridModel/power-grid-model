// SPDX-FileCopyrightText: 2022 Contributors to the Power Grid Model project <dynamic.grid.calculation@alliander.com>
//
// SPDX-License-Identifier: MPL-2.0

#pragma once
#ifndef POWER_GRID_MODEL_SPARSE_IDX_VECTOR_HPP
#define POWER_GRID_MODEL_SPARSE_IDX_VECTOR_HPP

#include "power_grid_model.hpp"

#include <boost/iterator/iterator_facade.hpp>
#include <boost/iterator/zip_iterator.hpp>
#include <boost/range.hpp>
#include <boost/range/counting_range.hpp>

/*
A data-structure for iterating through the indptr, ie. sparse representation of data.
Indptr can be eg: [0, 3, 6, 7]
This means that:
objects 0, 1, 2 are coupled to index 0
objects 3, 4, 5 are coupled to index 1
objects 6 is coupled to index 2

Another intuitive way to look at this for python developers is like list of lists: [[0, 1, 2], [3, 4, 5], [6]].

DenseIdxVector is a vector of element to group. ie. [0, 1, 1, 4] would denote that [[0], [1, 2], [], [], [3]]
The input, ie. [0, 1, 3] should be strictly increasing

*/

namespace power_grid_model {

class SparseIdxVector {
  private:
    class GroupIterator : public boost::iterator_facade<GroupIterator, Idx, boost::random_access_traversal_tag,
                                                        boost::iterator_range<IdxCount>, Idx> {
      public:
        explicit constexpr GroupIterator(IdxVector const& indptr, Idx group) : indptr_(indptr), group_(group) {}

      private:
        IdxVector const& indptr_;
        Idx group_;
        friend class boost::iterator_core_access;

        boost::iterator_range<IdxCount> dereference() const {
            return boost::counting_range(indptr_[group_], indptr_[group_ + 1]);
        }
        constexpr bool equal(GroupIterator const& other) const { return group_ == other.group_; }
        constexpr void increment() { ++group_; }
        constexpr void decrement() { --group_; }
        constexpr void advance(Idx n) { group_ += n; }
        constexpr Idx distance_to(GroupIterator const& other) const { return other.group_ - group_; }
    };

  public:
    SparseIdxVector() = default;
    explicit SparseIdxVector(IdxVector indptr) : indptr_(indptr.empty() ? IdxVector{0} : indptr) {
        assert(!indptr.empty());
    }
    SparseIdxVector(SparseIdxVector const&) = default;
    SparseIdxVector(SparseIdxVector&&) = default;
    SparseIdxVector& operator=(SparseIdxVector const&) = default;
    SparseIdxVector& operator=(SparseIdxVector&&) = default;
    ~SparseIdxVector() = default;

    constexpr auto size() const { return static_cast<Idx>(indptr_.size()) - 1; }
    constexpr auto begin() const { return GroupIterator(indptr_, 0); }
    constexpr auto end() const { return GroupIterator(indptr_, size()); }

    constexpr auto element_size() const { return indptr_.back(); }
    auto get_element_range(Idx group) const {
        return boost::iterator_range<IdxCount>(indptr_[group], indptr_[group + 1]);
    }
    auto get_group(Idx element) const {
        assert(element < element_size());
        return static_cast<Idx>(std::upper_bound(indptr_.begin(), indptr_.end(), element) - indptr_.begin() - 1);
    }

  private:
    IdxVector indptr_;
};

class DenseIdxVector {
  private:
    class GroupIterator : public boost::iterator_facade<GroupIterator, Idx, boost::random_access_traversal_tag,
                                                        boost::iterator_range<IdxCount>, Idx> {
      public:
        explicit constexpr GroupIterator(IdxVector const& dense_vector, Idx const& group)
            : dense_vector_{dense_vector},
              group_{group},
              group_range_{std::equal_range(std::cbegin(dense_vector_), std::cend(dense_vector_), group)} {}

      private:
        using group_iterator = IdxVector::const_iterator;

        IdxVector const& dense_vector_;
        Idx group_;
        std::pair<group_iterator, group_iterator> group_range_;

        friend class boost::iterator_core_access;

        boost::iterator_range<IdxCount> dereference() const {
            return boost::counting_range(static_cast<Idx>(std::distance(std::cbegin(dense_vector_), group_range_.first)),
                                         static_cast<Idx>(std::distance(std::cbegin(dense_vector_), group_range_.second)));
        }
        constexpr bool equal(GroupIterator const& other) const { return group_ == other.group_; }
        constexpr void increment() { advance(1); }
        constexpr void decrement() { advance(-1); }
        constexpr void advance(Idx n) {
            auto const start = n > 0 ? group_range_.second : std::cbegin(dense_vector_);
            auto const stop = n > 0 ? std::cend(dense_vector_) : group_range_.first;

            group_ += n;
            group_range_ = std::equal_range(start, stop, group_);
        }
    };

    constexpr auto group_iterator(Idx group) const { return GroupIterator{dense_vector_, group}; }

  public:
    DenseIdxVector() = default;
    explicit DenseIdxVector(IdxVector dense_vector, Idx groups_size)
        : dense_vector_(std::move(dense_vector)), groups_size_(groups_size) {}

    constexpr auto size() const { return groups_size_; }
    constexpr auto begin() const { return group_iterator(Idx{}); }
    constexpr auto end() const { return group_iterator(size()); }

    constexpr auto element_size() const { return dense_vector_.size(); }
    constexpr auto get_group(Idx element) const { return dense_vector_[element]; }
    auto get_element_range(Idx group) const { return *group_iterator(group); }

  private:
    IdxVector dense_vector_;
    Idx groups_size_;
};

template <typename T>
<<<<<<< HEAD
concept sparse_type = std::is_same<T, SparseIdxVector>::value;

template <sparse_type First, sparse_type... Rest> auto zip_sequence(First const& first, Rest const&... rest) {

    assert((first.size() == rest.size()) && ...);
    // TODO Add common index as count at the first postiion
    // auto common_idx_counter = boost::iterator_range<IdxCount>(0, first.size());
=======
concept grouped_idx_vector_type =
    std::is_same<T, const SparseIdxVector>::value || std::is_same<T, const DenseIdxVector>::value;
>>>>>>> a4bdb831

template <grouped_idx_vector_type First, grouped_idx_vector_type... Rest>
auto zip_sequence(First& first, Rest&... rest) {
    auto all_equal_sizes = ((first.size() == rest.size()) && ...);
    assert(all_equal_sizes);
    auto zip_begin = boost::make_zip_iterator(boost::make_tuple(first.begin(), rest.begin()...));
    auto zip_end = boost::make_zip_iterator(boost::make_tuple(first.end(), rest.end()...));
    return boost::make_iterator_range(zip_begin, zip_end);
}

} // namespace power_grid_model

#endif<|MERGE_RESOLUTION|>--- conflicted
+++ resolved
@@ -100,8 +100,9 @@
         friend class boost::iterator_core_access;
 
         boost::iterator_range<IdxCount> dereference() const {
-            return boost::counting_range(static_cast<Idx>(std::distance(std::cbegin(dense_vector_), group_range_.first)),
-                                         static_cast<Idx>(std::distance(std::cbegin(dense_vector_), group_range_.second)));
+            return boost::counting_range(
+                static_cast<Idx>(std::distance(std::cbegin(dense_vector_), group_range_.first)),
+                static_cast<Idx>(std::distance(std::cbegin(dense_vector_), group_range_.second)));
         }
         constexpr bool equal(GroupIterator const& other) const { return group_ == other.group_; }
         constexpr void increment() { advance(1); }
@@ -136,21 +137,11 @@
 };
 
 template <typename T>
-<<<<<<< HEAD
-concept sparse_type = std::is_same<T, SparseIdxVector>::value;
-
-template <sparse_type First, sparse_type... Rest> auto zip_sequence(First const& first, Rest const&... rest) {
-
-    assert((first.size() == rest.size()) && ...);
-    // TODO Add common index as count at the first postiion
-    // auto common_idx_counter = boost::iterator_range<IdxCount>(0, first.size());
-=======
 concept grouped_idx_vector_type =
     std::is_same<T, const SparseIdxVector>::value || std::is_same<T, const DenseIdxVector>::value;
->>>>>>> a4bdb831
 
 template <grouped_idx_vector_type First, grouped_idx_vector_type... Rest>
-auto zip_sequence(First& first, Rest&... rest) {
+auto zip_sequence(First const& first, Rest const&... rest) {
     auto all_equal_sizes = ((first.size() == rest.size()) && ...);
     assert(all_equal_sizes);
     auto zip_begin = boost::make_zip_iterator(boost::make_tuple(first.begin(), rest.begin()...));
