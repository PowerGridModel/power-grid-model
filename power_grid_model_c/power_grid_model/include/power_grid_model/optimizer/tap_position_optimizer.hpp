--- conflicted
+++ resolved
@@ -94,17 +94,12 @@
         TrafoGraphEdge edge_prop{main_core::get_component_idx_by_id(state, transformer.id()), 1};
 
         if (regulated_objects.transformers.contains(transformer.id())) {
-<<<<<<< HEAD
             auto const tap_at_from_side = transformer.tap_side() == BranchSide::from;
             auto const& from_pos = tap_at_from_side ? from_node : to_node;
             auto const& to_pos = tap_at_from_side ? to_node : from_node;
-=======
-            auto const& from_pos = from_node ? transformer.tap_side() == BranchSide::from : to_node;
-            auto const& to_pos = to_node ? transformer.tap_side() == BranchSide::from : from_node;
             if (get_component<Node>(state, from_pos).u_rated() < get_component<Node>(state, from_pos).u_rated()) {
                 throw AutomaticTapCalculationError(transformer.id());
             }
->>>>>>> 00986d85
             create_edge(edges, edge_props, from_pos, to_pos, edge_prop);
         } else {
             create_edge(edges, edge_props, from_node, to_node, edge_prop);
