// SPDX-FileCopyrightText: Contributors to the Power Grid Model project <powergridmodel@lfenergy.org>
//
// SPDX-License-Identifier: MPL-2.0

#pragma once

#include "base_optimizer.hpp"

#include "../all_components.hpp"
#include "../auxiliary/dataset.hpp"
#include "../auxiliary/meta_gen/update.hpp"
#include "../common/enum.hpp"
#include "../common/exception.hpp"
#include "../component/three_winding_transformer.hpp"
#include "../component/transformer.hpp"
#include "../component/transformer_tap_regulator.hpp"
#include "../main_core/output.hpp"
#include "../main_core/state_queries.hpp"

#include <boost/graph/compressed_sparse_row_graph.hpp>

#include <algorithm>
#include <functional>
#include <numeric>
#include <optional>
#include <queue>
#include <ranges>
#include <variant>
#include <vector>

namespace power_grid_model::optimizer {
namespace tap_position_optimizer {

namespace detail = power_grid_model::optimizer::detail;

using container_impl::get_type_index;
using main_core::get_component;

using TrafoGraphIdx = Idx;
using EdgeWeight = int64_t;
using RankedTransformerGroups = std::vector<std::vector<Idx2D>>;

constexpr auto infty = std::numeric_limits<Idx>::max();
<<<<<<< HEAD
constexpr auto last_rank = infty - 1;
constexpr Idx2D unregulated_idx = {-1, -1};
=======
constexpr Idx2D unregulated_idx = {.group = -1, .pos = -1};
>>>>>>> da9426e0
struct TrafoGraphVertex {
    bool is_source{};
};

struct TrafoGraphEdge {
    Idx2D regulated_idx{};
    EdgeWeight weight{};

    constexpr TrafoGraphEdge() = default;
    constexpr TrafoGraphEdge(Idx2D regulated_idx_, EdgeWeight weight_)
        : regulated_idx{regulated_idx_}, weight{weight_} {}

    bool operator==(TrafoGraphEdge const& other) const {
        return regulated_idx == other.regulated_idx && weight == other.weight;
    } // thanks boost

    auto constexpr operator<=>(TrafoGraphEdge const& other) const {
        if (auto cmp = weight <=> other.weight; cmp != 0) { // NOLINT(modernize-use-nullptr)
            return cmp;
        }
        if (auto cmp = regulated_idx.group <=> other.regulated_idx.group; cmp != 0) { // NOLINT(modernize-use-nullptr)
            return cmp;
        }
        return regulated_idx.pos <=> other.regulated_idx.pos;
    }
};

constexpr auto unregulated_edge_prop = TrafoGraphEdge{unregulated_idx, 0};
using TrafoGraphEdges = std::vector<std::pair<TrafoGraphIdx, TrafoGraphIdx>>;
using TrafoGraphEdgeProperties = std::vector<TrafoGraphEdge>;

struct RegulatedTrafoProperties {
    Idx id{};
    ControlSide control_side{};

    auto operator<=>(RegulatedTrafoProperties const& other) const = default; // NOLINT(modernize-use-nullptr)
};

using RegulatedTrafos = std::set<RegulatedTrafoProperties>;

inline std::pair<bool, ControlSide> regulated_trafos_contain(RegulatedTrafos const& trafos_set, Idx const& id) {
    if (auto it =
            std::ranges::find_if(trafos_set, [&](RegulatedTrafoProperties const& trafo) { return trafo.id == id; });
        it != trafos_set.end()) {
        return {true, it->control_side};
    }
    return {false, ControlSide{}}; // no default invalid control side, won't be used by logic
}

struct RegulatedObjects {
    RegulatedTrafos trafos;
    RegulatedTrafos trafos3w;

    std::pair<bool, ControlSide> contains_trafo(Idx const& id) const { return regulated_trafos_contain(trafos, id); }
    std::pair<bool, ControlSide> contains_trafo3w(Idx const& id) const {
        return regulated_trafos_contain(trafos3w, id);
    }
};

using TransformerGraph = boost::compressed_sparse_row_graph<boost::directedS, TrafoGraphVertex, TrafoGraphEdge,
                                                            boost::no_property, TrafoGraphIdx, TrafoGraphIdx>;

template <class ComponentContainer>
    requires main_core::model_component_state_c<main_core::MainModelState, ComponentContainer, Node>
inline void add_to_edge(main_core::MainModelState<ComponentContainer> const& state, TrafoGraphEdges& edges,
                        TrafoGraphEdgeProperties& edge_props, ID const& start, ID const& end,
                        TrafoGraphEdge const& edge_prop) {
    Idx const start_idx = main_core::get_component_sequence_idx<Node>(state, start);
    Idx const end_idx = main_core::get_component_sequence_idx<Node>(state, end);
    edges.emplace_back(start_idx, end_idx);
    edge_props.emplace_back(edge_prop);
}

inline void process_trafo3w_edge(main_core::main_model_state_c auto const& state,
                                 ThreeWindingTransformer const& transformer3w, bool const& trafo3w_is_regulated,
                                 ControlSide const& control_side, Idx2D const& trafo3w_idx, TrafoGraphEdges& edges,
                                 TrafoGraphEdgeProperties& edge_props) {
    using enum Branch3Side;

    constexpr std::array<std::tuple<Branch3Side, Branch3Side>, 3> const branch3_combinations{
        {{side_1, side_2}, {side_1, side_3}, {side_2, side_3}}};

    for (auto const& [first_side, second_side] : branch3_combinations) {
        if (!transformer3w.status(first_side) || !transformer3w.status(second_side)) {
            continue;
        }
        auto const& from_node = transformer3w.node(first_side);
        auto const& to_node = transformer3w.node(second_side);

        auto const tap_at_first_side = transformer3w.tap_side() == first_side;
        auto const connected_to_primary_side_regulated =
            trafo3w_is_regulated && (tap_at_first_side || (transformer3w.tap_side() == second_side));

        auto const tap_at_control = static_cast<IntS>(control_side) == static_cast<IntS>(transformer3w.tap_side());

        // only add weighted edge if the trafo3w meets the condition
        if (connected_to_primary_side_regulated) {
            auto const& tap_side_node = tap_at_first_side ? from_node : to_node;
            auto const& non_tap_side_node = tap_at_first_side ? to_node : from_node;
            auto const edge_from_node = tap_at_control ? non_tap_side_node : tap_side_node;
            auto const edge_to_node = tap_at_control ? tap_side_node : non_tap_side_node;
            // add regulated idx only when the first side node is tap side node.
            // This is done to add only one directional edge with regulated idx.
            auto const edge_value = TrafoGraphEdge{trafo3w_idx, 1};
            add_to_edge(state, edges, edge_props, edge_from_node, edge_to_node, edge_value);
        } else {
            add_to_edge(state, edges, edge_props, from_node, to_node, unregulated_edge_prop);
            add_to_edge(state, edges, edge_props, to_node, from_node, unregulated_edge_prop);
        }
    }
}

template <std::derived_from<ThreeWindingTransformer> Component, class ComponentContainer>
    requires main_core::model_component_state_c<main_core::MainModelState, ComponentContainer, Component>
constexpr void add_edge(main_core::MainModelState<ComponentContainer> const& state,
                        RegulatedObjects const& regulated_objects, TrafoGraphEdges& edges,
                        TrafoGraphEdgeProperties& edge_props) {

    for (auto const& transformer3w : state.components.template citer<ThreeWindingTransformer>()) {
        auto const trafo3w_is_regulated = regulated_objects.contains_trafo3w(transformer3w.id());
        Idx2D const trafo3w_idx = main_core::get_component_idx_by_id(state, transformer3w.id());
        process_trafo3w_edge(state, transformer3w, trafo3w_is_regulated.first, trafo3w_is_regulated.second, trafo3w_idx,
                             edges, edge_props);
    }
}

template <std::derived_from<Transformer> Component, class ComponentContainer>
    requires main_core::model_component_state_c<main_core::MainModelState, ComponentContainer, Component>
constexpr void add_edge(main_core::MainModelState<ComponentContainer> const& state,
                        RegulatedObjects const& regulated_objects, TrafoGraphEdges& edges,
                        TrafoGraphEdgeProperties& edge_props) {
    for (auto const& transformer : state.components.template citer<Transformer>()) {
        if (!transformer.from_status() || !transformer.to_status()) {
            continue;
        }
        auto const& from_node = transformer.from_node();
        auto const& to_node = transformer.to_node();
        auto const trafo_regulated = regulated_objects.contains_trafo(transformer.id());
        if (trafo_regulated.first) {
            auto const control_side = trafo_regulated.second;
            auto const control_side_node = control_side == ControlSide::from ? from_node : to_node;
            auto const non_control_side_node = control_side == ControlSide::from ? to_node : from_node;
            auto const trafo_idx = main_core::get_component_idx_by_id(state, transformer.id());

            add_to_edge(state, edges, edge_props, non_control_side_node, control_side_node, {trafo_idx, 1});
        } else {
            add_to_edge(state, edges, edge_props, from_node, to_node, unregulated_edge_prop);
            add_to_edge(state, edges, edge_props, to_node, from_node, unregulated_edge_prop);
        }
    }
}

template <std::derived_from<Branch> Component, class ComponentContainer>
    requires main_core::model_component_state_c<main_core::MainModelState, ComponentContainer, Component> &&
             (!transformer_c<Component>)
constexpr void add_edge(main_core::MainModelState<ComponentContainer> const& state,
                        RegulatedObjects const& /* regulated_objects */, TrafoGraphEdges& edges,
                        TrafoGraphEdgeProperties& edge_props) {
    auto const& iter = state.components.template citer<Component>();
    edges.reserve(std::distance(iter.begin(), iter.end()) * 2);
    edge_props.reserve(std::distance(iter.begin(), iter.end()) * 2);
    for (auto const& branch : iter) {
        if (!branch.from_status() || !branch.to_status()) {
            continue;
        }
        add_to_edge(state, edges, edge_props, branch.from_node(), branch.to_node(), unregulated_edge_prop);
        add_to_edge(state, edges, edge_props, branch.to_node(), branch.from_node(), unregulated_edge_prop);
    }
}

template <typename... ComponentTypes, main_core::main_model_state_c State>
inline auto add_edges(State const& state, RegulatedObjects const& regulated_objects, TrafoGraphEdges& edges,
                      TrafoGraphEdgeProperties& edge_props) {
    (add_edge<ComponentTypes>(state, regulated_objects, edges, edge_props), ...);
}

template <main_core::main_model_state_c State>
inline auto retrieve_regulator_info(State const& state) -> RegulatedObjects {
    RegulatedObjects regulated_objects;
    for (auto const& regulator : state.components.template citer<TransformerTapRegulator>()) {
        if (!regulator.status()) {
            continue;
        }
        auto const control_side = regulator.control_side();
        if (regulator.regulated_object_type() == ComponentType::branch) {
            regulated_objects.trafos.emplace(RegulatedTrafoProperties{regulator.regulated_object(), control_side});
        } else {
            regulated_objects.trafos3w.emplace(RegulatedTrafoProperties{regulator.regulated_object(), control_side});
        }
    }
    return regulated_objects;
}

template <main_core::main_model_state_c State>
inline auto build_transformer_graph(State const& state) -> TransformerGraph {
    TrafoGraphEdges edges;
    TrafoGraphEdgeProperties edge_props;

    const RegulatedObjects regulated_objects = retrieve_regulator_info(state);

    add_edges<Transformer, ThreeWindingTransformer, Line, Link>(state, regulated_objects, edges, edge_props);

    // build graph
    TransformerGraph trafo_graph{boost::edges_are_unsorted_multi_pass, edges.cbegin(), edges.cend(),
                                 edge_props.cbegin(),
                                 static_cast<TrafoGraphIdx>(state.components.template size<Node>())};

    BGL_FORALL_VERTICES(v, trafo_graph, TransformerGraph) { trafo_graph[v].is_source = false; }

    // Mark sources
    for (auto const& source : state.components.template citer<Source>()) {
        // ignore disabled sources
        trafo_graph[main_core::get_component_sequence_idx<Node>(state, source.node())].is_source = source.status();
    }

    return trafo_graph;
}

inline void process_edges_dijkstra(Idx v, std::vector<EdgeWeight>& vertex_distances, TransformerGraph const& graph) {
    using TrafoGraphElement = std::pair<EdgeWeight, TrafoGraphIdx>;
    std::priority_queue<TrafoGraphElement, std::vector<TrafoGraphElement>, std::greater<>> pq;
    vertex_distances[v] = 0;
    pq.emplace(0, v);

    while (!pq.empty()) {
        auto [dist, u] = pq.top();
        pq.pop();

        if (dist != vertex_distances[u]) {
            continue;
        }

        BGL_FORALL_EDGES(e, graph, TransformerGraph) {
            auto s = boost::source(e, graph);
            auto t = boost::target(e, graph);
            const EdgeWeight weight = graph[e].weight;

            // We can not use BGL_FORALL_OUTEDGES here because we need information
            // regardless of edge direction
            if (u == s && vertex_distances[s] + weight < vertex_distances[t]) {
                vertex_distances[t] = vertex_distances[s] + weight;
                pq.emplace(vertex_distances[t], t);
            } else if (u == t && vertex_distances[t] + weight < vertex_distances[s]) {
                vertex_distances[s] = vertex_distances[t] + weight;
                pq.emplace(vertex_distances[s], s);
            }
        }
    }
}

inline bool is_unreachable(EdgeWeight edge_res) { return edge_res == infty; }

inline auto get_edge_weights(TransformerGraph const& graph) -> TrafoGraphEdgeProperties {
    std::vector<EdgeWeight> vertex_distances(boost::num_vertices(graph), infty);
    BGL_FORALL_VERTICES(v, graph, TransformerGraph) {
        if (graph[v].is_source) {
            process_edges_dijkstra(v, vertex_distances, graph);
        }
    }

    TrafoGraphEdgeProperties result;
    BGL_FORALL_EDGES(e, graph, TransformerGraph) {
        if (graph[e].regulated_idx == unregulated_idx) {
            continue;
        }
        auto const edge_src_rank = vertex_distances[boost::source(e, graph)];
        auto const edge_tgt_rank = vertex_distances[boost::target(e, graph)];
<<<<<<< HEAD
        auto edge_res = std::min(edge_src_rank, edge_tgt_rank);
=======
>>>>>>> da9426e0

        // New edge logic for ranking
        // |  Tap  | Control |         All edges       |
        // ---------------------------------------------
        // |   A   |    A    | [B->A], [C->A], [B<->C] |
        // |   A   |    B    | [A->B], [A->C], [B<->C] |
        // |   A   |    C    | [A->B], [A->C], [B<->C] |
        // |   B   |    A    | [B->A], [C<->A], [B->C] |
        // |   B   |    B    | [A->B], [C<->A], [C->B] |
        // |   B   |    C    | [B->A], [C<->A], [B->C] |
        // |   C   |    A    | [A<->B], [C->A], [C->B] |
        // |   C   |    B    | [A<->B], [C->A], [C->B] |
        // |   C   |    C    | [A<->B], [A->C], [A->B] |
        // In two winding trafo, the edge is always pointing to the control side; in three winding trafo edges, the
        // unidirectional edges are always pointing towards the control side and the node connected to the control
        // side via the bidirectional edge (if it exists). For delta configuration ABC, the above
        // situations can happen.
        // The logic still holds in meshed grids, albeit operating a more complex graph.
<<<<<<< HEAD
        if (!(edge_src_rank == infty && edge_tgt_rank == infty)) {
            if ((edge_src_rank == infty) != (edge_tgt_rank == infty)) {
                throw AutomaticTapInputError("The transformer is being controlled from non source side towards source "
                                             "side.\n");
            } else if (edge_src_rank != edge_tgt_rank - 1) {
                // Control side is also controlled by a closer regulated transformer.
                // Make this transformer have the lowest possible priority.
                result.emplace_back(graph[e].regulated_idx, last_rank);
            } else {
                result.emplace_back(graph[e].regulated_idx, edge_tgt_rank);
            }
=======
        if (!is_unreachable(edge_src_rank) && !is_unreachable(edge_tgt_rank)) {
            if (edge_src_rank != edge_tgt_rank - 1) {
                throw AutomaticTapInputError("The control side of a transformer regulator should be relatively further "
                                             "away from the source than the tap side.\n");
            }
            result.emplace_back(graph[e].regulated_idx, edge_tgt_rank);
>>>>>>> da9426e0
        }
    }

    return result;
}

inline auto rank_transformers(TrafoGraphEdgeProperties const& w_trafo_list) -> RankedTransformerGroups {
    auto sorted_trafos = w_trafo_list;

    std::ranges::sort(sorted_trafos,
                      [](TrafoGraphEdge const& a, TrafoGraphEdge const& b) { return a.weight < b.weight; });

    RankedTransformerGroups groups;
    auto previous_weight = std::numeric_limits<EdgeWeight>::lowest();
    for (auto const& trafo : sorted_trafos) {
        if (trafo.weight > previous_weight) {
            groups.emplace_back();
            previous_weight = trafo.weight;
        }
        auto& current_group = groups.back(); // avoid duplicates
        if (std::ranges::find(current_group, trafo.regulated_idx) == current_group.end()) {
            current_group.emplace_back(trafo.regulated_idx);
        }
    }
    return groups;
}

template <main_core::main_model_state_c State>
inline auto rank_transformers(State const& state) -> RankedTransformerGroups {
    return rank_transformers(get_edge_weights(build_transformer_graph(state)));
}

struct TransformerRanker {
    template <main_core::main_model_state_c State>
    auto operator()(State const& state) const -> RankedTransformerGroups {
        return rank_transformers(state);
    }
};

constexpr IntS one_step_tap_up(transformer_c auto const& transformer) {
    IntS const tap_pos = transformer.tap_pos();
    IntS const tap_max = transformer.tap_max();
    IntS const tap_min = transformer.tap_min();

    if (tap_pos == tap_max) {
        return tap_max;
    }

    assert((tap_min <=> tap_max) == (tap_pos <=> tap_max));

    return tap_min < tap_max ? tap_pos + IntS{1} : tap_pos - IntS{1};
}
constexpr IntS one_step_tap_down(transformer_c auto const& transformer) {
    IntS const tap_pos = transformer.tap_pos();
    IntS const tap_max = transformer.tap_max();
    IntS const tap_min = transformer.tap_min();

    if (tap_pos == tap_min) {
        return tap_min;
    }

    assert((tap_max <=> tap_min) == (tap_pos <=> tap_min));

    return tap_min < tap_max ? tap_pos - IntS{1} : tap_pos + IntS{1};
}
// higher voltage at control side => lower voltage at tap side => lower tap pos
constexpr IntS one_step_control_voltage_up(transformer_c auto const& transformer, bool control_at_tap_side) {
    if (control_at_tap_side) {
        // control side is tap side, voltage up requires tap up
        return one_step_tap_up(transformer);
    }
    return one_step_tap_down(transformer);
}
// lower voltage at control side => higher voltage at tap side => higher tap pos
constexpr IntS one_step_control_voltage_down(transformer_c auto const& transformer, bool control_at_tap_side) {
    if (control_at_tap_side) {
        // control side is tap side, voltage down requires tap down
        return one_step_tap_down(transformer);
    }
    return one_step_tap_up(transformer);
}

template <transformer_c... TransformerTypes> class TransformerWrapper {
  public:
    template <transformer_c TransformerType>
    TransformerWrapper(std::reference_wrapper<const TransformerType> transformer, Idx2D const& index,
                       Idx topology_index)
        : transformer_{std::move(transformer)}, index_{index}, topology_index_{topology_index} {}

    constexpr auto index() const { return index_; }
    constexpr auto topology_index() const { return topology_index_; }

    ID id() const {
        return apply([](auto const& t) { return t.id(); });
    }
    IntS tap_pos() const {
        return apply([](auto const& t) { return t.tap_pos(); });
    }
    IntS tap_min() const {
        return apply([](auto const& t) { return t.tap_min(); });
    }
    IntS tap_max() const {
        return apply([](auto const& t) { return t.tap_max(); });
    }
    IntS tap_side() const {
        return apply([](auto const& t) { return static_cast<IntS>(t.tap_side()); });
    }
    int64_t tap_range() const {
        return apply([](auto const& t) {
            return std::abs(static_cast<int64_t>(t.tap_max()) - static_cast<int64_t>(t.tap_min()));
        });
    }
    template <typename Func>
        requires(std::invocable<Func, TransformerTypes const&> && ...)
    auto apply(Func const& func) const {
        return std::visit([&func](auto const& t) { return func(t.get()); }, transformer_);
    }

  private:
    std::variant<std::reference_wrapper<const TransformerTypes>...> transformer_;

    Idx2D index_;
    Idx topology_index_;
};

template <transformer_c... TransformerTypes> struct TapRegulatorRef {
    std::reference_wrapper<const TransformerTapRegulator> regulator;
    TransformerWrapper<TransformerTypes...> transformer;

    bool control_at_tap_side() const {
        return static_cast<IntS>(regulator.get().control_side()) == transformer.tap_side();
    }
};

template <typename State>
    requires main_core::component_container_c<typename State::ComponentContainer, TransformerTapRegulator>
TransformerTapRegulator const& find_regulator(State const& state, ID regulated_object) {
    auto const regulators = get_component_citer<TransformerTapRegulator>(state);

    auto result_it = std::ranges::find_if(regulators, [regulated_object](auto const& regulator) {
        return regulator.regulated_object() == regulated_object;
    });
    assert(result_it != regulators.end());

    return *result_it;
}

template <typename... Ts> struct transformer_types_s;
template <> struct transformer_types_s<std::tuple<>> {
    using type = std::tuple<>;
};
template <typename T, typename... Ts> struct transformer_types_s<T, std::tuple<Ts...>> {
    using type = std::tuple<T, Ts...>;
};
template <typename T, typename... Ts> struct transformer_types_s<std::tuple<T, Ts...>> {
    using type =
        std::conditional_t<transformer_c<T>,
                           typename transformer_types_s<T, typename transformer_types_s<std::tuple<Ts...>>::type>::type,
                           typename transformer_types_s<std::tuple<Ts...>>::type>;
};
template <typename... Ts> struct transformer_types_s<std::tuple<std::tuple<Ts...>>> {
    using type = typename transformer_types_s<std::tuple<Ts...>>::type;
};

template <typename... Ts> using transformer_types_t = typename transformer_types_s<std::tuple<Ts...>>::type;

template <transformer_c... TransformerTypes, typename State>
    requires(main_core::component_container_c<typename State::ComponentContainer, TransformerTypes> && ...)
inline TapRegulatorRef<TransformerTypes...> regulator_mapping(State const& state, Idx2D const& transformer_index) {
    using ResultType = TapRegulatorRef<TransformerTypes...>;
    using IsType = bool (*)(Idx2D const&);
    using TransformerMapping = ResultType (*)(State const&, Idx2D const&);

    constexpr auto n_types = sizeof...(TransformerTypes);
    constexpr auto is_type = std::array<IsType, n_types>{[](Idx2D const& index) {
        constexpr auto group_idx = State::ComponentContainer::template get_type_idx<TransformerTypes>();
        return index.group == group_idx;
    }...};
    constexpr auto transformer_mappings =
        std::array<TransformerMapping, n_types>{[](State const& state_, Idx2D const& transformer_index_) {
            auto const& transformer = get_component<TransformerTypes>(state_, transformer_index_);
            auto const& regulator = find_regulator(state_, transformer.id());

            assert(transformer.status(transformer.tap_side()));
            assert(transformer.status(static_cast<typename TransformerTypes::SideType>(regulator.control_side())));

            auto const topology_index = get_topology_index<TransformerTypes>(state_, transformer_index_);
            return ResultType{.regulator = std::cref(regulator),
                              .transformer = {std::cref(transformer), transformer_index_, topology_index}};
        }...};

    for (Idx idx = 0; idx < static_cast<Idx>(n_types); ++idx) {
        if (is_type[idx](transformer_index)) {
            return transformer_mappings[idx](state, transformer_index);
        }
    }
    throw UnreachableHit{"TapPositionOptimizer::regulator_mapping", "Transformer must be regulated"};
}

template <transformer_c... TransformerTypes, typename State>
    requires(main_core::component_container_c<typename State::ComponentContainer, TransformerTypes> && ...)
inline auto regulator_mapping(State const& state, std::vector<Idx2D> const& order) {
    std::vector<TapRegulatorRef<TransformerTypes...>> result;
    result.reserve(order.size());

    for (auto const& index : order) {
        result.push_back(regulator_mapping<TransformerTypes...>(state, index));
    }

    return result;
}

template <transformer_c... TransformerTypes, typename State>
    requires(main_core::component_container_c<typename State::ComponentContainer, TransformerTypes> && ...)
inline auto regulator_mapping(State const& state, RankedTransformerGroups const& order) {
    std::vector<std::vector<TapRegulatorRef<TransformerTypes...>>> result;
    result.reserve(order.size());

    for (auto const& sub_order : order) {
        result.push_back(regulator_mapping<TransformerTypes...>(state, sub_order));
    }

    return result;
}

template <std::derived_from<Branch> ComponentType, steady_state_solver_output_type SolverOutputType>
inline auto i_pu(std::vector<SolverOutputType> const& solver_output, Idx2D const& math_id, ControlSide control_side) {
    using enum ControlSide;

    auto const& branch_output = solver_output[math_id.group].branch[math_id.pos];

    switch (control_side) {
    case from:
        return branch_output.i_f;
    case to:
        return branch_output.i_t;
    default:
        throw MissingCaseForEnumError{"adjust_transformer<Branch>", control_side};
    }
}

template <std::derived_from<Branch3> ComponentType, steady_state_solver_output_type SolverOutputType>
inline auto i_pu(std::vector<SolverOutputType> const& solver_output, Idx2DBranch3 const& math_id,
                 ControlSide control_side) {
    using enum ControlSide;

    auto const& branch_outputs = solver_output[math_id.group].branch;

    switch (control_side) {
    case side_1:
        return branch_outputs[math_id.pos[0]].i_f;
    case side_2:
        return branch_outputs[math_id.pos[1]].i_f;
    case side_3:
        return branch_outputs[math_id.pos[2]].i_f;
    default:
        throw MissingCaseForEnumError{"adjust_transformer<Branch3>", control_side};
    }
}

template <component_c ComponentType, typename... RegulatedTypes, typename State,
          steady_state_solver_output_type SolverOutputType>
    requires main_core::component_container_c<typename State::ComponentContainer, ComponentType>
inline auto i_pu_controlled_node(TapRegulatorRef<RegulatedTypes...> const& regulator, State const& state,
                                 std::vector<SolverOutputType> const& solver_output) {
    auto const& branch_math_id = get_math_id<ComponentType>(state, regulator.transformer.topology_index());
    return i_pu<ComponentType>(solver_output, branch_math_id, regulator.regulator.get().control_side());
}

template <transformer_c ComponentType, typename State, steady_state_solver_output_type SolverOutputType>
    requires main_core::component_container_c<typename State::ComponentContainer, ComponentType> &&
             requires(State const& state, Idx const i) {
                 { get_branch_nodes<ComponentType>(state, i)[i] } -> std::convertible_to<Idx>;
             }
inline auto u_pu(State const& state, std::vector<SolverOutputType> const& solver_output, Idx topology_index,
                 ControlSide control_side) {
    auto const controlled_node_idx = get_topo_node<ComponentType>(state, topology_index, control_side);
    auto const node_math_id = get_math_id<Node>(state, controlled_node_idx);
    return solver_output[node_math_id.group].u[node_math_id.pos];
}

template <component_c ComponentType, typename... RegulatedTypes, typename State,
          steady_state_solver_output_type SolverOutputType>
    requires main_core::component_container_c<typename State::ComponentContainer, ComponentType>
inline auto u_pu_controlled_node(TapRegulatorRef<RegulatedTypes...> const& regulator, State const& state,
                                 std::vector<SolverOutputType> const& solver_output) {
    return u_pu<ComponentType>(state, solver_output, regulator.transformer.topology_index(),
                               regulator.regulator.get().control_side());
}

template <component_c ComponentType, typename... RegulatedTypes, typename State>
    requires main_core::component_container_c<typename State::ComponentContainer, ComponentType>
inline bool is_regulated_transformer_connected(TapRegulatorRef<RegulatedTypes...> const& regulator,
                                               State const& state) {
    auto const controlled_node_idx = get_topo_node<ComponentType>(state, regulator.transformer.topology_index(),
                                                                  regulator.regulator.get().control_side());
    return get_math_id<Node>(state, controlled_node_idx) != unregulated_idx;
}

struct VoltageBand {
    double u_set{};
    double u_band{};

    friend constexpr auto operator<=>(double voltage, VoltageBand const& band) {
        assert(band.u_band >= 0.0);

        auto const lower = band.u_set - 0.5 * band.u_band;
        auto const upper = band.u_set + 0.5 * band.u_band;

        auto const lower_cmp = voltage <=> lower;
        if (auto const upper_cmp = voltage <=> upper; lower_cmp == upper_cmp) {
            return lower_cmp;
        }
        return std::partial_ordering::equivalent;
    }
};

template <symmetry_tag sym> struct NodeState {
    ComplexValue<sym> u;
    ComplexValue<sym> i;

    friend auto operator<=>(NodeState<sym> const& state, TransformerTapRegulatorCalcParam const& param) {
        auto const u_compensated = state.u + param.z_compensation * state.i;
        auto const v_compensated = mean_val(cabs(u_compensated)); // TODO(mgovers): handle asym correctly
        return v_compensated <=> VoltageBand{.u_set = param.u_set, .u_band = param.u_band};
    }
};

class RankIteration {
  public:
    RankIteration(std::vector<IntS> iterations_per_rank, Idx rank_index)
        : iterations_per_rank_{std::move(iterations_per_rank)}, rank_index_{rank_index} {}

    // Getters
    constexpr auto const& iterations_per_rank() const { return iterations_per_rank_; }
    constexpr auto rank_index() const { return rank_index_; }

    // Setters
    void set_rank_index(Idx rank_index) { rank_index_ = rank_index; }

    bool iterate_ranks(auto const& ranked_order, auto apply_single_object_in_rank, bool adjusted) {
        for (Idx i = 0; i < static_cast<Idx>(ranked_order.size()); ++i) {
            auto const& same_rank_regulators = ranked_order[i];
            for (Idx j = 0; j < static_cast<Idx>(same_rank_regulators.size()); ++j) {
                adjusted = apply_single_object_in_rank(i, j, same_rank_regulators) || adjusted;
            }
            if (adjusted) {
                if (rank_index_ < static_cast<Idx>(iterations_per_rank_.size()) - 1) {
                    std::fill(iterations_per_rank_.begin() + rank_index_ + 1, iterations_per_rank_.end(), 0);
                }
                ++iterations_per_rank_[rank_index_];
                return adjusted;
            }
            ++rank_index_;
        }
        return adjusted;
    };

  private:
    std::vector<IntS> iterations_per_rank_;
    Idx rank_index_{};
};

template <typename... T> class TapPositionOptimizerImpl;
template <transformer_c... TransformerTypes, typename StateCalculator, typename StateUpdater_, typename State_,
          typename TransformerRanker_>
    requires(main_core::component_container_c<typename State_::ComponentContainer, TransformerTypes> && ...) &&
            detail::steady_state_calculator_c<StateCalculator, State_> &&
            std::invocable<std::remove_cvref_t<StateUpdater_>, ConstDataset const&> &&
            requires(TransformerRanker_ const& ranker, State_ const& state) {
                { ranker(state) } -> std::convertible_to<RankedTransformerGroups>;
            }
class TapPositionOptimizerImpl<std::tuple<TransformerTypes...>, StateCalculator, StateUpdater_, State_,
                               TransformerRanker_> : public detail::BaseOptimizer<StateCalculator, State_> {
  public:
    using Base = detail::BaseOptimizer<StateCalculator, State_>;
    using typename Base::Calculator;
    using typename Base::ResultType;
    using typename Base::State;
    using StateUpdater = StateUpdater_;
    using TransformerRanker = TransformerRanker_;

  private:
    std::vector<uint64_t> max_tap_ranges_per_rank;
    using ComponentContainer = typename State::ComponentContainer;
    using RegulatedTransformer = TapRegulatorRef<TransformerTypes...>;
    using UpdateBuffer = std::tuple<std::vector<typename TransformerTypes::UpdateType>...>;

    template <transformer_c T>
    static constexpr auto transformer_index_of = container_impl::get_cls_pos_v<T, TransformerTypes...>;
    static_assert(((transformer_index_of<TransformerTypes> < sizeof...(TransformerTypes)) && ...));

    class BinarySearch {
      public:
        BinarySearch() = default;
        BinarySearch(IntS tap_pos, IntS tap_min, IntS tap_max, bool control_at_tap_side) {
            reset(tap_pos, tap_min, tap_max, control_at_tap_side);
        }

        constexpr IntS get_current_tap() const { return current_; }
        constexpr bool get_last_down() const { return last_down_; }
        constexpr bool get_inevitable_run() const { return inevitable_run_; }
        constexpr bool get_end_of_bs() const { return lower_bound_ >= upper_bound_; }

        constexpr void set_current_tap(IntS current_tap) { current_ = current_tap; }
        constexpr void set_last_check(bool last_check) { last_check_ = last_check; }
        constexpr void set_inevitable_run(bool inevitable_run) { inevitable_run_ = inevitable_run; }

        void recalibrate(bool strategy_max) {
            // This if statement checks both conditions in the corresponding transformer
            // whether the tap_max and tap_min are reversed, as well as whether the optimization
            // has a max strategy.
            // Lower bound should be updated to the current tap position if following is the case:
            //  - tap_max > tap_min && strategy_max == true
            //  - tap_max < tap_min && strategy_max == false
            bool const invert_strategy = control_at_tap_side_ != strategy_max;
            if (tap_reverse_ == invert_strategy) {
                lower_bound_ = current_;
                last_down_ = false;
            } else {
                upper_bound_ = current_;
                last_down_ = true;
            }
        }

        void propose_new_pos(bool strategy_max, bool above_range) {
            bool const is_down = (above_range == tap_reverse_) != control_at_tap_side_;
            if (last_check_) {
                current_ = is_down ? lower_bound_ : upper_bound_;
                inevitable_run_ = true;
            } else {
                last_down_ = is_down;
                adjust(strategy_max);
            }
        }

        IntS repropose_tap(bool strategy_max, bool previous_down, bool& tap_changed) {
            // __prefer_higher__ indicates a preference towards higher voltage
            // that is a result of both the strategy as well as whether the current
            // transformer has a reversed tap_max and tap_min
            bool const prefer_higher = (strategy_max != tap_reverse_) != control_at_tap_side_;
            auto const tap_pos = search(prefer_higher);
            auto const tap_diff = tap_pos - get_current_tap();
            if (tap_diff == 0) {
                if (!inevitable_run_) {
                    inevitable_run_ = true;
                    tap_changed = true;
                } else {
                    tap_changed = false;
                }
                return tap_pos;
            }
            if ((tap_diff == 1 && previous_down) || (tap_diff == -1 && !previous_down)) {
                last_check_ = true;
            }
            tap_changed = true;
            current_ = tap_pos;
            return tap_pos;
        }

      private:
        void reset(IntS tap_pos, IntS tap_min, IntS tap_max, bool control_at_tap_side) {
            last_down_ = false;
            last_check_ = false;
            current_ = tap_pos;
            inevitable_run_ = false;
            lower_bound_ = std::min(tap_min, tap_max);
            upper_bound_ = std::max(tap_min, tap_max);
            tap_reverse_ = tap_max < tap_min;
            control_at_tap_side_ = control_at_tap_side;
        }

        void adjust(bool strategy_max = true) {
            if (get_last_down()) {
                upper_bound_ = current_;
            } else {
                lower_bound_ = current_;
            }
            if (lower_bound_ < upper_bound_) {
                bool const prefer_higher = strategy_max != tap_reverse_;
                IntS const tap_pos = search(prefer_higher);
                current_ = tap_pos;
            }
        }

        IntS search(bool prefer_higher_) const {
            // This logic is used to determine which of the middle points could be of interest
            // given strategy used in optimization:
            // Since in BinarySearch we insist on absolute upper and lower bounds, we only need to
            // find the corresponding mid point. std::midpoint returns always the lower mid point
            // if the range is of even length. This is why we need to adjust bounds accordingly.
            // Not because upper bound and lower bound might be reversed, which is not possible.
            bool const prefer_higher = control_at_tap_side_ != prefer_higher_;
            auto const primary_bound = prefer_higher ? upper_bound_ : lower_bound_;
            auto const secondary_bound = prefer_higher ? lower_bound_ : upper_bound_;
            return std::midpoint(primary_bound, secondary_bound);
        }

        IntS lower_bound_{};              // tap position lower bound
        IntS upper_bound_{};              // tap position upper bound
        IntS current_{0};                 // current tap position
        bool last_down_{false};           // last direction
        bool last_check_{false};          // last run checked
        bool tap_reverse_{false};         // tap range normal or reversed
        bool inevitable_run_{false};      // inevitable run
        bool control_at_tap_side_{false}; // regulator control side is at tap side
    };
    std::vector<std::vector<BinarySearch>> binary_search_;
    struct BinarySearchOptions {
        bool strategy_max{false};
        Idx2D idx_bs{.group = 0, .pos = 0};
    };
    Idx total_iterations{0}; // metric purpose only

  public:
    TapPositionOptimizerImpl(Calculator calculator, StateUpdater updater, OptimizerStrategy strategy,
                             meta_data::MetaData const& meta_data,
                             std::optional<SearchMethod> tap_search = std::nullopt)
        : meta_data_{&meta_data}, calculate_{std::move(calculator)}, update_{std::move(updater)}, strategy_{strategy} {
        auto const is_supported = [&strategy](std::optional<SearchMethod> const& search) {
            if (!search) {
                return true;
            }
            switch (strategy) {
            case OptimizerStrategy::any:
                return search == SearchMethod::linear_search;
            case OptimizerStrategy::fast_any:
                return search == SearchMethod::binary_search;
            default:
                return true;
            }
        };

        if (tap_search && !is_supported(tap_search)) {
            throw TapSearchStrategyIncompatibleError{
                "Search method is incompatible with optimization strategy: ", strategy, tap_search.value()};
        }

        if (!tap_search) {
            switch (strategy) {
            case OptimizerStrategy::any:
                tap_search_ = SearchMethod::linear_search;
                break;
            case OptimizerStrategy::fast_any:
            case OptimizerStrategy::local_maximum:
            case OptimizerStrategy::global_maximum:
            case OptimizerStrategy::local_minimum:
            case OptimizerStrategy::global_minimum:
                tap_search_ = SearchMethod::binary_search;
                break;
            default:
                throw MissingCaseForEnumError{"TapPositionOptimizer::TapPositionOptimizerImpl", strategy};
            }
        } else {
            tap_search_ = tap_search.value();
        }
    }

    auto optimize(State const& state, CalculationMethod method) -> MathOutput<ResultType> final {
        auto const order = regulator_mapping<TransformerTypes...>(state, TransformerRanker{}(state));
        auto const cache = cache_states(order);
        try {
            opt_prep(order);
            auto result = optimize(state, order, method);
            update_state(cache);
            return result;
        } catch (...) {
            update_state(cache);
            throw;
        }
    }

    constexpr auto get_strategy() const { return strategy_; }
    Idx get_total_iterations() const { return total_iterations; }

  private:
    void opt_prep(std::vector<std::vector<RegulatedTransformer>> const& regulator_order) {
        constexpr auto tap_pos_range_cmp = [](RegulatedTransformer const& a, RegulatedTransformer const& b) {
            return a.transformer.tap_range() < b.transformer.tap_range();
        };

        bs_prep(regulator_order);

        if (max_tap_ranges_per_rank.empty()) {
            max_tap_ranges_per_rank.reserve(regulator_order.size());
            for (auto const& same_rank_regulators : regulator_order) {
                max_tap_ranges_per_rank.push_back(std::ranges::max_element(same_rank_regulators.begin(),
                                                                           same_rank_regulators.end(),
                                                                           tap_pos_range_cmp)
                                                      ->transformer.tap_range());
            }
        }

        total_iterations = 0;
    }

    void bs_prep(std::vector<std::vector<RegulatedTransformer>> const& regulator_order) {
        if (tap_search_ == SearchMethod::linear_search) {
            return;
        }

        binary_search_.reserve(regulator_order.size());
        for (auto const& same_rank_regulators : regulator_order) {
            std::vector<BinarySearch> binary_search_group(same_rank_regulators.size());
            std::ranges::transform(same_rank_regulators, binary_search_group.begin(), [](auto const& regulator) {
                return BinarySearch{regulator.transformer.tap_pos(), regulator.transformer.tap_min(),
                                    regulator.transformer.tap_max(), regulator.control_at_tap_side()};
            });
            binary_search_.push_back(std::move(binary_search_group));
        }
    }

    auto optimize(State const& state, std::vector<std::vector<RegulatedTransformer>> const& regulator_order,
                  CalculationMethod method) -> MathOutput<ResultType> {
        pilot_run(regulator_order);

        if (auto result = iterate_with_fallback(state, regulator_order, method, tap_search_);
            strategy_ == OptimizerStrategy::any || strategy_ == OptimizerStrategy::fast_any) {
            return produce_output(regulator_order, std::move(result));
        }

        exploit_neighborhood(regulator_order);
        return produce_output(regulator_order,
                              iterate_with_fallback(state, regulator_order, method, SearchMethod::linear_search));
    }

    auto produce_output(std::vector<std::vector<RegulatedTransformer>> const& regulator_order,
                        ResultType solver_output) const -> MathOutput<ResultType> {
        TransformerTapPositionOutput transformer_tap_positions;

        for (auto const& sub_order : regulator_order) {
            for (auto const& regulator : sub_order) {
                auto const& transformer = regulator.transformer;
                transformer_tap_positions.push_back(
                    {.transformer_id = transformer.id(), .tap_position = transformer.tap_pos()});
            }
        }

        return {.solver_output = {std::move(solver_output)},
                .optimizer_output = {std::move(transformer_tap_positions)}};
    }

    auto iterate_with_fallback(State const& state,
                               std::vector<std::vector<RegulatedTransformer>> const& regulator_order,
                               CalculationMethod method, SearchMethod search) -> ResultType {
        auto fallback = [this, &state, &regulator_order, &method, &search] {
            std::ignore = iterate(state, regulator_order, CalculationMethod::linear, search);
            return iterate(state, regulator_order, method, search);
        };

        try {
            return iterate(state, regulator_order, method, search);
        } catch (IterationDiverge const& /* ex */) {
            return fallback();
        } catch (SparseMatrixError const& /* ex */) {
            return fallback();
        }
    }

    auto iterate(State const& state, std::vector<std::vector<RegulatedTransformer>> const& regulator_order,
                 CalculationMethod method, SearchMethod search) -> ResultType {
        auto result = calculate_(state, method);
        ++total_iterations;

        bool const strategy_max =
            strategy_ == OptimizerStrategy::global_maximum || strategy_ == OptimizerStrategy::local_maximum;
        bool tap_changed = true;
        Idx rank_index = 0;
        RankIteration rank_iterator(std::vector<IntS>(regulator_order.size()), rank_index);

        while (tap_changed) {
            tap_changed = false;
            UpdateBuffer update_data;
            rank_iterator.set_rank_index(0);

            auto const adjust_transformer_in_rank = [&](Idx const& rank_idx, Idx const& transformer_idx,
                                                        std::vector<RegulatedTransformer> const& same_rank_regulators) {
                auto const& regulator = same_rank_regulators[transformer_idx];
                BinarySearchOptions const options{strategy_max, Idx2D{.group = rank_idx, .pos = transformer_idx}};
                tap_changed = adjust_transformer(regulator, state, result, update_data, search, options) || tap_changed;
                return tap_changed;
            };

            tap_changed = rank_iterator.iterate_ranks(regulator_order, adjust_transformer_in_rank, tap_changed);
            auto const& iterations_per_rank = rank_iterator.iterations_per_rank();
            rank_index = rank_iterator.rank_index();

            if (tap_changed) {
                if (static_cast<uint64_t>(iterations_per_rank[rank_index]) > 2 * max_tap_ranges_per_rank[rank_index]) {
                    throw MaxIterationReached{"TapPositionOptimizer::iterate"};
                }
                update_state(update_data);
                result = calculate_(state, method);
                ++total_iterations;
            }
        }
        return result;
    }

    bool adjust_transformer(RegulatedTransformer const& regulator, State const& state, ResultType const& solver_output,
                            UpdateBuffer& update_data, SearchMethod search, BinarySearchOptions const& options) {
        switch (search) {
        case SearchMethod::binary_search:
            return adjust_transformer_bs(regulator, state, solver_output, update_data, options);
        case SearchMethod::linear_search:
            return adjust_transformer_scan(regulator, state, solver_output, update_data);
        default:
            throw MissingCaseForEnumError{"TapPositionOptimizer::adjust_transformer", search};
        }
    }

    template <typename TransformerType, typename Regulator, typename State, typename ResultType>
    auto compute_node_state_and_param(Regulator const& regulator, State const& state, ResultType const& solver_output) {
        using sym = typename ResultType::value_type::sym;

        auto const param = regulator.regulator.get().template calc_param<sym>();
        auto const node_state =
            NodeState<sym>{.u = u_pu_controlled_node<TransformerType>(regulator, state, solver_output),
                           .i = i_pu_controlled_node<TransformerType>(regulator, state, solver_output)};

        return std::make_pair(node_state, param);
    }

    bool adjust_transformer_scan(RegulatedTransformer const& regulator, State const& state,
                                 ResultType const& solver_output, UpdateBuffer& update_data) {
        bool tap_changed = false;

        regulator.transformer.apply([&](transformer_c auto const& transformer) {
            using TransformerType = std::remove_cvref_t<decltype(transformer)>;
            if (!is_regulated_transformer_connected<TransformerType>(regulator, state)) {
                return;
            }

            auto [node_state, param] = compute_node_state_and_param<TransformerType>(regulator, state, solver_output);

            bool control_at_tap_side = regulator.control_at_tap_side();

            auto const cmp = node_state <=> param;
            auto new_tap_pos = [&transformer, &cmp, &control_at_tap_side] {
                if (cmp > 0) { // NOLINT(modernize-use-nullptr)
                    return one_step_control_voltage_down(transformer, control_at_tap_side);
                }
                if (cmp < 0) { // NOLINT(modernize-use-nullptr)
                    return one_step_control_voltage_up(transformer, control_at_tap_side);
                }
                return transformer.tap_pos();
            }();

            if (new_tap_pos != transformer.tap_pos()) {
                add_tap_pos_update(new_tap_pos, transformer, update_data);
                tap_changed = true;
            }
        });

        return tap_changed;
    }

    bool adjust_transformer_bs(RegulatedTransformer const& regulator, State const& state,
                               ResultType const& solver_output, UpdateBuffer& update_data,
                               BinarySearchOptions const& options) {
        auto const strategy_max = options.strategy_max;
        bool tap_changed = false;
        auto& current_bs = binary_search_[options.idx_bs.group][options.idx_bs.pos];

        auto const adjust_transformer_ = [&](transformer_c auto const& transformer) { // NOSONAR
            using TransformerType = std::remove_cvref_t<decltype(transformer)>;

            if (!is_regulated_transformer_connected<TransformerType>(regulator, state)) {
                return;
            }

            if (current_bs.get_end_of_bs() || current_bs.get_inevitable_run()) {
                return;
            }

            auto [node_state, param] = compute_node_state_and_param<TransformerType>(regulator, state, solver_output);

            auto const cmp = node_state <=> param;
            if (auto new_tap_pos =
                    [&cmp, strategy_max, &current_bs] {
                        if (cmp != 0) {                                        // NOLINT(modernize-use-nullptr)
                            current_bs.propose_new_pos(strategy_max, cmp > 0); // NOLINT(modernize-use-nullptr)
                        }
                        return current_bs.get_current_tap();
                    }();
                new_tap_pos != transformer.tap_pos()) {
                current_bs.set_current_tap(new_tap_pos);
                add_tap_pos_update(new_tap_pos, transformer, update_data);
                tap_changed = true;
                return;
            }

            if (strategy_ == OptimizerStrategy::fast_any) {
                tap_changed = false;
                return;
            }

            bool const previous_down = current_bs.get_last_down();
            current_bs.recalibrate(strategy_max);

            IntS const tap_pos = current_bs.repropose_tap(strategy_max, previous_down, tap_changed);
            add_tap_pos_update(tap_pos, transformer, update_data);
        };
        regulator.transformer.apply(adjust_transformer_);

        return tap_changed;
    }

    void update_state(UpdateBuffer const& update_data) const {
        static_assert(sizeof...(TransformerTypes) == std::tuple_size_v<UpdateBuffer>);

        ConstDataset update_dataset{false, 1, "update", *meta_data_};
        auto const update_component = [&update_data, &update_dataset]<transformer_c TransformerType>() {
            auto const& component_update = get<TransformerType>(update_data);
            if (!component_update.empty()) {
                add_buffer_to_update_dataset<TransformerType>(update_data, TransformerType::name, update_dataset);
            }
        };
        (update_component.template operator()<TransformerTypes>(), ...);

        if (!update_dataset.empty()) {
            update_(update_dataset);
        }
    }

    void update_binary_search(std::vector<std::vector<RegulatedTransformer>> const& regulator_order) {
        for (Idx i = 0; i < static_cast<Idx>(regulator_order.size()); ++i) {
            auto const& sub_order = regulator_order[i];
            for (Idx j = 0; j < static_cast<Idx>(sub_order.size()); ++j) {
                auto const& regulator = sub_order[j];
                if (i < static_cast<Idx>(binary_search_.size()) && j < static_cast<Idx>(binary_search_[i].size())) {
                    binary_search_[i][j].set_current_tap(regulator.transformer.tap_pos());
                    binary_search_[i][j].set_last_check(false);
                    binary_search_[i][j].set_inevitable_run(false);
                }
            }
        }
    }

    auto pilot_run(std::vector<std::vector<RegulatedTransformer>> const& regulator_order) {
        using namespace std::string_literals;

        constexpr auto max_voltage_pos = [](transformer_c auto const& transformer, bool control_at_tap_side) -> IntS {
            if (control_at_tap_side) {
                // max voltage at tap side <=> max tap pos
                return transformer.tap_max();
            }
            // max voltage at control side => min voltage at tap side => min tap pos
            return transformer.tap_min();
        };
        constexpr auto min_voltage_pos = [](transformer_c auto const& transformer, bool control_at_tap_side) -> IntS {
            if (control_at_tap_side) {
                // min voltage at tap side <=> min tap pos
                return transformer.tap_min();
            }
            // min voltage at control side => max voltage at tap side => max tap pos
            return transformer.tap_max();
        };

        switch (strategy_) {
        case OptimizerStrategy::fast_any:
            [[fallthrough]];
        case OptimizerStrategy::any:
            break;
        case OptimizerStrategy::global_maximum:
            [[fallthrough]];
        case OptimizerStrategy::local_maximum:
            regulate_transformers(max_voltage_pos, regulator_order);
            break;
        case OptimizerStrategy::global_minimum:
            [[fallthrough]];
        case OptimizerStrategy::local_minimum:
            regulate_transformers(min_voltage_pos, regulator_order);
            break;
        default:
            throw MissingCaseForEnumError{"TapPositionOptimizer::pilot_run"s, strategy_};
        }
        if (tap_search_ == SearchMethod::binary_search) {
            update_binary_search(regulator_order);
        }
    }

    void exploit_neighborhood(std::vector<std::vector<RegulatedTransformer>> const& regulator_order) {
        using namespace std::string_literals;

        constexpr auto increment_voltage = [](transformer_c auto const& transformer, bool control_at_tap_side) -> IntS {
            return one_step_control_voltage_up(transformer, control_at_tap_side);
        };
        constexpr auto decrement_voltage = [](transformer_c auto const& transformer, bool control_at_tap_side) -> IntS {
            return one_step_control_voltage_down(transformer, control_at_tap_side);
        };

        switch (strategy_) {
        case OptimizerStrategy::fast_any:
            [[fallthrough]];
        case OptimizerStrategy::any:
            break;
        case OptimizerStrategy::global_maximum:
            [[fallthrough]];
        case OptimizerStrategy::local_maximum:
            regulate_transformers(increment_voltage, regulator_order);
            break;
        case OptimizerStrategy::global_minimum:
            [[fallthrough]];
        case OptimizerStrategy::local_minimum:
            regulate_transformers(decrement_voltage, regulator_order);
            break;
        default:
            throw MissingCaseForEnumError{"TapPositionOptimizer::exploit_neighborhood"s, strategy_};
        }
    }

    static auto add_tap_pos_update(IntS new_tap_pos, transformer_c auto const& transformer, UpdateBuffer& update_data) {
        auto result = get_nan_update(transformer);
        result.id = transformer.id();
        result.tap_pos = new_tap_pos;
        get<std::remove_cvref_t<decltype(transformer)>>(update_data).push_back(result);
    }

    template <typename Func>
        requires((std::invocable<Func, TransformerTypes const&, bool> &&
                  std::same_as<std::invoke_result_t<Func, TransformerTypes const&, bool>, IntS>) &&
                 ...)
    auto regulate_transformers(Func to_new_tap_pos,
                               std::vector<std::vector<RegulatedTransformer>> const& regulator_order) const {
        UpdateBuffer update_data;

        auto const get_update = [to_new_tap_pos_func = std::move(to_new_tap_pos),
                                 &update_data](transformer_c auto const& transformer, bool control_at_tap_side) {
            add_tap_pos_update(to_new_tap_pos_func(transformer, control_at_tap_side), transformer, update_data);
        };

        for (auto const& sub_order : regulator_order) {
            for (auto const& regulator : sub_order) {
                bool const control_at_tap_side = regulator.control_at_tap_side();
                regulator.transformer.apply([&get_update, &control_at_tap_side](auto const& transformer) {
                    get_update(transformer, control_at_tap_side);
                });
            }
        }

        update_state(update_data);
    }

    static constexpr auto component_cache_update(transformer_c auto const& transformer) {
        auto result = get_nan_update(transformer);

        result.id = transformer.id();
        result.tap_pos = transformer.tap_pos();

        return transformer.inverse(result);
    }

    static UpdateBuffer cache_states(std::vector<std::vector<RegulatedTransformer>> const& regulator_order) {
        UpdateBuffer result;

        auto const cache_transformer = [&result](transformer_c auto const& transformer) {
            get<std::remove_cvref_t<decltype(transformer)>>(result).push_back(component_cache_update(transformer));
        };

        for (auto const& same_rank_regulators : regulator_order) {
            for (auto const& regulator_index : same_rank_regulators) {
                regulator_index.transformer.apply(cache_transformer);
            }
        }

        return result;
    }

    template <transformer_c T> static std::vector<typename T::UpdateType>& get(UpdateBuffer& update_data) {
        return std::get<transformer_index_of<T>>(update_data);
    }

    template <transformer_c T> static std::vector<typename T::UpdateType> const& get(UpdateBuffer const& update_data) {
        return std::get<transformer_index_of<T>>(update_data);
    }

    template <transformer_c T>
        requires requires(UpdateBuffer const& u) {
            { get<T>(u).data() } -> std::convertible_to<void const*>;
            { get<T>(u).size() } -> std::convertible_to<Idx>;
        }
    static auto add_buffer_to_update_dataset(UpdateBuffer const& update_buffer, std::string_view component_name,
                                             ConstDataset& update_data) {
        auto const& data = get<T>(update_buffer);
        update_data.add_buffer(component_name, static_cast<Idx>(data.size()), static_cast<Idx>(data.size()), nullptr,
                               data.data());
    }

    static constexpr auto get_nan_update(auto const& component) {
        using UpdateType = typename std::remove_cvref_t<decltype(component)>::UpdateType;
        return UpdateType{};
    }

    meta_data::MetaData const* meta_data_;
    Calculator calculate_;
    StateUpdater update_;
    OptimizerStrategy strategy_;
    SearchMethod tap_search_;
};

template <typename StateCalculator, typename StateUpdater, main_core::main_model_state_c State,
          typename TransformerRanker_>
    requires detail::steady_state_calculator_c<StateCalculator, State> &&
                 std::invocable<std::remove_cvref_t<StateUpdater>, ConstDataset const&>
using TapPositionOptimizer =
    TapPositionOptimizerImpl<transformer_types_t<typename State::ComponentContainer::gettable_types>, StateCalculator,
                             StateUpdater, State, TransformerRanker_>;

} // namespace tap_position_optimizer

template <typename StateCalculator, typename StateUpdater, typename State>
using TapPositionOptimizer = tap_position_optimizer::TapPositionOptimizer<StateCalculator, StateUpdater, State,
                                                                          tap_position_optimizer::TransformerRanker>;

} // namespace power_grid_model::optimizer<|MERGE_RESOLUTION|>--- conflicted
+++ resolved
@@ -41,12 +41,8 @@
 using RankedTransformerGroups = std::vector<std::vector<Idx2D>>;
 
 constexpr auto infty = std::numeric_limits<Idx>::max();
-<<<<<<< HEAD
 constexpr auto last_rank = infty - 1;
 constexpr Idx2D unregulated_idx = {-1, -1};
-=======
-constexpr Idx2D unregulated_idx = {.group = -1, .pos = -1};
->>>>>>> da9426e0
 struct TrafoGraphVertex {
     bool is_source{};
 };
@@ -314,10 +310,6 @@
         }
         auto const edge_src_rank = vertex_distances[boost::source(e, graph)];
         auto const edge_tgt_rank = vertex_distances[boost::target(e, graph)];
-<<<<<<< HEAD
-        auto edge_res = std::min(edge_src_rank, edge_tgt_rank);
-=======
->>>>>>> da9426e0
 
         // New edge logic for ranking
         // |  Tap  | Control |         All edges       |
@@ -336,8 +328,7 @@
         // side via the bidirectional edge (if it exists). For delta configuration ABC, the above
         // situations can happen.
         // The logic still holds in meshed grids, albeit operating a more complex graph.
-<<<<<<< HEAD
-        if (!(edge_src_rank == infty && edge_tgt_rank == infty)) {
+        if (!is_unreachable(edge_src_rank) && !is_unreachable(edge_tgt_rank)) {
             if ((edge_src_rank == infty) != (edge_tgt_rank == infty)) {
                 throw AutomaticTapInputError("The transformer is being controlled from non source side towards source "
                                              "side.\n");
@@ -348,14 +339,6 @@
             } else {
                 result.emplace_back(graph[e].regulated_idx, edge_tgt_rank);
             }
-=======
-        if (!is_unreachable(edge_src_rank) && !is_unreachable(edge_tgt_rank)) {
-            if (edge_src_rank != edge_tgt_rank - 1) {
-                throw AutomaticTapInputError("The control side of a transformer regulator should be relatively further "
-                                             "away from the source than the tap side.\n");
-            }
-            result.emplace_back(graph[e].regulated_idx, edge_tgt_rank);
->>>>>>> da9426e0
         }
     }
 
