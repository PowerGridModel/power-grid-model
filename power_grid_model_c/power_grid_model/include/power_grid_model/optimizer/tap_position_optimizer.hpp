// SPDX-FileCopyrightText: Contributors to the Power Grid Model project <powergridmodel@lfenergy.org>
//
// SPDX-License-Identifier: MPL-2.0

#pragma once

#include "base_optimizer.hpp"

#include "../all_components.hpp"
#include "../auxiliary/dataset.hpp"
#include "../auxiliary/meta_gen/update.hpp"
#include "../common/enum.hpp"
#include "../common/exception.hpp"
#include "../component/three_winding_transformer.hpp"
#include "../component/transformer.hpp"
#include "../component/transformer_tap_regulator.hpp"
#include "../main_core/output.hpp"
#include "../main_core/state_queries.hpp"

#include <boost/graph/compressed_sparse_row_graph.hpp>

#include <algorithm>
#include <functional>
#include <numeric>
#include <optional>
#include <queue>
#include <ranges>
#include <variant>
#include <vector>

namespace power_grid_model::optimizer {
namespace tap_position_optimizer {

namespace detail = power_grid_model::optimizer::detail;

using container_impl::get_type_index;
using main_core::get_component;

using TrafoGraphIdx = Idx;
using EdgeWeight = int64_t;
using RankedTransformerGroups = std::vector<std::vector<Idx2D>>;

constexpr auto infty = std::numeric_limits<Idx>::max();
constexpr Idx2D unregulated_idx = {-1, -1};

struct TrafoGraphVertex {
    bool is_source{};
};

struct TrafoGraphEdge {
    Idx2D regulated_idx{};
    EdgeWeight weight{};

    bool operator==(const TrafoGraphEdge& other) const {
        return regulated_idx == other.regulated_idx && weight == other.weight;
    } // thanks boost

    auto constexpr operator<=>(const TrafoGraphEdge& other) const {
        if (auto cmp = weight <=> other.weight; cmp != 0) { // NOLINT(modernize-use-nullptr)
            return cmp;
        }
        if (auto cmp = regulated_idx.group <=> other.regulated_idx.group; cmp != 0) { // NOLINT(modernize-use-nullptr)
            return cmp;
        }
        return regulated_idx.pos <=> other.regulated_idx.pos;
    }
};

using TrafoGraphEdges = std::vector<std::pair<TrafoGraphIdx, TrafoGraphIdx>>;
using TrafoGraphEdgeProperties = std::vector<TrafoGraphEdge>;

struct RegulatedObjects {
    std::set<Idx> transformers{};
    std::set<Idx> transformers3w{};
};

using TransformerGraph = boost::compressed_sparse_row_graph<boost::directedS, TrafoGraphVertex, TrafoGraphEdge,
                                                            boost::no_property, TrafoGraphIdx, TrafoGraphIdx>;

template <class ComponentContainer>
    requires main_core::model_component_state_c<main_core::MainModelState, ComponentContainer, Node>
inline void add_to_edge(main_core::MainModelState<ComponentContainer> const& state, TrafoGraphEdges& edges,
                        TrafoGraphEdgeProperties& edge_props, ID const& start, ID const& end,
                        TrafoGraphEdge const& edge_prop) {
    Idx const start_idx = main_core::get_component_sequence_idx<Node>(state, start);
    Idx const end_idx = main_core::get_component_sequence_idx<Node>(state, end);
    edges.emplace_back(start_idx, end_idx);
    edge_props.emplace_back(edge_prop);
}

inline void process_trafo3w_edge(main_core::main_model_state_c auto const& state,
                                 ThreeWindingTransformer const& transformer3w, bool const& trafo3w_is_regulated,
                                 Idx2D const& trafo3w_idx, TrafoGraphEdges& edges,
                                 TrafoGraphEdgeProperties& edge_props) {
    using enum Branch3Side;

    constexpr std::array<std::tuple<Branch3Side, Branch3Side>, 3> const branch3_combinations{
        {{side_1, side_2}, {side_2, side_3}, {side_3, side_1}}};

    for (auto const& [first_side, second_side] : branch3_combinations) {
        if (!transformer3w.status(first_side) || !transformer3w.status(second_side)) {
            continue;
        }
        auto const& from_node = transformer3w.node(first_side);
        auto const& to_node = transformer3w.node(second_side);

        auto const tap_at_first_side = transformer3w.tap_side() == first_side;
        auto const single_direction_condition =
            trafo3w_is_regulated && (tap_at_first_side || transformer3w.tap_side() == second_side);
        // ranking
        if (single_direction_condition) {
            auto const& tap_side_node = tap_at_first_side ? from_node : to_node;
            auto const& non_tap_side_node = tap_at_first_side ? to_node : from_node;
            // add regulated idx only when the first side node is tap side node.
            // This is done to add only one directional edge with regulated idx.
            Idx2D const regulated_idx = from_node == tap_side_node ? unregulated_idx : trafo3w_idx;
            add_to_edge(state, edges, edge_props, tap_side_node, non_tap_side_node, {regulated_idx, 1});
        } else {
            add_to_edge(state, edges, edge_props, from_node, to_node, {unregulated_idx, 1});
            add_to_edge(state, edges, edge_props, to_node, from_node, {unregulated_idx, 1});
        }
    }
}

template <std::derived_from<ThreeWindingTransformer> Component, class ComponentContainer>
    requires main_core::model_component_state_c<main_core::MainModelState, ComponentContainer, Component>
constexpr void add_edge(main_core::MainModelState<ComponentContainer> const& state,
                        RegulatedObjects const& regulated_objects, TrafoGraphEdges& edges,
                        TrafoGraphEdgeProperties& edge_props) {

    for (auto const& transformer3w : state.components.template citer<ThreeWindingTransformer>()) {
        bool const trafo3w_is_regulated = regulated_objects.transformers3w.contains(transformer3w.id());
        Idx2D const trafo3w_idx = main_core::get_component_idx_by_id(state, transformer3w.id());
        process_trafo3w_edge(state, transformer3w, trafo3w_is_regulated, trafo3w_idx, edges, edge_props);
    }
}

template <std::derived_from<Transformer> Component, class ComponentContainer>
    requires main_core::model_component_state_c<main_core::MainModelState, ComponentContainer, Component>
constexpr void add_edge(main_core::MainModelState<ComponentContainer> const& state,
                        RegulatedObjects const& regulated_objects, TrafoGraphEdges& edges,
                        TrafoGraphEdgeProperties& edge_props) {
    for (auto const& transformer : state.components.template citer<Transformer>()) {
        if (!transformer.from_status() || !transformer.to_status()) {
            continue;
        }
        auto const& from_node = transformer.from_node();
        auto const& to_node = transformer.to_node();
        if (regulated_objects.transformers.contains(transformer.id())) {
            auto const tap_at_from_side = transformer.tap_side() == BranchSide::from;
            auto const& tap_side_node = tap_at_from_side ? from_node : to_node;
            auto const& non_tap_side_node = tap_at_from_side ? to_node : from_node;
            add_to_edge(state, edges, edge_props, tap_side_node, non_tap_side_node,
                        {main_core::get_component_idx_by_id(state, transformer.id()), 1});
        } else {
            add_to_edge(state, edges, edge_props, from_node, to_node, {unregulated_idx, 1});
            add_to_edge(state, edges, edge_props, to_node, from_node, {unregulated_idx, 1});
        }
    }
}

template <std::derived_from<Branch> Component, class ComponentContainer>
    requires main_core::model_component_state_c<main_core::MainModelState, ComponentContainer, Component> &&
             (!transformer_c<Component>)
constexpr void add_edge(main_core::MainModelState<ComponentContainer> const& state,
                        RegulatedObjects const& /* regulated_objects */, TrafoGraphEdges& edges,
                        TrafoGraphEdgeProperties& edge_props) {
    auto const& iter = state.components.template citer<Component>();
    edges.reserve(std::distance(iter.begin(), iter.end()) * 2);
    edge_props.reserve(std::distance(iter.begin(), iter.end()) * 2);
    for (auto const& branch : iter) {
        if (!branch.from_status() || !branch.to_status()) {
            continue;
        }
        add_to_edge(state, edges, edge_props, branch.from_node(), branch.to_node(), {unregulated_idx, 0});
        add_to_edge(state, edges, edge_props, branch.to_node(), branch.from_node(), {unregulated_idx, 0});
    }
}

template <typename... ComponentTypes, main_core::main_model_state_c State>
inline auto add_edges(State const& state, RegulatedObjects const& regulated_objects, TrafoGraphEdges& edges,
                      TrafoGraphEdgeProperties& edge_props) {
    (add_edge<ComponentTypes>(state, regulated_objects, edges, edge_props), ...);
}

template <main_core::main_model_state_c State>
inline auto retrieve_regulator_info(State const& state) -> RegulatedObjects {
    RegulatedObjects regulated_objects;
    for (auto const& regulator : state.components.template citer<TransformerTapRegulator>()) {
        if (!regulator.status()) {
            continue;
        }
        if (regulator.regulated_object_type() == ComponentType::branch) {
            regulated_objects.transformers.emplace(regulator.regulated_object());
        } else {
            regulated_objects.transformers3w.emplace(regulator.regulated_object());
        }
    }
    return regulated_objects;
}

template <main_core::main_model_state_c State>
inline auto build_transformer_graph(State const& state) -> TransformerGraph {
    TrafoGraphEdges edges;
    TrafoGraphEdgeProperties edge_props;

    const RegulatedObjects regulated_objects = retrieve_regulator_info(state);

    add_edges<Transformer, ThreeWindingTransformer, Line, Link>(state, regulated_objects, edges, edge_props);

    // build graph
    TransformerGraph trafo_graph{boost::edges_are_unsorted_multi_pass, edges.cbegin(), edges.cend(),
                                 edge_props.cbegin(),
                                 static_cast<TrafoGraphIdx>(state.components.template size<Node>())};

    BGL_FORALL_VERTICES(v, trafo_graph, TransformerGraph) { trafo_graph[v].is_source = false; }

    // Mark sources
    for (auto const& source : state.components.template citer<Source>()) {
        // ignore disabled sources
        trafo_graph[main_core::get_component_sequence_idx<Node>(state, source.node())].is_source = source.status();
    }

    return trafo_graph;
}

inline void process_edges_dijkstra(Idx v, std::vector<EdgeWeight>& vertex_distances, TransformerGraph const& graph) {
    using TrafoGraphElement = std::pair<EdgeWeight, TrafoGraphIdx>;
    std::priority_queue<TrafoGraphElement, std::vector<TrafoGraphElement>, std::greater<>> pq;
    vertex_distances[v] = 0;
    pq.push({0, v});

    while (!pq.empty()) {
        auto [dist, u] = pq.top();
        pq.pop();

        if (dist != vertex_distances[u]) {
            continue;
        }

        BGL_FORALL_EDGES(e, graph, TransformerGraph) {
            auto s = boost::source(e, graph);
            auto t = boost::target(e, graph);
            const EdgeWeight weight = graph[e].weight;

            // We can not use BGL_FORALL_OUTEDGES here because our grid is undirected
            if (u == s && vertex_distances[s] + weight < vertex_distances[t]) {
                vertex_distances[t] = vertex_distances[s] + weight;
                pq.push({vertex_distances[t], t});
            } else if (u == t && vertex_distances[t] + weight < vertex_distances[s]) {
                vertex_distances[s] = vertex_distances[t] + weight;
                pq.push({vertex_distances[s], s});
            }
        }
    }
}

inline bool is_unreachable(EdgeWeight edge_res) { return edge_res == infty; }

inline auto get_edge_weights(TransformerGraph const& graph) -> TrafoGraphEdgeProperties {
    std::vector<EdgeWeight> vertex_distances(boost::num_vertices(graph), infty);
    BGL_FORALL_VERTICES(v, graph, TransformerGraph) {
        if (graph[v].is_source) {
            process_edges_dijkstra(v, vertex_distances, graph);
        }
    }

    TrafoGraphEdgeProperties result;
    BGL_FORALL_EDGES(e, graph, TransformerGraph) {
        if (graph[e].regulated_idx == unregulated_idx) {
            continue;
        }
        auto edge_res = std::min(vertex_distances[boost::source(e, graph)], vertex_distances[boost::target(e, graph)]);
        if (!is_unreachable(edge_res)) {
            result.push_back({graph[e].regulated_idx, edge_res});
        }
    }

    return result;
}

inline auto rank_transformers(TrafoGraphEdgeProperties const& w_trafo_list) -> RankedTransformerGroups {
    auto sorted_trafos = w_trafo_list;

    std::sort(sorted_trafos.begin(), sorted_trafos.end(),
              [](const TrafoGraphEdge& a, const TrafoGraphEdge& b) { return a.weight < b.weight; });

    RankedTransformerGroups groups;
    auto previous_weight = std::numeric_limits<EdgeWeight>::lowest();
    for (auto const& trafo : sorted_trafos) {
        if (trafo.weight > previous_weight) {
            groups.emplace_back();
            previous_weight = trafo.weight;
        }
        groups.back().push_back(trafo.regulated_idx);
    }
    return groups;
}

template <main_core::main_model_state_c State>
inline auto rank_transformers(State const& state) -> RankedTransformerGroups {
    return rank_transformers(get_edge_weights(build_transformer_graph(state)));
}

struct TransformerRanker {
    template <main_core::main_model_state_c State>
    auto operator()(State const& state) const -> RankedTransformerGroups {
        return rank_transformers(state);
    }
};

constexpr IntS one_step_tap_up(transformer_c auto const& transformer) {
    IntS const tap_pos = transformer.tap_pos();
    IntS const tap_max = transformer.tap_max();
    IntS const tap_min = transformer.tap_min();

    if (tap_pos == tap_max) {
        return tap_max;
    }

    assert((tap_min <=> tap_max) == (tap_pos <=> tap_max));

    return tap_min < tap_max ? tap_pos + IntS{1} : tap_pos - IntS{1};
}
constexpr IntS one_step_tap_down(transformer_c auto const& transformer) {
    IntS const tap_pos = transformer.tap_pos();
    IntS const tap_max = transformer.tap_max();
    IntS const tap_min = transformer.tap_min();

    if (tap_pos == tap_min) {
        return tap_min;
    }

    assert((tap_max <=> tap_min) == (tap_pos <=> tap_min));

    return tap_min < tap_max ? tap_pos - IntS{1} : tap_pos + IntS{1};
}
// higher voltage at control side => lower voltage at tap side => lower tap pos
constexpr IntS one_step_control_voltage_up(transformer_c auto const& transformer) {
    return one_step_tap_down(transformer);
}
// lower voltage at control side => higher voltage at tap side => higher tap pos
constexpr IntS one_step_control_voltage_down(transformer_c auto const& transformer) {
    return one_step_tap_up(transformer);
}

template <transformer_c... TransformerTypes> class TransformerWrapper {
  public:
    template <transformer_c TransformerType>
    TransformerWrapper(std::reference_wrapper<const TransformerType> transformer, Idx2D const& index,
                       Idx topology_index)
        : transformer_{std::move(transformer)}, index_{index}, topology_index_{topology_index} {}

    constexpr auto index() const { return index_; }
    constexpr auto topology_index() const { return topology_index_; }

    ID id() const {
        return apply([](auto const& t) { return t.id(); });
    }
    IntS tap_pos() const {
        return apply([](auto const& t) { return t.tap_pos(); });
    }
    IntS tap_min() const {
        return apply([](auto const& t) { return t.tap_min(); });
    }
    IntS tap_max() const {
        return apply([](auto const& t) { return t.tap_max(); });
    }
    int64_t tap_range() const {
        return apply([](auto const& t) {
            return std::abs(static_cast<int64_t>(t.tap_max()) - static_cast<int64_t>(t.tap_min()));
        });
    }
    template <typename Func>
        requires(std::invocable<Func, TransformerTypes const&> && ...)
    auto apply(Func const& func) const {
        return std::visit([&func](auto const& t) { return func(t.get()); }, transformer_);
    }

  private:
    std::variant<std::reference_wrapper<const TransformerTypes>...> transformer_;

    Idx2D index_;
    Idx topology_index_;
};

template <transformer_c... TransformerTypes> struct TapRegulatorRef {
    std::reference_wrapper<const TransformerTapRegulator> regulator;
    TransformerWrapper<TransformerTypes...> transformer;
};

template <typename State>
    requires main_core::component_container_c<typename State::ComponentContainer, TransformerTapRegulator>
TransformerTapRegulator const& find_regulator(State const& state, ID regulated_object) {
    auto const regulators = get_component_citer<TransformerTapRegulator>(state);

    auto result_it = std::ranges::find_if(regulators, [regulated_object](auto const& regulator) {
        return regulator.regulated_object() == regulated_object;
    });
    assert(result_it != regulators.end());

    return *result_it;
}

template <typename... Ts> struct transformer_types_s;
template <> struct transformer_types_s<std::tuple<>> {
    using type = std::tuple<>;
};
template <typename T, typename... Ts> struct transformer_types_s<T, std::tuple<Ts...>> {
    using type = std::tuple<T, Ts...>;
};
template <typename T, typename... Ts> struct transformer_types_s<std::tuple<T, Ts...>> {
    using type =
        std::conditional_t<transformer_c<T>,
                           typename transformer_types_s<T, typename transformer_types_s<std::tuple<Ts...>>::type>::type,
                           typename transformer_types_s<std::tuple<Ts...>>::type>;
};
template <typename... Ts> struct transformer_types_s<std::tuple<std::tuple<Ts...>>> {
    using type = typename transformer_types_s<std::tuple<Ts...>>::type;
};

template <typename... Ts> using transformer_types_t = typename transformer_types_s<std::tuple<Ts...>>::type;

template <transformer_c... TransformerTypes, typename State>
    requires(main_core::component_container_c<typename State::ComponentContainer, TransformerTypes> && ...)
inline TapRegulatorRef<TransformerTypes...> regulator_mapping(State const& state, Idx2D const& transformer_index) {
    using ResultType = TapRegulatorRef<TransformerTypes...>;
    using IsType = bool (*)(Idx2D const&);
    using TransformerMapping = ResultType (*)(State const&, Idx2D const&);

    constexpr auto n_types = sizeof...(TransformerTypes);
    constexpr auto is_type = std::array<IsType, n_types>{[](Idx2D const& index) {
        constexpr auto group_idx = State::ComponentContainer::template get_type_idx<TransformerTypes>();
        return index.group == group_idx;
    }...};
    constexpr auto transformer_mappings =
        std::array<TransformerMapping, n_types>{[](State const& state_, Idx2D const& transformer_index_) {
            auto const& transformer = get_component<TransformerTypes>(state_, transformer_index_);
            auto const& regulator = find_regulator(state_, transformer.id());

            assert(transformer.status(transformer.tap_side()));
            assert(transformer.status(static_cast<typename TransformerTypes::SideType>(regulator.control_side())));

            auto const topology_index = get_topology_index<TransformerTypes>(state_, transformer_index_);
            return ResultType{.regulator = std::cref(regulator),
                              .transformer = {std::cref(transformer), transformer_index_, topology_index}};
        }...};

    for (Idx idx = 0; idx < static_cast<Idx>(n_types); ++idx) {
        if (is_type[idx](transformer_index)) {
            return transformer_mappings[idx](state, transformer_index);
        }
    }
    throw UnreachableHit{"TapPositionOptimizer::regulator_mapping", "Transformer must be regulated"};
}

template <transformer_c... TransformerTypes, typename State>
    requires(main_core::component_container_c<typename State::ComponentContainer, TransformerTypes> && ...)
inline auto regulator_mapping(State const& state, std::vector<Idx2D> const& order) {
    std::vector<TapRegulatorRef<TransformerTypes...>> result;
    result.reserve(order.size());

    for (auto const& index : order) {
        result.push_back(regulator_mapping<TransformerTypes...>(state, index));
    }

    return result;
}

template <transformer_c... TransformerTypes, typename State>
    requires(main_core::component_container_c<typename State::ComponentContainer, TransformerTypes> && ...)
inline auto regulator_mapping(State const& state, RankedTransformerGroups const& order) {
    std::vector<std::vector<TapRegulatorRef<TransformerTypes...>>> result;
    result.reserve(order.size());

    for (auto const& sub_order : order) {
        result.push_back(regulator_mapping<TransformerTypes...>(state, sub_order));
    }

    return result;
}

template <std::derived_from<Branch> ComponentType, steady_state_solver_output_type SolverOutputType>
inline auto i_pu(std::vector<SolverOutputType> const& solver_output, Idx2D const& math_id, ControlSide control_side) {
    using enum ControlSide;

    auto const& branch_output = solver_output[math_id.group].branch[math_id.pos];

    switch (control_side) {
    case from:
        return branch_output.i_f;
    case to:
        return branch_output.i_t;
    default:
        throw MissingCaseForEnumError{"adjust_transformer<Branch>", control_side};
    }
}

template <std::derived_from<Branch3> ComponentType, steady_state_solver_output_type SolverOutputType>
inline auto i_pu(std::vector<SolverOutputType> const& solver_output, Idx2DBranch3 const& math_id,
                 ControlSide control_side) {
    using enum ControlSide;

    auto const& branch_outputs = solver_output[math_id.group].branch;

    switch (control_side) {
    case side_1:
        return branch_outputs[math_id.pos[0]].i_f;
    case side_2:
        return branch_outputs[math_id.pos[1]].i_f;
    case side_3:
        return branch_outputs[math_id.pos[2]].i_f;
    default:
        throw MissingCaseForEnumError{"adjust_transformer<Branch3>", control_side};
    }
}

template <component_c ComponentType, typename... RegulatedTypes, typename State,
          steady_state_solver_output_type SolverOutputType>
    requires main_core::component_container_c<typename State::ComponentContainer, ComponentType>
inline auto i_pu_controlled_node(TapRegulatorRef<RegulatedTypes...> const& regulator, State const& state,
                                 std::vector<SolverOutputType> const& solver_output) {
    auto const& branch_math_id = get_math_id<ComponentType>(state, regulator.transformer.topology_index());
    return i_pu<ComponentType>(solver_output, branch_math_id, regulator.regulator.get().control_side());
}

template <transformer_c ComponentType, typename State, steady_state_solver_output_type SolverOutputType>
    requires main_core::component_container_c<typename State::ComponentContainer, ComponentType> &&
             requires(State const& state, Idx const i) {
                 { get_branch_nodes<ComponentType>(state, i)[i] } -> std::convertible_to<Idx>;
             }
inline auto u_pu(State const& state, std::vector<SolverOutputType> const& solver_output, Idx topology_index,
                 ControlSide control_side) {
    auto const controlled_node_idx = get_topo_node<ComponentType>(state, topology_index, control_side);
    auto const node_math_id = get_math_id<Node>(state, controlled_node_idx);
    return solver_output[node_math_id.group].u[node_math_id.pos];
}

template <component_c ComponentType, typename... RegulatedTypes, typename State,
          steady_state_solver_output_type SolverOutputType>
    requires main_core::component_container_c<typename State::ComponentContainer, ComponentType>
inline auto u_pu_controlled_node(TapRegulatorRef<RegulatedTypes...> const& regulator, State const& state,
                                 std::vector<SolverOutputType> const& solver_output) {
    return u_pu<ComponentType>(state, solver_output, regulator.transformer.topology_index(),
                               regulator.regulator.get().control_side());
}

template <component_c ComponentType, typename... RegulatedTypes, typename State>
    requires main_core::component_container_c<typename State::ComponentContainer, ComponentType>
inline bool is_regulated_transformer_connected(TapRegulatorRef<RegulatedTypes...> const& regulator,
                                               State const& state) {
    auto const controlled_node_idx = get_topo_node<ComponentType>(state, regulator.transformer.topology_index(),
                                                                  regulator.regulator.get().control_side());
    return get_math_id<Node>(state, controlled_node_idx) != Idx2D{-1, -1};
}

struct VoltageBand {
    double u_set{};
    double u_band{};

    friend constexpr auto operator<=>(double voltage, VoltageBand const& band) {
        assert(band.u_band >= 0.0);

        auto const lower = band.u_set - 0.5 * band.u_band;
        auto const upper = band.u_set + 0.5 * band.u_band;

        auto const lower_cmp = voltage <=> lower;
        if (auto const upper_cmp = voltage <=> upper; lower_cmp == upper_cmp) {
            return lower_cmp;
        }
        return std::partial_ordering::equivalent;
    }
};

template <symmetry_tag sym> struct NodeState {
    ComplexValue<sym> u;
    ComplexValue<sym> i;

    friend auto operator<=>(NodeState<sym> state, TransformerTapRegulatorCalcParam const& param) {
        auto const u_compensated = state.u + param.z_compensation * state.i;
        auto const v_compensated = mean_val(cabs(u_compensated)); // TODO(mgovers): handle asym correctly
        return v_compensated <=> VoltageBand{.u_set = param.u_set, .u_band = param.u_band};
    }
};

class RankIteration {
  public:
    RankIteration(std::vector<IntS> iterations_per_rank, Idx rank_index)
        : iterations_per_rank_{std::move(iterations_per_rank)}, rank_index_{rank_index} {}

    // Getters
    constexpr auto iterations_per_rank() const { return iterations_per_rank_; }
    constexpr auto rank_index() const { return rank_index_; }

    // Setters
    void set_rank_index(Idx rank_index) { rank_index_ = rank_index; }

    bool iterate_ranks(auto const& ranked_order, auto apply_single_object_in_rank, bool adjusted) {
        for (Idx i = 0; i < static_cast<Idx>(ranked_order.size()); ++i) {
            auto const& same_rank_regulators = ranked_order[i];
            for (Idx j = 0; j < static_cast<Idx>(same_rank_regulators.size()); ++j) {
                adjusted = apply_single_object_in_rank(i, j, same_rank_regulators) || adjusted;
            }
            if (adjusted) {
<<<<<<< HEAD
                std::fill(iterations_per_rank.begin() + rank_index + 1, iterations_per_rank.end(), 0);
                ++iterations_per_rank[rank_index];
                break;
=======
                iterations_per_rank_[rank_index_ + 1] = 0;
                ++iterations_per_rank_[rank_index_];
                return adjusted;
>>>>>>> 5cd77ec1
            }
            ++rank_index_;
        }
        return adjusted;
    };

  private:
    std::vector<IntS> iterations_per_rank_{};
    Idx rank_index_{};
};

template <typename... T> class TapPositionOptimizerImpl;
template <transformer_c... TransformerTypes, typename StateCalculator, typename StateUpdater_, typename State_,
          typename TransformerRanker_>
    requires(main_core::component_container_c<typename State_::ComponentContainer, TransformerTypes> && ...) &&
            detail::steady_state_calculator_c<StateCalculator, State_> &&
            std::invocable<std::remove_cvref_t<StateUpdater_>, ConstDataset const&> &&
            requires(TransformerRanker_ const& ranker, State_ const& state) {
                { ranker(state) } -> std::convertible_to<RankedTransformerGroups>;
            }
class TapPositionOptimizerImpl<std::tuple<TransformerTypes...>, StateCalculator, StateUpdater_, State_,
                               TransformerRanker_> : public detail::BaseOptimizer<StateCalculator, State_> {
  public:
    using Base = detail::BaseOptimizer<StateCalculator, State_>;
    using typename Base::Calculator;
    using typename Base::ResultType;
    using typename Base::State;
    using StateUpdater = StateUpdater_;
    using TransformerRanker = TransformerRanker_;

  private:
    std::vector<uint64_t> max_tap_ranges_per_rank{};
    using ComponentContainer = typename State::ComponentContainer;
    using RegulatedTransformer = TapRegulatorRef<TransformerTypes...>;
    using UpdateBuffer = std::tuple<std::vector<typename TransformerTypes::UpdateType>...>;

    template <transformer_c T>
    static constexpr auto transformer_index_of = container_impl::get_cls_pos_v<T, TransformerTypes...>;
    static_assert(((transformer_index_of<TransformerTypes> < sizeof...(TransformerTypes)) && ...));

    class BinarySearch {
      public:
        BinarySearch() = default;
        BinarySearch(IntS tap_pos, IntS tap_min, IntS tap_max) { reset(tap_pos, tap_min, tap_max); }

        constexpr IntS get_current_tap() const { return current_; }
        constexpr bool get_last_down() const { return last_down_; }
        constexpr bool get_inevitable_run() const { return inevitable_run_; }
        constexpr bool get_end_of_bs() const { return lower_bound_ >= upper_bound_; }

        constexpr void set_current_tap(IntS current_tap) { current_ = current_tap; }
        constexpr void set_last_check(bool last_check) { last_check_ = last_check; }
        constexpr void set_inevitable_run(bool inevitable_run) { inevitable_run_ = inevitable_run; }

        void recalibrate(bool strategy_max) {
            // This if statement checks both conditions in the corresponding transformer
            // whether the tap_max and tap_min are reversed, as well as whether the optimization
            // has a max strategy.
            // Lower bound should be updated to the current tap position if following is the case:
            //  - tap_max > tap_min && strategy_max == true
            //  - tap_max < tap_min && strategy_max == false
            // Upper bound should be updated to the current tap position if the rest is the case.
            if (tap_reverse_ == strategy_max) {
                lower_bound_ = current_;
                last_down_ = false;
            } else {
                upper_bound_ = current_;
                last_down_ = true;
            }
        }

        void propose_new_pos(bool strategy_max, bool above_range) {
            bool const is_down = above_range == tap_reverse_;
            if (last_check_) {
                current_ = is_down ? lower_bound_ : upper_bound_;
                inevitable_run_ = true;
            } else {
                last_down_ = is_down;
                adjust(strategy_max);
            }
        }

        IntS repropose_tap(bool strategy_max, bool previous_down, bool& tap_changed) {
            // __prefer_higher__ indicates a preference towards higher voltage
            // that is a result of both the strategy as well as whether the current
            // transformer has a reversed tap_max and tap_min
            bool const prefer_higher = strategy_max != tap_reverse_;
            auto const tap_pos = search(prefer_higher);
            auto const tap_diff = tap_pos - get_current_tap();
            if (tap_diff == 0) {
                if (!inevitable_run_) {
                    inevitable_run_ = true;
                    tap_changed = true;
                } else {
                    tap_changed = false;
                }
                return tap_pos;
            }
            if ((tap_diff == 1 && previous_down) || (tap_diff == -1 && !previous_down)) {
                last_check_ = true;
            }
            tap_changed = true;
            current_ = tap_pos;
            return tap_pos;
        }

      private:
        void reset(IntS tap_pos, IntS tap_min, IntS tap_max) {
            last_down_ = false;
            last_check_ = false;
            current_ = tap_pos;
            inevitable_run_ = false;
            lower_bound_ = std::min(tap_min, tap_max);
            upper_bound_ = std::max(tap_min, tap_max);
            tap_reverse_ = tap_max < tap_min;
        }

        void adjust(bool strategy_max = true) {
            if (get_last_down()) {
                upper_bound_ = current_;
            } else {
                lower_bound_ = current_;
            }
            if (lower_bound_ < upper_bound_) {
                bool const prefer_higher = strategy_max != tap_reverse_;
                IntS const tap_pos = search(prefer_higher);
                current_ = tap_pos;
            }
        }

        IntS search(bool prefer_higher = true) const {
            // This logic is used to determin which of the middle points could be of interest
            // given strategy used in optimization:
            // Since in BinarySearch we insist on absolute upper and lower bounds, we only need to
            // find the corresponding mid point. std::midpoint returns always the lower mid point
            // if the range is of even length. This is why we need to adjust bounds accordingly.
            // Not because upper bound and lower bound might be reversed, which is not possible.
            auto const primary_bound = prefer_higher ? upper_bound_ : lower_bound_;
            auto const secondary_bound = prefer_higher ? lower_bound_ : upper_bound_;
            return std::midpoint(primary_bound, secondary_bound);
        }

        IntS lower_bound_{};         // tap position lower bound
        IntS upper_bound_{};         // tap position upper bound
        IntS current_{0};            // current tap position
        bool last_down_{false};      // last direction
        bool last_check_{false};     // last run checked
        bool tap_reverse_{false};    // tap range normal or reversed
        bool inevitable_run_{false}; // inevitable run
    };
    std::vector<std::vector<BinarySearch>> binary_search_;
    struct BinarySearchOptions {
        bool strategy_max{false};
        Idx2D idx_bs{0, 0};
    };
    Idx total_iterations{0}; // metric purpose only

  public:
    TapPositionOptimizerImpl(Calculator calculator, StateUpdater updater, OptimizerStrategy strategy,
                             meta_data::MetaData const& meta_data,
                             std::optional<SearchMethod> tap_search = std::nullopt)
        : meta_data_{&meta_data}, calculate_{std::move(calculator)}, update_{std::move(updater)}, strategy_{strategy} {
        auto const is_supported = [&strategy](std::optional<SearchMethod> const& search) {
            if (!search) {
                return true;
            }
            switch (strategy) {
            case OptimizerStrategy::any:
                return search == SearchMethod::linear_search;
            case OptimizerStrategy::fast_any:
                return search == SearchMethod::binary_search;
            default:
                return true;
            }
        };

        if (tap_search && !is_supported(tap_search)) {
            throw TapSearchStrategyIncompatibleError{
                "Search method is incompatible with optimization strategy: ", strategy, tap_search.value()};
        }

        if (!tap_search) {
            switch (strategy) {
            case OptimizerStrategy::any:
                tap_search_ = SearchMethod::linear_search;
                break;
            case OptimizerStrategy::fast_any:
            case OptimizerStrategy::local_maximum:
            case OptimizerStrategy::global_maximum:
            case OptimizerStrategy::local_minimum:
            case OptimizerStrategy::global_minimum:
                tap_search_ = SearchMethod::binary_search;
                break;
            default:
                throw MissingCaseForEnumError{"TapPositionOptimizer::TapPositionOptimizerImpl", strategy};
            }
        } else {
            tap_search_ = tap_search.value();
        }
    }

    auto optimize(State const& state, CalculationMethod method) -> MathOutput<ResultType> final {
        auto const order = regulator_mapping<TransformerTypes...>(state, TransformerRanker{}(state));
        auto const cache = this->cache_states(order);
        try {
            opt_prep(order);
            auto result = optimize(state, order, method);
            update_state(cache);
            return result;
        } catch (...) {
            update_state(cache);
            throw;
        }
    }

    constexpr auto get_strategy() const { return strategy_; }
    Idx get_total_iterations() const { return total_iterations; }

  private:
    void opt_prep(std::vector<std::vector<RegulatedTransformer>> const& regulator_order) {
        constexpr auto tap_pos_range_cmp = [](RegulatedTransformer const& a, RegulatedTransformer const& b) {
            return a.transformer.tap_range() < b.transformer.tap_range();
        };

        bs_prep(regulator_order);

        if (max_tap_ranges_per_rank.empty()) {
            max_tap_ranges_per_rank.reserve(regulator_order.size());
            for (auto const& same_rank_regulators : regulator_order) {
                max_tap_ranges_per_rank.push_back(std::ranges::max_element(same_rank_regulators.begin(),
                                                                           same_rank_regulators.end(),
                                                                           tap_pos_range_cmp)
                                                      ->transformer.tap_range());
            }
        }

        total_iterations = 0;
    }

    void bs_prep(std::vector<std::vector<RegulatedTransformer>> const& regulator_order) {
        if (tap_search_ == SearchMethod::linear_search) {
            return;
        }

        binary_search_.reserve(regulator_order.size());
        for (auto const& same_rank_regulators : regulator_order) {
            std::vector<BinarySearch> binary_search_group(same_rank_regulators.size());
            std::ranges::transform(same_rank_regulators, binary_search_group.begin(), [](auto const& regulator) {
                return BinarySearch{regulator.transformer.tap_pos(), regulator.transformer.tap_min(),
                                    regulator.transformer.tap_max()};
            });
            binary_search_.push_back(std::move(binary_search_group));
        }
    }

    auto optimize(State const& state, std::vector<std::vector<RegulatedTransformer>> const& regulator_order,
                  CalculationMethod method) -> MathOutput<ResultType> {
        pilot_run(regulator_order);

        if (auto result = iterate_with_fallback(state, regulator_order, method, tap_search_);
            strategy_ == OptimizerStrategy::any || strategy_ == OptimizerStrategy::fast_any) {
            return produce_output(regulator_order, std::move(result));
        }

        exploit_neighborhood(regulator_order);
        return produce_output(regulator_order,
                              iterate_with_fallback(state, regulator_order, method, SearchMethod::linear_search));
    }

    auto produce_output(std::vector<std::vector<RegulatedTransformer>> const& regulator_order,
                        ResultType solver_output) const -> MathOutput<ResultType> {
        TransformerTapPositionOutput transformer_tap_positions;

        for (auto const& sub_order : regulator_order) {
            for (auto const& regulator : sub_order) {
                auto const& transformer = regulator.transformer;
                transformer_tap_positions.push_back(
                    {.transformer_id = transformer.id(), .tap_position = transformer.tap_pos()});
            }
        }

        return {.solver_output = {std::move(solver_output)},
                .optimizer_output = {std::move(transformer_tap_positions)}};
    }

    auto iterate_with_fallback(State const& state,
                               std::vector<std::vector<RegulatedTransformer>> const& regulator_order,
                               CalculationMethod method, SearchMethod search) -> ResultType {
        auto fallback = [this, &state, &regulator_order, &method, &search] {
            std::ignore = iterate(state, regulator_order, CalculationMethod::linear, search);
            return iterate(state, regulator_order, method, search);
        };

        try {
            return iterate(state, regulator_order, method, search);
        } catch (IterationDiverge const& /* ex */) {
            return fallback();
        } catch (SparseMatrixError const& /* ex */) {
            return fallback();
        }
    }

    auto iterate(State const& state, std::vector<std::vector<RegulatedTransformer>> const& regulator_order,
                 CalculationMethod method, SearchMethod search) -> ResultType {
        auto result = calculate_(state, method);
        ++total_iterations;

        std::vector<IntS> iterations_per_rank(static_cast<signed char>(regulator_order.size() + 1),
                                              static_cast<IntS>(0));
        bool const strategy_max =
            strategy_ == OptimizerStrategy::global_maximum || strategy_ == OptimizerStrategy::local_maximum;
        bool tap_changed = true;
        Idx rank_index = 0;
        RankIteration rank_iterator(iterations_per_rank, rank_index);

        while (tap_changed) {
            tap_changed = false;
            UpdateBuffer update_data;
            rank_iterator.set_rank_index(0);

            auto const adjust_transformer_in_rank = [&](Idx const& rank_idx, Idx const& transformer_idx,
                                                        std::vector<RegulatedTransformer> const& same_rank_regulators) {
                auto const& regulator = same_rank_regulators[transformer_idx];
                BinarySearchOptions const options{strategy_max, Idx2D{rank_idx, transformer_idx}};
                tap_changed = adjust_transformer(regulator, state, result, update_data, search, options) || tap_changed;
                return tap_changed;
            };

            tap_changed = rank_iterator.iterate_ranks(regulator_order, adjust_transformer_in_rank, tap_changed);
            iterations_per_rank = rank_iterator.iterations_per_rank();
            rank_index = rank_iterator.rank_index();

            if (tap_changed) {
                if (static_cast<uint64_t>(iterations_per_rank[rank_index]) > 2 * max_tap_ranges_per_rank[rank_index]) {
                    throw MaxIterationReached{"TapPositionOptimizer::iterate"};
                }
                update_state(update_data);
                result = calculate_(state, method);
                ++total_iterations;
            }
        }

        return result;
    }

    bool adjust_transformer(RegulatedTransformer const& regulator, State const& state, ResultType const& solver_output,
                            UpdateBuffer& update_data, SearchMethod search, BinarySearchOptions const& options) {
        switch (search) {
        case SearchMethod::binary_search:
            return adjust_transformer_bs(regulator, state, solver_output, update_data, options);
        case SearchMethod::linear_search:
            return adjust_transformer_scan(regulator, state, solver_output, update_data);
        default:
            throw MissingCaseForEnumError{"TapPositionOptimizer::adjust_transformer", search};
        }
    }

    template <typename TransformerType, typename Regulator, typename State, typename ResultType>
    auto compute_node_state_and_param(Regulator const& regulator, State const& state, ResultType const& solver_output) {
        using sym = typename ResultType::value_type::sym;

        auto const param = regulator.regulator.get().template calc_param<sym>();
        auto const node_state =
            NodeState<sym>{.u = u_pu_controlled_node<TransformerType>(regulator, state, solver_output),
                           .i = i_pu_controlled_node<TransformerType>(regulator, state, solver_output)};

        return std::make_pair(node_state, param);
    }

    bool adjust_transformer_scan(RegulatedTransformer const& regulator, State const& state,
                                 ResultType const& solver_output, UpdateBuffer& update_data) {
        bool tap_changed = false;

        regulator.transformer.apply([&](transformer_c auto const& transformer) {
            using TransformerType = std::remove_cvref_t<decltype(transformer)>;
            if (!is_regulated_transformer_connected<TransformerType>(regulator, state)) {
                return;
            }

            auto [node_state, param] = compute_node_state_and_param<TransformerType>(regulator, state, solver_output);

            auto const cmp = node_state <=> param;
            auto new_tap_pos = [&transformer, &cmp] {
                if (cmp > 0) { // NOLINT(modernize-use-nullptr)
                    return one_step_control_voltage_down(transformer);
                }
                if (cmp < 0) { // NOLINT(modernize-use-nullptr)
                    return one_step_control_voltage_up(transformer);
                }
                return transformer.tap_pos();
            }();

            if (new_tap_pos != transformer.tap_pos()) {
                add_tap_pos_update(new_tap_pos, transformer, update_data);
                tap_changed = true;
            }
        });

        return tap_changed;
    }

    bool adjust_transformer_bs(RegulatedTransformer const& regulator, State const& state,
                               ResultType const& solver_output, UpdateBuffer& update_data,
                               BinarySearchOptions const& options) {
        auto const strategy_max = options.strategy_max;
        bool tap_changed = false;
        auto& current_bs = binary_search_[options.idx_bs.group][options.idx_bs.pos];

        auto const adjust_transformer_ = [&](transformer_c auto const& transformer) { // NOSONAR
            using TransformerType = std::remove_cvref_t<decltype(transformer)>;

            if (!is_regulated_transformer_connected<TransformerType>(regulator, state)) {
                return;
            }

            if (current_bs.get_end_of_bs() || current_bs.get_inevitable_run()) {
                return;
            }

            auto [node_state, param] = compute_node_state_and_param<TransformerType>(regulator, state, solver_output);

            auto const cmp = node_state <=> param;
            if (auto new_tap_pos =
                    [&cmp, strategy_max, &current_bs] {
                        if (cmp != 0) {                                        // NOLINT(modernize-use-nullptr)
                            current_bs.propose_new_pos(strategy_max, cmp > 0); // NOLINT(modernize-use-nullptr)
                        }
                        return current_bs.get_current_tap();
                    }();
                new_tap_pos != transformer.tap_pos()) {
                current_bs.set_current_tap(new_tap_pos);
                add_tap_pos_update(new_tap_pos, transformer, update_data);
                tap_changed = true;
                return;
            }

            if (strategy_ == OptimizerStrategy::fast_any) {
                tap_changed = false;
                return;
            }

            bool const previous_down = current_bs.get_last_down();
            current_bs.recalibrate(strategy_max);

            IntS const tap_pos = current_bs.repropose_tap(strategy_max, previous_down, tap_changed);
            add_tap_pos_update(tap_pos, transformer, update_data);
        };
        regulator.transformer.apply(adjust_transformer_);

        return tap_changed;
    }

    void update_state(UpdateBuffer const& update_data) const {
        static_assert(sizeof...(TransformerTypes) == std::tuple_size_v<UpdateBuffer>);

        ConstDataset update_dataset{false, 1, "update", *meta_data_};
        auto const update_component = [&update_data, &update_dataset]<transformer_c TransformerType>() {
            auto const& component_update = get<TransformerType>(update_data);
            if (!component_update.empty()) {
                add_buffer_to_update_dataset<TransformerType>(update_data, TransformerType::name, update_dataset);
            }
        };
        (update_component.template operator()<TransformerTypes>(), ...);

        if (!update_dataset.empty()) {
            update_(update_dataset);
        }
    }

    void update_binary_search(std::vector<std::vector<RegulatedTransformer>> const& regulator_order) {
        for (Idx i = 0; i < static_cast<Idx>(regulator_order.size()); ++i) {
            auto const& sub_order = regulator_order[i];
            for (Idx j = 0; j < static_cast<Idx>(sub_order.size()); ++j) {
                auto const& regulator = sub_order[j];
                if (i < static_cast<Idx>(binary_search_.size()) && j < static_cast<Idx>(binary_search_[i].size())) {
                    binary_search_[i][j].set_current_tap(regulator.transformer.tap_pos());
                    binary_search_[i][j].set_last_check(false);
                    binary_search_[i][j].set_inevitable_run(false);
                }
            }
        }
    }

    auto pilot_run(std::vector<std::vector<RegulatedTransformer>> const& regulator_order) {
        using namespace std::string_literals;

        constexpr auto max_voltage_pos = [](transformer_c auto const& transformer) -> IntS {
            // max voltage at control side => min voltage at tap side => min tap pos
            return transformer.tap_min();
        };
        constexpr auto min_voltage_pos = [](transformer_c auto const& transformer) -> IntS {
            // min voltage at control side => max voltage at tap side => max tap pos
            return transformer.tap_max();
        };

        switch (strategy_) {
        case OptimizerStrategy::fast_any:
            [[fallthrough]];
        case OptimizerStrategy::any:
            break;
        case OptimizerStrategy::global_maximum:
            [[fallthrough]];
        case OptimizerStrategy::local_maximum:
            regulate_transformers(max_voltage_pos, regulator_order);
            break;
        case OptimizerStrategy::global_minimum:
            [[fallthrough]];
        case OptimizerStrategy::local_minimum:
            regulate_transformers(min_voltage_pos, regulator_order);
            break;
        default:
            throw MissingCaseForEnumError{"TapPositionOptimizer::pilot_run"s, strategy_};
        }
        if (tap_search_ == SearchMethod::binary_search) {
            update_binary_search(regulator_order);
        }
    }

    void exploit_neighborhood(std::vector<std::vector<RegulatedTransformer>> const& regulator_order) {
        using namespace std::string_literals;

        constexpr auto one_step_up = [](transformer_c auto const& transformer) -> IntS {
            return one_step_control_voltage_up(transformer);
        };
        constexpr auto one_step_down = [](transformer_c auto const& transformer) -> IntS {
            return one_step_control_voltage_down(transformer);
        };

        switch (strategy_) {
        case OptimizerStrategy::fast_any:
            [[fallthrough]];
        case OptimizerStrategy::any:
            break;
        case OptimizerStrategy::global_maximum:
            [[fallthrough]];
        case OptimizerStrategy::local_maximum:
            regulate_transformers(one_step_up, regulator_order);
            break;
        case OptimizerStrategy::global_minimum:
            [[fallthrough]];
        case OptimizerStrategy::local_minimum:
            regulate_transformers(one_step_down, regulator_order);
            break;
        default:
            throw MissingCaseForEnumError{"TapPositionOptimizer::exploit_neighborhood"s, strategy_};
        }
    }

    static auto add_tap_pos_update(IntS new_tap_pos, transformer_c auto const& transformer, UpdateBuffer& update_data) {
        auto result = get_nan_update(transformer);
        result.id = transformer.id();
        result.tap_pos = new_tap_pos;
        get<std::remove_cvref_t<decltype(transformer)>>(update_data).push_back(result);
    }

    template <typename Func>
        requires((std::invocable<Func, TransformerTypes const&> &&
                  std::same_as<std::invoke_result_t<Func, TransformerTypes const&>, IntS>) &&
                 ...)
    auto regulate_transformers(Func to_new_tap_pos,
                               std::vector<std::vector<RegulatedTransformer>> const& regulator_order) const {
        UpdateBuffer update_data;

        auto const get_update = [to_new_tap_pos_func = std::move(to_new_tap_pos),
                                 &update_data](transformer_c auto const& transformer) {
            add_tap_pos_update(to_new_tap_pos_func(transformer), transformer, update_data);
        };

        for (auto const& sub_order : regulator_order) {
            for (auto const& regulator : sub_order) {
                regulator.transformer.apply(get_update);
            }
        }

        update_state(update_data);
    }

    static constexpr auto component_cache_update(transformer_c auto const& transformer) {
        auto result = get_nan_update(transformer);

        result.id = transformer.id();
        result.tap_pos = transformer.tap_pos();

        return transformer.inverse(result);
    }

    static UpdateBuffer cache_states(std::vector<std::vector<RegulatedTransformer>> const& regulator_order) {
        UpdateBuffer result;

        auto const cache_transformer = [&result](transformer_c auto const& transformer) {
            get<std::remove_cvref_t<decltype(transformer)>>(result).push_back(component_cache_update(transformer));
        };

        for (auto const& same_rank_regulators : regulator_order) {
            for (auto const& regulator_index : same_rank_regulators) {
                regulator_index.transformer.apply(cache_transformer);
            }
        }

        return result;
    }

    template <transformer_c T> static std::vector<typename T::UpdateType>& get(UpdateBuffer& update_data) {
        return std::get<transformer_index_of<T>>(update_data);
    }

    template <transformer_c T> static std::vector<typename T::UpdateType> const& get(UpdateBuffer const& update_data) {
        return std::get<transformer_index_of<T>>(update_data);
    }

    template <transformer_c T>
        requires requires(UpdateBuffer const& u) {
            { get<T>(u).data() } -> std::convertible_to<void const*>;
            { get<T>(u).size() } -> std::convertible_to<Idx>;
        }
    static auto add_buffer_to_update_dataset(UpdateBuffer const& update_buffer, std::string_view component_name,
                                             ConstDataset& update_data) {
        auto const& data = get<T>(update_buffer);
        update_data.add_buffer(component_name, static_cast<Idx>(data.size()), static_cast<Idx>(data.size()), nullptr,
                               data.data());
    }

    static constexpr auto get_nan_update(auto const& component) {
        using UpdateType = typename std::remove_cvref_t<decltype(component)>::UpdateType;
        return UpdateType{};
    }

    meta_data::MetaData const* meta_data_;
    Calculator calculate_;
    StateUpdater update_;
    OptimizerStrategy strategy_;
    SearchMethod tap_search_;
};

template <typename StateCalculator, typename StateUpdater, main_core::main_model_state_c State,
          typename TransformerRanker_>
    requires detail::steady_state_calculator_c<StateCalculator, State> &&
                 std::invocable<std::remove_cvref_t<StateUpdater>, ConstDataset const&>
using TapPositionOptimizer =
    TapPositionOptimizerImpl<transformer_types_t<typename State::ComponentContainer::gettable_types>, StateCalculator,
                             StateUpdater, State, TransformerRanker_>;

} // namespace tap_position_optimizer

template <typename StateCalculator, typename StateUpdater, typename State>
using TapPositionOptimizer = tap_position_optimizer::TapPositionOptimizer<StateCalculator, StateUpdater, State,
                                                                          tap_position_optimizer::TransformerRanker>;

} // namespace power_grid_model::optimizer<|MERGE_RESOLUTION|>--- conflicted
+++ resolved
@@ -602,15 +602,9 @@
                 adjusted = apply_single_object_in_rank(i, j, same_rank_regulators) || adjusted;
             }
             if (adjusted) {
-<<<<<<< HEAD
-                std::fill(iterations_per_rank.begin() + rank_index + 1, iterations_per_rank.end(), 0);
-                ++iterations_per_rank[rank_index];
-                break;
-=======
-                iterations_per_rank_[rank_index_ + 1] = 0;
+                std::fill(iterations_per_rank.begin() + rank_index_ + 1, iterations_per_rank.end(), 0);
                 ++iterations_per_rank_[rank_index_];
                 return adjusted;
->>>>>>> 5cd77ec1
             }
             ++rank_index_;
         }
