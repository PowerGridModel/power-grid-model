--- conflicted
+++ resolved
@@ -67,8 +67,6 @@
     // to call derived-class implementation details as part of the CRTP pattern.
     friend class JobDispatchInterface<JobDispatchAdapter>;
 
-    static constexpr Idx ignore_output{-1};
-
     std::unique_ptr<MainModel> model_;
     std::reference_wrapper<MainModelOptions const> options_;
 
@@ -81,22 +79,13 @@
 
     std::mutex calculation_info_mutex_;
 
-<<<<<<< HEAD
     void calculate_impl(MutableDataset const& result_data, Idx scenario_idx) const {
-        MainModel::calculator(options_.get(), *model_, result_data, scenario_idx);
-=======
-    // TODO(figueroa1395): Keep calculation_fn at the adapter level only
-    template <typename Calculate>
-        requires std::invocable<std::remove_cvref_t<Calculate>, MainModel&, MutableDataset const&, bool>
-    void calculate_impl(Calculate&& calculation_fn, MutableDataset const& result_data, Idx scenario_idx) const {
-        std::forward<Calculate>(calculation_fn)(model_.get(), result_data.get_individual_scenario(scenario_idx), false);
->>>>>>> 0187d859
+        MainModel::calculator(options_.get(), *model_, result_data.get_individual_scenario(scenario_idx), false);
     }
 
     void cache_calculate_impl() const {
         // calculate once to cache topology, ignore results, all math solvers are initialized
         try {
-<<<<<<< HEAD
             MainModel::calculator(options_.get(), *model_,
                                   {
                                       false,
@@ -104,17 +93,7 @@
                                       "sym_output",
                                       model_->meta_data(),
                                   },
-                                  ignore_output);
-=======
-            std::forward<Calculate>(calculation_fn)(model_.get(),
-                                                    {
-                                                        false,
-                                                        1,
-                                                        "sym_output",
-                                                        model_.get().meta_data(),
-                                                    },
-                                                    true);
->>>>>>> 0187d859
+                                  true);
         } catch (SparseMatrixError const&) { // NOLINT(bugprone-empty-catch) // NOSONAR
             // missing entries are provided in the update data
         } catch (NotObservableError const&) { // NOLINT(bugprone-empty-catch) // NOSONAR
