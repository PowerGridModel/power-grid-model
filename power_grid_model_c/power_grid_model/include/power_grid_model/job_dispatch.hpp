--- conflicted
+++ resolved
@@ -54,108 +54,52 @@
             main_core::merge_into(calculation_info, info);
         };
 
-<<<<<<< HEAD
         auto single_job = single_thread_job(adapter, std::forward<Calculate>(calculation_fn), result_data, update_data,
-                                            exceptions, infos);
-=======
-        // lambda for sub batch calculation
-        main_core::utils::SequenceIdx<ComponentType...> all_scenarios_sequence;
-        auto sub_batch =
-            sub_batch_calculation_(model, std::forward<Calculate>(calculation_fn), result_data, update_data,
-                                   all_scenarios_sequence, exceptions, thread_safe_add_calculation_info);
->>>>>>> 199bcb6b
+                                            exceptions, thread_safe_add_calculation_info);
 
         job_dispatch(single_job, n_scenarios, threading);
 
         handle_batch_exceptions(exceptions);
-<<<<<<< HEAD
-        adapter.merge_calculation_infos(infos);
-=======
->>>>>>> 199bcb6b
 
         return BatchParameter{};
     }
 
-<<<<<<< HEAD
   private:
-    template <typename Adapter, typename Calculate>
+    template <typename Adapter, typename AddCalculationInfo>
     static auto single_thread_job(Adapter& base_adapter, Calculate&& calculation_fn, MutableDataset const& result_data,
                                   ConstDataset const& update_data, std::vector<std::string>& exceptions,
-                                  std::vector<CalculationInfo>& infos) {
-        return [&base_adapter, &exceptions, &infos, calculation_fn_ = std::forward<Calculate>(calculation_fn),
-                &result_data, &update_data](Idx start, Idx stride, Idx n_scenarios) {
-=======
-    template <typename Calculate, typename AddCalculationInfo>
-        requires std::invocable<std::remove_cvref_t<Calculate>, MainModel&, MutableDataset const&, Idx>
-    static auto sub_batch_calculation_(MainModel const& base_model, Calculate&& calculation_fn,
-                                       MutableDataset const& result_data, ConstDataset const& update_data,
-                                       main_core::utils::SequenceIdx<ComponentType...>& all_scenarios_sequence,
-                                       std::vector<std::string>& exceptions,
-                                       AddCalculationInfo&& thread_safe_add_calculation_info) {
-        // cache component update order where possible.
-        // the order for a cacheable (independent) component by definition is the same across all scenarios
-        auto const components_to_update = base_model.get_components_to_update(update_data);
-        auto const update_independence = main_core::update::independence::check_update_independence<ComponentType...>(
-            base_model.state(), update_data);
-        all_scenarios_sequence = main_core::update::get_all_sequence_idx_map<ComponentType...>(
-            base_model.state(), update_data, 0, components_to_update, update_independence, false);
-
-        return [&base_model, &exceptions, &thread_safe_add_calculation_info,
-                calculation_fn_ = std::forward<Calculate>(calculation_fn), &result_data, &update_data,
-                &all_scenarios_sequence_ = std::as_const(all_scenarios_sequence), components_to_update,
-                update_independence](Idx start, Idx stride, Idx n_scenarios) {
->>>>>>> 199bcb6b
+                                  AddCalculationInfo&& thread_safe_add_calculation_info) {
+        return [&base_adapter, &exceptions, &thread_safe_add_calculation_info,
+                calculation_fn_ = std::forward<Calculate>(calculation_fn), &result_data,
+                &update_data](Idx start, Idx stride, Idx n_scenarios) {
             assert(n_scenarios <= narrow_cast<Idx>(exceptions.size()));
 
             CalculationInfo thread_info;
 
-<<<<<<< HEAD
-            auto const copy_adapter_functor = [&base_adapter, &infos](Idx scenario_idx) {
-                Timer const t_copy_adapter_functor(infos[scenario_idx], 1100, "Copy model");
+            auto const copy_adapter_functor = [&base_adapter, &thread_info](Idx scenario_idx) {
+                Timer const t_copy_adapter_functor(thread_info, 1100, "Copy model");
                 return Adapter{base_adapter};
             };
             auto adapter = copy_adapter_functor(start);
 
             adapter.prepare_job(update_data);
-            auto setup = [&adapter, &update_data, &infos](Idx scenario_idx) {
-                Timer const t_update_model(infos[scenario_idx], 1200, "Update model");
+            auto setup = [&adapter, &update_data, &thread_info](Idx scenario_idx) {
+                Timer const t_update_model(thread_info, 1200, "Update model");
                 adapter.setup(update_data, scenario_idx);
             };
 
-            auto winddown = [&adapter, &infos](Idx scenario_idx) {
-                Timer const t_update_model(infos[scenario_idx], 1201, "Restore model");
+            auto winddown = [&adapter, &thread_info](Idx scenario_idx) {
+                Timer const t_update_model(thread_info, 1201, "Restore model");
                 adapter.winddown();
             };
 
             auto calculate_scenario = JobDispatch::call_with<Idx>(
-                [&adapter, &calculation_fn_, &result_data, &infos](Idx scenario_idx) {
+                [&adapter, &calculation_fn_, &result_data, &thread_info](Idx scenario_idx) {
                     adapter.calculate(calculation_fn_, result_data, scenario_idx);
-                    infos[scenario_idx].merge(adapter.get_calculation_info());
+                    thread_info.merge(adapter.get_calculation_info());
                 },
-                std::move(setup), std::move(winddown), scenario_exception_handler(adapter, exceptions, infos),
+                std::move(setup), std::move(winddown), scenario_exception_handler(adapter, exceptions, thread_info),
                 [&adapter, &copy_adapter_functor](Idx scenario_idx) { adapter = copy_adapter_functor(scenario_idx); });
-=======
-            Timer t_total(thread_info, 0000, "Total in thread");
-
-            auto const copy_model_functor = [&base_model, &thread_info] {
-                Timer const t_copy_model_functor(thread_info, 1100, "Copy model");
-                return MainModel{base_model};
-            };
-            auto model = copy_model_functor();
-
-            auto current_scenario_sequence_cache = main_core::utils::SequenceIdx<ComponentType...>{};
-            auto [setup, winddown] =
-                scenario_update_restore(model, update_data, components_to_update, update_independence,
-                                        all_scenarios_sequence_, current_scenario_sequence_cache, thread_info);
-
-            auto calculate_scenario = JobDispatch::call_with<Idx>(
-                [&model, &calculation_fn_, &result_data, &thread_info](Idx scenario_idx) {
-                    calculation_fn_(model, result_data, scenario_idx);
-                    main_core::merge_into(thread_info, model.calculation_info());
-                },
-                std::move(setup), std::move(winddown), scenario_exception_handler(model, exceptions, thread_info),
-                [&model, &copy_model_functor](Idx /*scenario_idx*/) { model = copy_model_functor(); });
->>>>>>> 199bcb6b
 
             for (Idx scenario_idx = start; scenario_idx < n_scenarios; scenario_idx += stride) {
                 Timer const t_total_single(thread_info, 0100, "Total single calculation in thread");
@@ -167,19 +111,9 @@
         };
     }
 
-<<<<<<< HEAD
-    // run sequential if
-    //    specified threading < 0
-    //    use hardware threads, but it is either unknown (0) or only has one thread (1)
-    //    specified threading = 1
-    template <typename RunSingleJobFn>
-        requires std::invocable<std::remove_cvref_t<RunSingleJobFn>, Idx /*start*/, Idx /*stride*/, Idx /*n_scenarios*/>
-    static void job_dispatch(RunSingleJobFn single_thread_job, Idx n_scenarios, Idx threading) {
-=======
     template <typename RunSubBatchFn>
         requires std::invocable<std::remove_cvref_t<RunSubBatchFn>, Idx /*start*/, Idx /*stride*/, Idx /*n_scenarios*/>
     static void job_dispatch(RunSubBatchFn sub_batch, Idx n_scenarios, Idx threading) {
->>>>>>> 199bcb6b
         // run batches sequential or parallel
         auto const n_thread = n_threads(n_scenarios, threading);
         if (n_thread == 1) {
@@ -238,58 +172,11 @@
         };
     }
 
-<<<<<<< HEAD
     // Lippincott pattern
     template <typename Adapter>
     static auto scenario_exception_handler(Adapter& adapter, std::vector<std::string>& messages,
-                                           std::vector<CalculationInfo>& infos) {
-        return [&adapter, &messages, &infos](Idx scenario_idx) {
-=======
-    static auto scenario_update_restore(
-        MainModel& model, ConstDataset const& update_data,
-        main_core::utils::ComponentFlags<ComponentType...> const& components_to_store,
-        main_core::update::independence::UpdateIndependence<ComponentType...> const& do_update_cache,
-        main_core::utils::SequenceIdx<ComponentType...> const& all_scenario_sequence,
-        main_core::utils::SequenceIdx<ComponentType...>& current_scenario_sequence_cache,
-        CalculationInfo& info) noexcept {
-        main_core::utils::ComponentFlags<ComponentType...> independence_flags{};
-        std::ranges::transform(do_update_cache, independence_flags.begin(),
-                               [](auto const& comp) { return comp.is_independent(); });
-        auto const scenario_sequence = [&all_scenario_sequence, &current_scenario_sequence_cache,
-                                        independence_flags_ = std::move(independence_flags)]() -> SequenceIdxView {
-            return main_core::utils::run_functor_with_all_types_return_array<ComponentType...>(
-                [&all_scenario_sequence, &current_scenario_sequence_cache, &independence_flags_]<typename CT>() {
-                    constexpr auto comp_idx = main_core::utils::index_of_component<CT, ComponentType...>;
-                    if (std::get<comp_idx>(independence_flags_)) {
-                        return std::span<Idx2D const>{std::get<comp_idx>(all_scenario_sequence)};
-                    }
-                    return std::span<Idx2D const>{std::get<comp_idx>(current_scenario_sequence_cache)};
-                });
-        };
-
-        return std::make_pair(
-            [&model, &update_data, scenario_sequence, &current_scenario_sequence_cache, &components_to_store,
-             do_update_cache_ = std::move(do_update_cache), &info](Idx scenario_idx) {
-                Timer const t_update_model(info, 1200, "Update model");
-                current_scenario_sequence_cache = main_core::update::get_all_sequence_idx_map<ComponentType...>(
-                    model.state(), update_data, scenario_idx, components_to_store, do_update_cache_, true);
-
-                model.template update_components<cached_update_t>(update_data, scenario_idx, scenario_sequence());
-            },
-            [&model, scenario_sequence, &current_scenario_sequence_cache, &info](Idx /*scenario_idx*/) {
-                Timer const t_update_model(info, 1201, "Restore model");
-
-                model.restore_components(scenario_sequence());
-                std::ranges::for_each(current_scenario_sequence_cache,
-                                      [](auto& comp_seq_idx) { comp_seq_idx.clear(); });
-            });
-    }
-
-    // Lippincott pattern
-    static auto scenario_exception_handler(MainModel& model, std::vector<std::string>& messages,
                                            CalculationInfo& info) {
-        return [&model, &messages, &info](Idx scenario_idx) {
->>>>>>> 199bcb6b
+        return [&adapter, &messages, &info](Idx scenario_idx) {
             std::exception_ptr const ex_ptr = std::current_exception();
             try {
                 std::rethrow_exception(ex_ptr);
@@ -298,11 +185,7 @@
             } catch (...) {
                 messages[scenario_idx] = "unknown exception";
             }
-<<<<<<< HEAD
-            infos[scenario_idx].merge(adapter.get_calculation_info());
-=======
-            info.merge(model.calculation_info());
->>>>>>> 199bcb6b
+            info.merge(adapter.get_calculation_info());
         };
     }
 
