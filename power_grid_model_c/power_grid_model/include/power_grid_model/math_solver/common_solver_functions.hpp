// SPDX-FileCopyrightText: 2022 Contributors to the Power Grid Model project <dynamic.grid.calculation@alliander.com>
//
// SPDX-License-Identifier: MPL-2.0

#pragma once
#ifndef POWER_GRID_MODEL_COMMON_SOLVER_FUNCTIONS_HPP
#define POWER_GRID_MODEL_COMMON_SOLVER_FUNCTIONS_HPP

#include "y_bus.hpp"

#include "../calculation_parameters.hpp"

namespace power_grid_model::math_solver::detail {

template <bool sym>
inline void add_sources(IdxRange const& sources, Idx /* bus_number */, YBus<sym> const& y_bus,
                        ComplexVector const& u_source_vector, ComplexTensor<sym>& diagonal_element,
                        ComplexValue<sym>& u_bus) {
    for (Idx const source_number : sources) {
        ComplexTensor<sym> const y_source = y_bus.math_model_param().source_param[source_number];
        diagonal_element += y_source; // add y_source to the diagonal of Ybus
        u_bus += dot(y_source, ComplexValue<sym>{u_source_vector[source_number]}); // rhs += Y_source * U_source
    }
}

template <bool sym> inline void copy_y_bus(YBus<sym> const& y_bus, ComplexTensorVector<sym>& mat_data) {
    ComplexTensorVector<sym> const& ydata = y_bus.admittance();
    std::transform(y_bus.map_lu_y_bus().cbegin(), y_bus.map_lu_y_bus().cend(), mat_data.begin(), [&](Idx k) {
        if (k == -1) {
            return ComplexTensor<sym>{};
        }
        return ydata[k];
    });
}

template <bool sym>
inline void calculate_source_result(IdxRange const& sources, Idx bus_number, YBus<sym> const& y_bus,
                                    PowerFlowInput<sym> const& input, MathOutput<sym>& output) {
    for (Idx const source : sources) {
        ComplexValue<sym> const u_ref{input.source[source]};
        ComplexTensor<sym> const y_ref = y_bus.math_model_param().source_param[source];
        output.source[source].i = dot(y_ref, u_ref - output.u[bus_number]);
        output.source[source].s = output.u[bus_number] * conj(output.source[source].i);
    }
}

template <bool sym, class LoadGenFunc>
    requires std::invocable<std::remove_cvref_t<LoadGenFunc>, Idx> &&
             std::same_as<std::invoke_result_t<LoadGenFunc, Idx>, LoadGenType>
inline void calculate_load_gen_result(IdxRange const& load_gens, Idx bus_number, PowerFlowInput<sym> const& input,
                                      MathOutput<sym>& output, LoadGenFunc&& load_gen_func) {
    for (Idx const load_gen : load_gens) {
        switch (LoadGenType const type = load_gen_func(load_gen); type) {
            using enum LoadGenType;

        case const_pq:
            // always same power
            output.load_gen[load_gen].s = input.s_injection[load_gen];
            break;
        case const_y:
            // power is quadratic relation to voltage
            output.load_gen[load_gen].s = input.s_injection[load_gen] * abs2(output.u[bus_number]);
            break;
        case const_i:
            // power is linear relation to voltage
            output.load_gen[load_gen].s = input.s_injection[load_gen] * cabs(output.u[bus_number]);
            break;
        default:
            throw MissingCaseForEnumError("Power injection", type);
        }
        output.load_gen[load_gen].i = conj(output.load_gen[load_gen].s / output.u[bus_number]);
    }
}

template <bool sym, typename LoadGenFunc>
    requires std::invocable<std::remove_cvref_t<LoadGenFunc>, Idx> &&
             std::same_as<std::invoke_result_t<LoadGenFunc, Idx>, LoadGenType>
inline void calculate_result(YBus<sym> const& y_bus, PowerFlowInput<sym> const& input,
                             grouped_idx_vector_type auto const& sources_per_bus,
                             grouped_idx_vector_type auto const& load_gens_per_bus, MathOutput<sym>& output,
                             LoadGenFunc&& load_gen_func) {
    assert(sources_per_bus.size() == load_gens_per_bus.size());

    // call y bus
    output.branch = y_bus.template calculate_branch_flow<BranchMathOutput<sym>>(output.u);
    output.shunt = y_bus.template calculate_shunt_flow<ApplianceMathOutput<sym>>(output.u);

    // prepare source, load gen and node injection
    output.source.resize(sources_per_bus.element_size());
    output.load_gen.resize(load_gens_per_bus.element_size());
    output.bus_injection.resize(sources_per_bus.size());

    for (auto const& [bus_number, sources, load_gens] : enumerated_zip_sequence(sources_per_bus, load_gens_per_bus)) {
        calculate_source_result<sym>(sources, bus_number, y_bus, input, output);
        calculate_load_gen_result<sym>(load_gens, bus_number, input, output, load_gen_func);
    }
    output.bus_injection = y_bus.calculate_injection(output.u);
}

<<<<<<< HEAD


} // namespace power_grid_model::common_solver_functions
=======
} // namespace power_grid_model::math_solver::detail
>>>>>>> 327d5ba1

#endif<|MERGE_RESOLUTION|>--- conflicted
+++ resolved
@@ -97,12 +97,7 @@
     output.bus_injection = y_bus.calculate_injection(output.u);
 }
 
-<<<<<<< HEAD
 
-
-} // namespace power_grid_model::common_solver_functions
-=======
 } // namespace power_grid_model::math_solver::detail
->>>>>>> 327d5ba1
 
 #endif