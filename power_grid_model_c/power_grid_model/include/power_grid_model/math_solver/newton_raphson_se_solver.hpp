// SPDX-FileCopyrightText: Contributors to the Power Grid Model project <powergridmodel@lfenergy.org>
//
// SPDX-License-Identifier: MPL-2.0

#pragma once

// Newton Raphson state estimation solver

#include "block_matrix.hpp"
#include "common_solver_functions.hpp"
#include "measured_values.hpp"
#include "observability.hpp"
#include "y_bus.hpp"

#include "../calculation_parameters.hpp"
#include "../common/enum.hpp"
#include "../common/exception.hpp"
#include "../common/three_phase_tensor.hpp"
#include "../common/timer.hpp"

namespace power_grid_model::math_solver {

// hide implementation in inside namespace
namespace newton_raphson_se {

// block class for the unknown vector and/or right-hand side in state estimation equation
template <symmetry_tag sym> struct NRSEUnknown : public Block<double, sym, false, 4> {
    template <int r, int c> using GetterType = typename Block<double, sym, false, 4>::template GetterType<r, c>;

    // eigen expression
    using Block<double, sym, false, 4>::Block;
    using Block<double, sym, false, 4>::operator=;

    GetterType<0, 0> theta() { return this->template get_val<0, 0>(); }
    GetterType<1, 0> v() { return this->template get_val<1, 0>(); }
    GetterType<2, 0> phi_p() { return this->template get_val<2, 0>(); }
    GetterType<3, 0> phi_q() { return this->template get_val<3, 0>(); }

    GetterType<0, 0> eta_theta() { return this->template get_val<0, 0>(); }
    GetterType<1, 0> eta_v() { return this->template get_val<1, 0>(); }
    GetterType<2, 0> tau_p() { return this->template get_val<2, 0>(); }
    GetterType<3, 0> tau_q() { return this->template get_val<3, 0>(); }
};

// block class for the right hand side in state estimation equation
template <symmetry_tag sym> using NRSERhs = NRSEUnknown<sym>;

// class of 4*4 (12*12) se gain block
// [
//    [G, Q^T]
//    [Q, R  ]
// ]
template <symmetry_tag sym> class NRSEGainBlock : public Block<double, sym, true, 4> {
  public:
    template <int r, int c> using GetterType = typename Block<double, sym, true, 4>::template GetterType<r, c>;
    template <int r, int c, int r_size, int c_size>
    using BlockGetterType = typename Block<double, sym, true, 4>::template BlockGetterType<r, c, r_size, c_size>;

    // eigen expression
    using Block<double, sym, true, 4>::Block;
    using Block<double, sym, true, 4>::operator=;

    GetterType<0, 0> g_P_theta() { return this->template get_val<0, 0>(); }
    GetterType<0, 1> g_P_v() { return this->template get_val<0, 1>(); }
    GetterType<1, 0> g_Q_theta() { return this->template get_val<1, 0>(); }
    GetterType<1, 1> g_Q_v() { return this->template get_val<1, 1>(); }

    // (Q^T)(X, Y)
    GetterType<0, 2> qt_P_theta() { return this->template get_val<0, 2>(); }
    GetterType<0, 3> qt_P_v() { return this->template get_val<0, 3>(); }
    GetterType<1, 2> qt_Q_theta() { return this->template get_val<1, 2>(); }
    GetterType<1, 3> qt_Q_v() { return this->template get_val<1, 3>(); }

    GetterType<2, 0> q_P_theta() { return this->template get_val<2, 0>(); }
    GetterType<2, 1> q_P_v() { return this->template get_val<2, 1>(); }
    GetterType<3, 0> q_Q_theta() { return this->template get_val<3, 0>(); }
    GetterType<3, 1> q_Q_v() { return this->template get_val<3, 1>(); }

    GetterType<2, 2> r_P_theta() { return this->template get_val<2, 2>(); }
    GetterType<2, 3> r_P_v() { return this->template get_val<2, 3>(); }
    GetterType<3, 2> r_Q_theta() { return this->template get_val<3, 2>(); }
    GetterType<3, 3> r_Q_v() { return this->template get_val<3, 3>(); }

    BlockGetterType<0, 0, 2, 2> g() { return this->template get_block_val<0, 0, 2, 2>(); }
    BlockGetterType<0, 1, 2, 2> qt() { return this->template get_block_val<0, 1, 2, 2>(); }
    BlockGetterType<1, 0, 2, 2> q() { return this->template get_block_val<1, 0, 2, 2>(); }
    BlockGetterType<1, 1, 2, 2> r() { return this->template get_block_val<1, 1, 2, 2>(); }
};

// solver
template <symmetry_tag sym_type> class NewtonRaphsonSESolver {
  public:
    using sym = sym_type;

    static constexpr auto is_iterative = true;
    static constexpr auto has_global_current_sensor_implemented =
        false; // TODO(figueroa1395): for testing purposes; remove after NRSE has global current sensor implemented
    static constexpr auto is_NRSE_solver = true; // for testing purposes only

  private:
    enum class Order : IntS { row_major = 0, column_major = 1 };

    struct NRSEVoltageState {
        ComplexTensor<sym> ui_ui_conj;
        ComplexTensor<sym> uj_uj_conj;
        ComplexTensor<sym> ui_uj_conj;
        ComplexTensor<sym> uj_ui_conj;
        ComplexValue<sym> ui;
        ComplexValue<sym> uj;
        RealDiagonalTensor<sym> abs_ui_inv;
        RealDiagonalTensor<sym> abs_uj_inv;

        auto const& u_chi_u_chi_conj(Order ij_voltage_order) const {
            return ij_voltage_order == Order::row_major ? ui_ui_conj : uj_uj_conj;
        }
        auto const& u_chi_u_psi_conj(Order ij_voltage_order) const {
            return ij_voltage_order == Order::row_major ? ui_uj_conj : uj_ui_conj;
        }
        auto const& abs_u_chi_inv(Order ij_voltage_order) const {
            return ij_voltage_order == Order::row_major ? abs_ui_inv : abs_uj_inv;
        }
        auto const& abs_u_psi_inv(Order ij_voltage_order) const {
            return ij_voltage_order == Order::row_major ? abs_uj_inv : abs_ui_inv;
        }
        auto const& u_chi(Order ij_voltage_order) const { return ij_voltage_order == Order::row_major ? ui : uj; }
        auto const& u_psi(Order ij_voltage_order) const { return ij_voltage_order == Order::row_major ? uj : ui; }
    };

    struct NRSEJacobian {
        RealTensor<sym> dP_dt;
        RealTensor<sym> dP_dv;
        RealTensor<sym> dQ_dt;
        RealTensor<sym> dQ_dv;

        NRSEJacobian& operator+=(NRSEJacobian const& other) {
            this->dP_dt += other.dP_dt;
            this->dP_dv += other.dP_dv;
            this->dQ_dt += other.dQ_dt;
            this->dQ_dv += other.dQ_dv;
            return *this;
        }
    };

  public:
    NewtonRaphsonSESolver(YBus<sym> const& y_bus, std::shared_ptr<MathModelTopology const> topo_ptr)
        : n_bus_{y_bus.size()},
          math_topo_{std::move(topo_ptr)},
          data_gain_(y_bus.nnz_lu()),
          delta_x_rhs_(y_bus.size()),
          x_(y_bus.size()),
          sparse_solver_{y_bus.shared_indptr_lu(), y_bus.shared_indices_lu(), y_bus.shared_diag_lu()},
          perm_(y_bus.size()) {}

    SolverOutput<sym> run_state_estimation(YBus<sym> const& y_bus, StateEstimationInput<sym> const& input,
                                           double err_tol, Idx max_iter, CalculationInfo& calculation_info) {
        // prepare
        Timer main_timer;
        Timer sub_timer;
        SolverOutput<sym> output;
        output.u.resize(n_bus_);
        output.bus_injection.resize(n_bus_);
        double max_dev = std::numeric_limits<double>::max();

        main_timer = Timer{calculation_info, LogEvent::math_solver};

        // preprocess measured value
        sub_timer = Timer{calculation_info, LogEvent::preprocess_measured_value};
        MeasuredValues<sym> const measured_values{y_bus.shared_topology(), input};
        auto const observability_result =
            observability_check(measured_values, y_bus.math_topology(), y_bus.y_bus_structure());

        // initialize voltage with initial angle
        sub_timer = Timer{calculation_info, LogEvent::initialize_voltages};
        initialize_unknown(output.u, measured_values);

        // loop to iterate
        Idx num_iter = 0;
        while (max_dev > err_tol || num_iter == 0) {
            if (num_iter++ == max_iter) {
                throw IterationDiverge{max_iter, max_dev, err_tol};
            }
            sub_timer = Timer{calculation_info, LogEvent::prepare_lhs_rhs};
            prepare_matrix_and_rhs(y_bus, measured_values, output.u);
            // solve with prefactorization
            sub_timer = Timer{calculation_info, LogEvent::solve_sparse_linear_equation};
            sparse_solver_.prefactorize_and_solve(data_gain_, perm_, delta_x_rhs_, delta_x_rhs_,
                                                  observability_result.use_perturbation());
            sub_timer = Timer{calculation_info, LogEvent::iterate_unknown};
            max_dev = iterate_unknown(output.u, measured_values);
        };

        // calculate math result
        sub_timer = Timer{calculation_info, LogEvent::calculate_math_result};
        detail::calculate_se_result<sym>(y_bus, measured_values, output);

        // Manually stop timers to avoid "Max number of iterations" to be included in the timing.
        sub_timer.stop();
        main_timer.stop();

<<<<<<< HEAD
        calculation_info.log(LoggingTag::nrse_max_num_iter, num_iter);
=======
        calculation_info[LogEvent::max_num_iter] =
            std::max(calculation_info[LogEvent::max_num_iter], static_cast<double>(num_iter));
>>>>>>> b97788bd

        return output;
    }

  private:
    Idx n_bus_;
    // shared topo data
    std::shared_ptr<MathModelTopology const> math_topo_;

    // data for gain matrix
    std::vector<NRSEGainBlock<sym>> data_gain_;
    // unknown and rhs
    std::vector<NRSERhs<sym>> delta_x_rhs_;
    // voltage of current iteration
    std::vector<NRSERhs<sym>> x_;
    // solver
    SparseLUSolver<NRSEGainBlock<sym>, NRSERhs<sym>, NRSEUnknown<sym>> sparse_solver_;
    typename SparseLUSolver<NRSEGainBlock<sym>, NRSERhs<sym>, NRSEUnknown<sym>>::BlockPermArray perm_;

    void initialize_unknown(ComplexValueVector<sym>& initial_u, MeasuredValues<sym> const& measured_values) {
        using statistics::detail::cabs_or_real;

        reset_unknown();
        RealValue<sym> const mean_angle_shift = measured_values.mean_angle_shift();
        for (Idx bus = 0; bus != n_bus_; ++bus) {
            auto& estimated_result = x_[bus];

            estimated_result.theta() = mean_angle_shift + math_topo_->phase_shift[bus];
            if (measured_values.has_voltage(bus)) {
                if (measured_values.has_angle_measurement(bus)) {
                    estimated_result.theta() = arg(measured_values.voltage(bus));
                }
                estimated_result.v() = cabs_or_real<sym>(measured_values.voltage(bus));
            }
            initial_u[bus] = estimated_result.v() * exp(1.0i * estimated_result.theta());
        }
    }

    void reset_unknown() {
        auto const default_unknown = [] {
            NRSERhs<sym> x;
            x.v() = 1.0;
            x.theta() = 0.0;
            x.phi_p() = 0.0;
            x.phi_q() = 0.0;
            return x;
        }();
        std::ranges::fill(x_, default_unknown);
    }

    void prepare_matrix_and_rhs(YBus<sym> const& y_bus, MeasuredValues<sym> const& measured_values,
                                ComplexValueVector<sym> const& current_u) {
        MathModelParam<sym> const& param = y_bus.math_model_param();
        IdxVector const& row_indptr = y_bus.row_indptr_lu();
        IdxVector const& col_indices = y_bus.col_indices_lu();
        IdxVector const& lu_diag = y_bus.lu_diag();

        // loop data index, all rows and columns
        for (Idx row = 0; row != n_bus_; ++row) {
            NRSERhs<sym>& rhs_block = delta_x_rhs_[row];
            NRSEGainBlock<sym>& diag_block = data_gain_[lu_diag[row]];

            rhs_block.clear();
            diag_block.clear();

            NRSEVoltageState u_state{};
            u_state.ui = current_u[row];
            u_state.abs_ui_inv = diagonal_inverse(x_[row].v());
            u_state.ui_ui_conj = vector_outer_product(u_state.ui, conj(u_state.ui));

            for (Idx data_idx_lu = row_indptr[row]; data_idx_lu != row_indptr[row + 1]; ++data_idx_lu) {
                // get data idx of y bus,
                Idx const data_idx = y_bus.map_lu_y_bus()[data_idx_lu];
                Idx const col = col_indices[data_idx_lu];

                // get a reference and reset block to zero
                NRSEGainBlock<sym>& block = data_gain_[data_idx_lu];
                if (row == col) {
                    // fill block with voltage measurement, only diagonal
                    process_voltage_measurements(diag_block, rhs_block, measured_values, row);
                } else {
                    // Diagonal block is being cleared outside this loop
                    block.clear();
                }

                // skip anything else for a fill-in
                if (data_idx == -1) {
                    continue;
                }

                u_state.uj = current_u[col];
                u_state.abs_uj_inv = diagonal_inverse(x_[col].v());
                u_state.uj_uj_conj = vector_outer_product(u_state.uj, conj(u_state.uj));
                u_state.ui_uj_conj = vector_outer_product(u_state.ui, conj(u_state.uj));
                u_state.uj_ui_conj = vector_outer_product(u_state.uj, conj(u_state.ui));

                // fill block with branch, shunt measurement
                for (Idx element_idx = y_bus.y_bus_entry_indptr()[data_idx];
                     element_idx != y_bus.y_bus_entry_indptr()[data_idx + 1]; ++element_idx) {
                    Idx const obj = y_bus.y_bus_element()[element_idx].idx;
                    YBusElementType const type = y_bus.y_bus_element()[element_idx].element_type;

                    switch (type) {
                    case YBusElementType::shunt:
                        if (measured_values.has_shunt(obj)) {
                            auto const& ys = param.shunt_param[obj];
                            auto const& measured_power = measured_values.shunt_power(obj);
                            process_shunt_measurement(block, rhs_block, ys, u_state, measured_power);
                        }
                        break;
                    case YBusElementType::bft:
                        [[fallthrough]];
                    case YBusElementType::btf: {
                        auto const& y_branch = param.branch_param[obj];
                        if (measured_values.has_branch_from_power(obj)) {
                            auto const ij_voltage_order =
                                (type == YBusElementType::bft) ? Order::row_major : Order::column_major;
                            process_branch_power_measurement(block, diag_block, rhs_block, y_branch.yff(),
                                                             y_branch.yft(), u_state, ij_voltage_order,
                                                             measured_values.branch_from_power(obj));
                        }
                        if (measured_values.has_branch_to_power(obj)) {
                            auto const ij_voltage_order =
                                (type == YBusElementType::btf) ? Order::row_major : Order::column_major;
                            process_branch_power_measurement(block, diag_block, rhs_block, y_branch.ytt(),
                                                             y_branch.ytf(), u_state, ij_voltage_order,
                                                             measured_values.branch_to_power(obj));
                        }
                        if (measured_values.has_branch_from_current(obj)) {
                            auto const ij_voltage_order =
                                (type == YBusElementType::bft) ? Order::row_major : Order::column_major;
                            auto const& measurement = measured_values.branch_from_current(obj);
                            switch (measurement.angle_measurement_type) {
                            case AngleMeasurementType::local_angle:
                                process_branch_local_current_measurement(block, diag_block, rhs_block, y_branch.yff(),
                                                                         y_branch.yft(), u_state, ij_voltage_order,
                                                                         measurement);
                                break;
                            case AngleMeasurementType::global_angle:
                                process_branch_global_current_measurement(block, diag_block, rhs_block, y_branch.yff(),
                                                                          y_branch.yft(), u_state, ij_voltage_order,
                                                                          measurement);
                                break;
                            default:
                                assert(measurement.angle_measurement_type == AngleMeasurementType::local_angle ||
                                       measurement.angle_measurement_type == AngleMeasurementType::global_angle);
                            }
                        }
                        if (measured_values.has_branch_to_current(obj)) {
                            auto const ij_voltage_order =
                                (type == YBusElementType::btf) ? Order::row_major : Order::column_major;
                            auto const& measurement = measured_values.branch_to_current(obj);
                            switch (measurement.angle_measurement_type) {
                            case AngleMeasurementType::local_angle:
                                process_branch_local_current_measurement(block, diag_block, rhs_block, y_branch.ytt(),
                                                                         y_branch.ytf(), u_state, ij_voltage_order,
                                                                         measurement);
                                break;
                            case AngleMeasurementType::global_angle:
                                process_branch_global_current_measurement(block, diag_block, rhs_block, y_branch.ytt(),
                                                                          y_branch.ytf(), u_state, ij_voltage_order,
                                                                          measurement);
                                break;
                            default:
                                assert(measurement.angle_measurement_type == AngleMeasurementType::local_angle ||
                                       measurement.angle_measurement_type == AngleMeasurementType::global_angle);
                            }
                        }
                        break;
                    }
                    default:
                        assert(type == YBusElementType::bff || type == YBusElementType::btt);
                        break;
                    }
                }

                // fill block with injection measurement constraints
                if (measured_values.has_bus_injection(row)) {
                    auto const& yij = y_bus.admittance()[data_idx];
                    process_injection_row(block, diag_block, rhs_block, yij, u_state);
                    if (row == col) {
                        process_injection_diagonal(block, rhs_block, measured_values.bus_injection(row));
                    }
                } else if (row == col) {
                    virtually_remove_constraints(block);
                }
            }
        }

        fill_qt(y_bus);
        process_lagrange_multiplier(y_bus);
    }

    /// Q_ij = 0
    /// R_ii = -1.0, only diagonal
    /// assign -1.0 to diagonal of 3x3 tensor, for asym
    void virtually_remove_constraints(NRSEGainBlock<sym>& block) const {
        block.r_P_theta() = RealTensor<sym>{-1.0};
        block.r_Q_v() = RealTensor<sym>{-1.0};
    }

    /// R_ii = -variance, only diagonal
    /// assign variance to diagonal of 3x3 tensor, for asym
    void process_injection_diagonal(NRSEGainBlock<sym>& block, NRSERhs<sym>& rhs_block, auto const& injection) const {
        rhs_block.tau_p() += injection.value().real();
        rhs_block.tau_q() += injection.value().imag();
        block.r_P_theta() = RealTensor<sym>{RealValue<sym>{-injection.real_component.variance}};
        block.r_Q_v() = RealTensor<sym>{RealValue<sym>{-injection.imag_component.variance}};
    }

    /// @brief Processes common part of all elements to fill from an injection measurement.
    ///
    /// Also includes zero injection constraint.
    /// This would be H, N, M, L at (row, col) block and partially the second part of the (row, row) block using the
    /// same H and M but multiplied by abs_ui_inv.
    ///
    /// @param block LHS(r, c)
    /// @param diag_block LHS(r, r)
    /// @param rhs_block RHS(r)
    /// @param yij admittance of (row with injection, c)
    /// @param u_state Voltage state of iteration
    void process_injection_row(NRSEGainBlock<sym>& block, NRSEGainBlock<sym>& diag_block, NRSERhs<sym>& rhs_block,
                               auto const& yij, auto const& u_state) const {
        auto const hm_ui_uj_yij = hm_complex_form(yij, u_state.ui_uj_conj);
        auto const nl_ui_uj_yij = dot(hm_ui_uj_yij, u_state.abs_uj_inv);
        auto const injection_jac = calculate_jacobian(hm_ui_uj_yij, nl_ui_uj_yij);
        add_injection_jacobian(block, injection_jac);

        // add paritial sum to the diagonal block and subtract from rhs for current row
        auto const f_x_complex_row = sum_row(hm_ui_uj_yij);
        auto const f_x_complex_abs_ui_inv_row = dot(u_state.abs_ui_inv, f_x_complex_row);
        auto const injection_jac_diagonal = jacobian_diagonal_component(f_x_complex_abs_ui_inv_row, f_x_complex_row);
        add_injection_jacobian(diag_block, injection_jac_diagonal);
        rhs_block.tau_p() -= real(f_x_complex_row);
        rhs_block.tau_q() -= imag(f_x_complex_row);
    }

    /// @brief Adds contribution of G(i, i) form the shunt.
    /// Note: The sign of Y_s is inverted per injection direction.
    ///
    /// @param block LHS(i, i)
    /// @param rhs_block RHS(i)
    /// @param ys shunt admittance related to the shunt measurement
    /// @param u_state Voltage state of iteration Voltage state of iteration
    /// @param measured_power measured shunt power
    void process_shunt_measurement(NRSEGainBlock<sym>& block, NRSERhs<sym>& rhs_block, auto const& ys,
                                   auto const& u_state, auto const& measured_power) {
        auto const hm_ui_ui_ys = hm_complex_form(-ys, u_state.ui_ui_conj);
        auto const nl_ui_ui_ys = dot(hm_ui_ui_ys, u_state.abs_ui_inv);
        auto const f_x_complex = sum_row(hm_ui_ui_ys);
        auto const f_x_complex_abs_ui_inv = sum_row(nl_ui_ui_ys);

        auto jac_block = calculate_jacobian(hm_ui_ui_ys, nl_ui_ui_ys);
        jac_block += jacobian_diagonal_component(f_x_complex_abs_ui_inv, f_x_complex);
        auto const& block_F_T_k_w = transpose_multiply_weight(jac_block, measured_power);
        multiply_add_jacobian_blocks_lhs(block, block_F_T_k_w, jac_block);
        multiply_add_jacobian_blocks_rhs(rhs_block, block_F_T_k_w, measured_power, f_x_complex);
    }

    /// @brief Adds contribution of branch power measurements to the G(r, r), G(r, c) and eta_r blocks,
    ///  given the iteration passes through (r, c), i.e., row, col
    ///
    /// When iterating via (row, col), have 4 cases regarding branch measurements:
    ///      if y_type == yft
    ///          if from_measurement,
    ///              xi = f, mu = t, chi = row, psi = col
    ///          if to_measurement,
    ///              xi = t, mu = f, chi = col, psi = row
    ///      if y_type == ytf &
    ///          if from_measurement,
    ///              xi = f, mu = t, chi = col, psi = row
    ///          if to_measurement,
    ///              xi = t, mu = f, chi = row, psi = col
    ///
    /// f_P_(x) = -M(U_chi, U_chi, Y_xi_xi) - M(U_chi, U_psi, Y_xi_mu)
    /// f_Q_(x) = H(U_chi, U_chi, Y_xi_xi) + H(U_chi, U_psi, Y_xi_mu)
    ///
    ///
    /// @param block G(r, c)
    /// @param diag_block G(r, r)
    /// @param rhs_block RHS(r)
    /// @param y_xi_xi shunt admittance near to branch measurement
    /// @param y_xi_mu admittance from the branch measurement to other bus
    /// @param u_state Voltage state of iteration voltage state vector
    /// @param order Order enum to determine if (chi, psi) = (row, col) or (col, row)
    /// @param power_sensor measurement
    void process_branch_power_measurement(NRSEGainBlock<sym>& block, NRSEGainBlock<sym>& diag_block,
                                          NRSERhs<sym>& rhs_block, auto const& y_xi_xi, auto const& y_xi_mu,
                                          auto const& u_state, Order const order,
                                          PowerSensorCalcParam<sym> const& power_sensor) {
        auto const hm_u_chi_u_chi_y_xi_xi = hm_complex_form(y_xi_xi, u_state.u_chi_u_chi_conj(order));
        auto const nl_u_chi_u_chi_y_xi_xi = dot(hm_u_chi_u_chi_y_xi_xi, u_state.abs_u_chi_inv(order));

        auto const hm_u_chi_u_psi_y_xi_mu = hm_complex_form(y_xi_mu, u_state.u_chi_u_psi_conj(order));
        auto const nl_u_chi_u_psi_y_xi_mu = dot(hm_u_chi_u_psi_y_xi_mu, u_state.abs_u_psi_inv(order));

        auto const f_x_complex = sum_row(hm_u_chi_u_chi_y_xi_xi + hm_u_chi_u_psi_y_xi_mu);
        auto const f_x_complex_u_chi_inv = dot(u_state.abs_u_chi_inv(order), f_x_complex);

        auto block_rr_or_cc = calculate_jacobian(hm_u_chi_u_chi_y_xi_xi, nl_u_chi_u_chi_y_xi_xi);
        block_rr_or_cc += jacobian_diagonal_component(f_x_complex_u_chi_inv, f_x_complex);
        auto const block_rc_or_cr = calculate_jacobian(hm_u_chi_u_psi_y_xi_mu, nl_u_chi_u_psi_y_xi_mu);

        if (order == Order::row_major) {
            multiply_add_branch_blocks(block, diag_block, rhs_block, block_rr_or_cc, block_rc_or_cr, power_sensor,
                                       f_x_complex);
        } else {
            multiply_add_branch_blocks(block, diag_block, rhs_block, block_rc_or_cr, block_rr_or_cc, power_sensor,
                                       f_x_complex);
        }
    }

    /// @brief Adds contribution of local angle branch current measurements. Logic is similar to power measurements, but
    /// with an additional voltage division as per mathematical workout.
    void process_branch_local_current_measurement(NRSEGainBlock<sym>& block, NRSEGainBlock<sym>& diag_block,
                                                  NRSERhs<sym>& rhs_block, auto const& y_xi_xi, auto const& y_xi_mu,
                                                  auto const& u_state, Order const order,
                                                  CurrentSensorCalcParam<sym> const& current_sensor) {
        auto const hm_u_chi_u_chi_y_xi_xi = hm_complex_form(y_xi_xi, u_state.u_chi_u_chi_conj(order));
        auto const hm_hat_u_chi_u_chi_y_xi_xi = dot(hm_u_chi_u_chi_y_xi_xi, u_state.abs_u_chi_inv(order));
        auto const nl_hat_u_chi_u_chi_y_xi_xi = dot(hm_hat_u_chi_u_chi_y_xi_xi, u_state.abs_u_chi_inv(order));

        auto const hm_u_chi_u_psi_y_xi_mu = hm_complex_form(y_xi_mu, u_state.u_chi_u_psi_conj(order));
        auto const hm_hat_u_chi_u_psi_y_xi_mu = dot(hm_u_chi_u_psi_y_xi_mu, u_state.abs_u_chi_inv(order));
        auto const nl_hat_u_chi_u_psi_y_xi_mu = dot(hm_hat_u_chi_u_psi_y_xi_mu, u_state.abs_u_psi_inv(order));

        auto const f_x_complex = sum_row(hm_hat_u_chi_u_chi_y_xi_xi + hm_hat_u_chi_u_psi_y_xi_mu);

        auto block_rr_or_cc = calculate_jacobian(hm_hat_u_chi_u_chi_y_xi_xi, nl_hat_u_chi_u_chi_y_xi_xi);
        block_rr_or_cc.dP_dt += RealTensor<sym>{RealValue<sym>{-imag(f_x_complex)}};
        block_rr_or_cc.dQ_dt += RealTensor<sym>{RealValue<sym>{real(f_x_complex)}};
        auto const block_rc_or_cr = calculate_jacobian(hm_hat_u_chi_u_psi_y_xi_mu, nl_hat_u_chi_u_psi_y_xi_mu);

        if (order == Order::row_major) {
            multiply_add_branch_blocks(block, diag_block, rhs_block, block_rr_or_cc, block_rc_or_cr,
                                       current_sensor.measurement, f_x_complex);
        } else {
            multiply_add_branch_blocks(block, diag_block, rhs_block, block_rc_or_cr, block_rr_or_cc,
                                       current_sensor.measurement, f_x_complex);
        }
    }

    /// @brief Adds contribution of global angle branch current measurements.
    void process_branch_global_current_measurement(NRSEGainBlock<sym>& block, NRSEGainBlock<sym>& diag_block,
                                                   NRSERhs<sym>& rhs_block, auto const& y_xi_xi, auto const& y_xi_mu,
                                                   auto const& u_state, Order const order,
                                                   CurrentSensorCalcParam<sym> const& current_sensor) {
        ComplexTensor<sym> const current_chi_chi = dot(y_xi_xi, ComplexDiagonalTensor<sym>{u_state.u_chi(order)});
        ComplexTensor<sym> const current_chi_psi = dot(y_xi_mu, ComplexDiagonalTensor<sym>{u_state.u_psi(order)});
        ComplexTensor<sym> const current_chi_chi_v_inv = dot(current_chi_chi, u_state.abs_u_chi_inv(order));
        ComplexTensor<sym> const current_chi_psi_v_inv = dot(current_chi_psi, u_state.abs_u_psi_inv(order));
        ComplexValue<sym> const f_x_complex = sum_row(current_chi_chi + current_chi_psi);

        auto const block_rr_or_cc = calculate_jacobian(-current_chi_chi, current_chi_chi_v_inv);
        auto const block_rc_or_cr = calculate_jacobian(-current_chi_psi, current_chi_psi_v_inv);

        if (order == Order::row_major) {
            multiply_add_branch_blocks(block, diag_block, rhs_block, block_rr_or_cc, block_rc_or_cr,
                                       current_sensor.measurement, f_x_complex);
        } else {
            multiply_add_branch_blocks(block, diag_block, rhs_block, block_rc_or_cr, block_rr_or_cc,
                                       current_sensor.measurement, f_x_complex);
        }
    }

    void multiply_add_branch_blocks(NRSEGainBlock<sym>& block, NRSEGainBlock<sym>& diag_block, NRSERhs<sym>& rhs_block,
                                    auto& left_block, auto const& right_block,
                                    DecomposedComplexRandVar<sym> const& measured_flow, auto const& f_x_complex) {
        auto const& block_F_T_k_w = transpose_multiply_weight(left_block, measured_flow);

        multiply_add_jacobian_blocks_lhs(diag_block, block_F_T_k_w, left_block);
        multiply_add_jacobian_blocks_lhs(block, block_F_T_k_w, right_block);
        multiply_add_jacobian_blocks_rhs(rhs_block, block_F_T_k_w, measured_flow, f_x_complex);
    }

    /// @brief Fill Q^T(j,i) of LHS(i, j) from the Q(j, i) of LHS(j, i).
    ///
    /// @param y_bus
    void fill_qt(YBus<sym> const& y_bus) {
        iterate_matrix_skip_fills(
            [this](Idx /* row */, Idx /* col */, Idx data_idx, Idx data_idx_transpose) {
                data_gain_[data_idx].qt() = hermitian_transpose(data_gain_[data_idx_transpose].q());
            },
            y_bus);
    }

    /// @brief Process Lagrange multiplier eta_i(i) = sum( Q^T(j,i) * phi(j) ) for j = 1 to n_bus
    ///
    /// @param y_bus
    void process_lagrange_multiplier(YBus<sym> const& y_bus) {
        iterate_matrix_skip_fills(
            [this](Idx row, Idx col, Idx data_idx, Idx /* data_idx_transpose */) {
                auto& block = data_gain_[data_idx];
                auto& rhs_block = delta_x_rhs_[row];

                rhs_block.eta_theta() +=
                    dot(block.qt_P_theta(), x_[col].phi_p()) + dot(block.qt_P_v(), x_[col].phi_q());
                rhs_block.eta_v() += dot(block.qt_Q_theta(), x_[col].phi_p()) + dot(block.qt_Q_v(), x_[col].phi_q());
            },
            y_bus);
    }

    template <typename Func>
        requires std::invocable<Func, Idx /*row*/, Idx /*col*/, Idx /*data_idx*/, Idx /*data_idx_transpose*/>
    void iterate_matrix_skip_fills(Func func, YBus<sym> const& y_bus) const {
        auto const& row_indptr = y_bus.row_indptr_lu();
        // loop data index, all rows and columns
        for (Idx row = 0; row != n_bus_; ++row) {
            for (Idx data_idx = row_indptr[row]; data_idx != row_indptr[row + 1]; ++data_idx) {
                // skip for fill-in
                if (y_bus.map_lu_y_bus()[data_idx] == -1) {
                    continue;
                }

                Idx const col = y_bus.col_indices_lu()[data_idx];
                Idx const data_idx_transpose = y_bus.lu_transpose_entry()[data_idx];

                func(row, col, data_idx, data_idx_transpose);
            }
        }
    }

    /// @brief G(row, row) += w_k
    /// eta(row) += w_k . (z_k - f_k(x))
    ///
    /// In case there is no angle measurement, the slack bus or arbitray bus measurement is considered to have a virtual
    /// angle measurement of zero. w_theta = w_k by default for all measurements
    ///    angle_error = u_error / u_rated (1.0) = w_k
    ///
    /// @param block LHS(row, col), i.e., LHS(row, row)
    /// @param rhs_block RHS(row)
    /// @param measured_values
    /// @param bus bus with voltage measurement
    void process_voltage_measurements(NRSEGainBlock<sym>& block, NRSERhs<sym>& rhs_block,
                                      MeasuredValues<sym> const& measured_values, Idx const& bus) {
        using statistics::detail::cabs_or_real;

        if (!measured_values.has_voltage(bus)) {
            return;
        }

        // G += 1.0 / variance
        // for 3x3 tensor, fill diagonal
        auto const w_v = RealTensor<sym>{1.0 / measured_values.voltage_var(bus)};
        auto const abs_measured_v = cabs_or_real<sym>(measured_values.voltage(bus));
        auto const delta_v = abs_measured_v - x_[bus].v();

        auto const virtual_angle_measurement_bus = measured_values.has_voltage(math_topo_->slack_bus)
                                                       ? math_topo_->slack_bus
                                                       : measured_values.first_voltage_measurement();

        RealTensor<sym> w_theta{};
        RealValue<sym> delta_theta{};
        if (measured_values.has_angle_measurement(bus)) {
            delta_theta = RealValue<sym>{arg(measured_values.voltage(bus))} - RealValue<sym>{x_[bus].theta()};
            w_theta = RealTensor<sym>{w_v};
        } else if (bus == virtual_angle_measurement_bus && !measured_values.has_angle()) {
            delta_theta = arg(ComplexValue<sym>{1.0}) - RealValue<sym>{x_[bus].theta()};
            w_theta = RealTensor<sym>{w_v};
        }

        block.g_P_theta() += w_theta;
        block.g_Q_v() += w_v;
        rhs_block.eta_theta() += dot(w_theta, delta_theta);
        rhs_block.eta_v() += dot(w_v, delta_v);
    }

    /// @brief The second part to add to the F_k(u1, u1, y11) block for shunt flow.
    /// The members are -D[Q], D[P] . D[V]^-1, D[P], D[Q] . D[V]^-1,
    ///
    /// @param f_x_complex_v_inv (P_i + j * Q_i) / abs(u1)
    /// @param f_x_complex P_i + j * Q_i
    /// @return  second part of F_k block
    static NRSEJacobian jacobian_diagonal_component(ComplexValue<sym> const& f_x_complex_v_inv,
                                                    ComplexValue<sym> const& f_x_complex) {
        NRSEJacobian jacobian{};
        jacobian.dP_dt = RealTensor<sym>{RealValue<sym>{-imag(f_x_complex)}};
        jacobian.dP_dv = RealTensor<sym>{RealValue<sym>{real(f_x_complex_v_inv)}};
        jacobian.dQ_dt = RealTensor<sym>{RealValue<sym>{real(f_x_complex)}};
        jacobian.dQ_dv = RealTensor<sym>{RealValue<sym>{imag(f_x_complex_v_inv)}};
        return jacobian;
    }

    /// @brief Calculate F_k(u1, u2, y12)^T . W_k. Hence first transpose, then dot product.
    /// where W_k = [[p_variance, 0], [0, q_variance]]
    ///
    /// @param jac_block F_k(u1, u2, y12)
    /// @param measured_flow object with members p_variance and q_variance
    /// @return  F_k(u1, u2, y12)^T . W
    NRSEJacobian transpose_multiply_weight(NRSEJacobian const& jac_block,
                                           DecomposedComplexRandVar<sym> const& measured_flow) {
        auto const w_p = diagonal_inverse(measured_flow.real_component.variance);
        auto const w_q = diagonal_inverse(measured_flow.imag_component.variance);

        NRSEJacobian product{};
        product.dP_dt = dot(w_p, jac_block.dP_dt);
        product.dP_dv = dot(w_q, jac_block.dQ_dt);
        product.dQ_dt = dot(w_p, jac_block.dP_dv);
        product.dQ_dv = dot(w_q, jac_block.dQ_dv);
        return product;
    }

    /// @brief Matrix multiply F_{k,1}^T . w_k and F_{k,2}^T.
    /// Then add the product to G of LHS(row, col)
    ///
    /// @param lhs_block LHS(row, col)
    /// @param f_T_k_w F_{k,1}^T . w_k
    /// @param f_i_or_j F_{k,2}^T
    static void multiply_add_jacobian_blocks_lhs(NRSEGainBlock<sym>& lhs_block, NRSEJacobian const& f_T_k_w,
                                                 NRSEJacobian const& f_i_or_j) {
        lhs_block.g_P_theta() += dot(f_T_k_w.dP_dt, f_i_or_j.dP_dt) + dot(f_T_k_w.dP_dv, f_i_or_j.dQ_dt);
        lhs_block.g_P_v() += dot(f_T_k_w.dP_dt, f_i_or_j.dP_dv) + dot(f_T_k_w.dP_dv, f_i_or_j.dQ_dv);
        lhs_block.g_Q_theta() += dot(f_T_k_w.dQ_dt, f_i_or_j.dP_dt) + dot(f_T_k_w.dQ_dv, f_i_or_j.dQ_dt);
        lhs_block.g_Q_v() += dot(f_T_k_w.dQ_dt, f_i_or_j.dP_dv) + dot(f_T_k_w.dQ_dv, f_i_or_j.dQ_dv);
    }

    /// @brief Matrix multiply F_{k,1}^T . w_k and (z_k - f_k(x)).
    /// Then add the product to eta of RHS(row)
    ///
    /// @param rhs_block RHS(row)
    /// @param f_T_k_w F_{k,1}^T . w_k
    /// @param measured_flow power or current sensor measurement
    /// @param f_x_complex calculated power
    static void multiply_add_jacobian_blocks_rhs(NRSERhs<sym>& rhs_block, NRSEJacobian const& f_T_k_w,
                                                 DecomposedComplexRandVar<sym> const& measured_flow,
                                                 ComplexValue<sym> const& f_x_complex) {
        ComplexValue<sym> const delta_power = measured_flow.value() - f_x_complex;
        rhs_block.eta_theta() += dot(f_T_k_w.dP_dt, real(delta_power)) + dot(f_T_k_w.dP_dv, imag(delta_power));
        rhs_block.eta_v() += dot(f_T_k_w.dQ_dt, real(delta_power)) + dot(f_T_k_w.dQ_dv, imag(delta_power));
    }

    static void add_injection_jacobian(NRSEGainBlock<sym>& block, NRSEJacobian const& jacobian_block) {
        block.q_P_theta() += jacobian_block.dP_dt;
        block.q_P_v() += jacobian_block.dP_dv;
        block.q_Q_theta() += jacobian_block.dQ_dt;
        block.q_Q_v() += jacobian_block.dQ_dv;
    }

    /// @brief Construct the F_k(u1, u2, y12) block using helper function of hnml complex form
    /// The 4 members are H, N, M, L in the order.
    ///
    /// Function is also reused for global current sensor.
    /// The notation in that case is as per current and current * V^-1 instead of HNML.
    ///
    ///
    /// @param hm_complex hm_complex
    /// @param nl_complex hm_complex / abs(u2)
    /// @return  F_k(u1, u2, y12)
    static NRSEJacobian calculate_jacobian(ComplexTensor<sym> const& hm_complex, ComplexTensor<sym> const& nl_complex) {
        NRSEJacobian jacobian{};
        jacobian.dP_dt = imag(hm_complex);
        jacobian.dP_dv = real(nl_complex);
        jacobian.dQ_dt = -real(hm_complex);
        jacobian.dQ_dv = imag(nl_complex);
        return jacobian;
    }

    /// @brief Helper function for all G cos and B sin calculations
    ///
    /// @param yij admittance y12
    /// @param ui_uj_conj vector outer product of u1 and conj(u2)
    /// @return  -M(u1, u2, y12) + j * H(u1, u2, y12)
    static ComplexTensor<sym> hm_complex_form(ComplexTensor<sym> const& yij, ComplexTensor<sym> const& ui_uj_conj) {
        return conj(yij) * ui_uj_conj;
    }

    double iterate_unknown(ComplexValueVector<sym>& u, MeasuredValues<sym> measured_values) {
        double max_dev = 0.0;
        // phase shift anti offset of slack bus, phase a
        // if no angle measurement is present
        double const angle_offset = [&]() -> double {
            if (measured_values.has_angle()) {
                return 0.0;
            }
            auto const& theta = x_[math_topo_->slack_bus].theta() + delta_x_rhs_[math_topo_->slack_bus].theta();
            if constexpr (is_symmetric_v<sym>) {
                return theta;
            } else {
                return theta(0);
            }
        }();

        for (Idx bus = 0; bus != n_bus_; ++bus) {
            auto& estimated_result = x_[bus];
            auto& estimated_delta = delta_x_rhs_[bus];

            // accumulate the unknown variable
            estimated_result.theta() += estimated_delta.theta() - RealValue<sym>{angle_offset};
            estimated_result.v() += estimated_delta.v();
            if (measured_values.has_bus_injection(bus)) {
                if (all_zero(measured_values.bus_injection(bus).real_component.variance)) {
                    estimated_result.phi_p() += estimated_delta.phi_p();
                }
                if (all_zero(measured_values.bus_injection(bus).imag_component.variance)) {
                    estimated_result.phi_q() += estimated_delta.phi_q();
                }
            }

            auto const old_u = u[bus];
            u[bus] = estimated_result.v() * exp(1.0i * estimated_result.theta());
            // get dev of last iteration, get max
            double const dev = max_val(cabs(u[bus] - old_u));
            max_dev = std::max(dev, max_dev);
        }
        return max_dev;
    }

    static auto diagonal_inverse(RealValue<sym> const& value) {
        return RealDiagonalTensor<sym>{static_cast<RealValue<sym>>(RealValue<sym>{1.0} / value)};
    }
};

} // namespace newton_raphson_se

using newton_raphson_se::NewtonRaphsonSESolver;

} // namespace power_grid_model::math_solver<|MERGE_RESOLUTION|>--- conflicted
+++ resolved
@@ -197,12 +197,7 @@
         sub_timer.stop();
         main_timer.stop();
 
-<<<<<<< HEAD
-        calculation_info.log(LoggingTag::nrse_max_num_iter, num_iter);
-=======
-        calculation_info[LogEvent::max_num_iter] =
-            std::max(calculation_info[LogEvent::max_num_iter], static_cast<double>(num_iter));
->>>>>>> b97788bd
+        calculation_info.log(LogEvent::max_num_iter, num_iter);
 
         return output;
     }
