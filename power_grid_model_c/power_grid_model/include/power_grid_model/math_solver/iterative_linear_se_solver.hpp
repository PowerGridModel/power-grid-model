--- conflicted
+++ resolved
@@ -321,13 +321,8 @@
                     // measured at from-side: 0, to-side: 1
                     for (IntS const measured_side : std::array<IntS, 2>{0, 1}) {
                         // has measurement
-<<<<<<< HEAD
-                        if (std::invoke(has_branch_[measured_side], measured_value, obj)) {
+                        if (std::invoke(has_branch_power_[measured_side], measured_value, obj)) {
                             PowerSensorCalcParam<sym> const& power =
-=======
-                        if (std::invoke(has_branch_power_[measured_side], measured_value, obj)) {
-                            PowerSensorCalcParam<sym> const& m =
->>>>>>> a71a4eeb
                                 std::invoke(branch_power_[measured_side], measured_value, obj);
                             // the current needs to be calculated with the voltage of the measured bus side
                             // NOTE: not the current bus!
