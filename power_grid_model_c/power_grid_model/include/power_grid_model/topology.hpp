// SPDX-FileCopyrightText: Contributors to the Power Grid Model project <powergridmodel@lfenergy.org>
//
// SPDX-License-Identifier: MPL-2.0

#pragma once

#include "calculation_parameters.hpp"
#include "common/common.hpp"
#include "common/enum.hpp"
#include "common/exception.hpp"
#include "index_mapping.hpp"

#include <boost/graph/adjacency_list.hpp>
#include <boost/graph/compressed_sparse_row_graph.hpp>
#include <boost/graph/depth_first_search.hpp>
#include <boost/graph/iteration_macros.hpp>
#include <boost/graph/minimum_degree_ordering.hpp>

// build topology of the grid
// divide grid into several math models
// start search from a source
// using DFS search

namespace power_grid_model {

class Topology {
    using GraphIdx = size_t;

    struct GlobalEdge {
        double phase_shift;
    };

    struct GlobalVertex {
        boost::default_color_type color;
    };

    // sparse directed graph
    // edge i -> j, the phase shift is node_j - node_i
    // so to move forward from i to j, the phase shift is appended by value at (i, j)
    // for 3-way branch, the internal node is appended at the end one by one
    // n_node + k, k as branch3 sequence number
    // branch3 #0, has internal node idx n_node
    // branch3 #1, has internal node idx n_node + 1
    using GlobalGraph = boost::compressed_sparse_row_graph<boost::directedS, GlobalVertex, GlobalEdge,
                                                           boost::no_property, GraphIdx, GraphIdx>;

    using ReorderGraph = boost::adjacency_list<boost::vecS, // vector as adjacency
                                               boost::vecS, // vector for vertices
                                               boost::directedS>;

    // dfs visitor for global graph
    class GlobalDFSVisitor : public boost::dfs_visitor<> {
      public:
        GlobalDFSVisitor(Idx math_group, std::vector<Idx2D>& node_coupling, std::vector<double>& phase_shift,
                         std::vector<Idx>& dfs_node, std::vector<GraphIdx>& predecessors,
                         std::vector<std::pair<GraphIdx, GraphIdx>>& back_edges)
            : math_group_{math_group},
              node_coupling_{node_coupling},
              phase_shift_{phase_shift},
              dfs_node_{dfs_node},
              predecessors_{predecessors},
              back_edges_{back_edges} {}

        // accumulate phase shift
        // assign predecessor
        void tree_edge(GlobalGraph::edge_descriptor e, GlobalGraph const& g) {
            GraphIdx const source = boost::source(e, g);
            GraphIdx const target = boost::target(e, g);
            phase_shift_[target] = phase_shift_[source] + g[e].phase_shift;
            predecessors_[target] = source;
        }

        // forward_or_cross_edge
        // in symmetric directed graph (equivalent to undirected)
        //    forward edge is ignored
        //    cross edge does not exist

        // back edge, judge if it forms a cycle
        void back_edge(GlobalGraph::edge_descriptor e, GlobalGraph const& g) {
            GraphIdx const source = boost::source(e, g);
            GraphIdx const target = boost::target(e, g);
            // if this edge matches in the current tree as target->source
            // it does not form a cycle, but an anti-parallel edge
            // else it forms a cycle
            if (predecessors_[source] != target) {
                back_edges_.emplace_back(source, target);
            }
        }

        // assign node to math group
        // append node to dfs list
        void discover_vertex(GlobalGraph::vertex_descriptor u, GlobalGraph const& /* unused_value */) {
            node_coupling_[u].group = math_group_;
            dfs_node_.push_back(static_cast<Idx>(u));
        }

      private:
        Idx math_group_;

        // NOLINTBEGIN(cppcoreguidelines-avoid-const-or-ref-data-members)
        std::vector<Idx2D>& node_coupling_;
        std::vector<double>& phase_shift_;
        std::vector<Idx>& dfs_node_;
        std::vector<GraphIdx>& predecessors_;
        std::vector<std::pair<GraphIdx, GraphIdx>>& back_edges_;
        // NOLINTEND(cppcoreguidelines-avoid-const-or-ref-data-members)
    };

  public:
    Topology(ComponentTopology const& comp_topo, ComponentConnections const& comp_conn)
        : comp_topo_{comp_topo},
          comp_conn_{comp_conn},
          phase_shift_(comp_topo_.n_node_total(), 0.0),
          predecessors_(
              boost::counting_iterator<GraphIdx>{0}, // Predecessors is initialized as 0, 1, 2, ..., n_node_total() - 1
              boost::counting_iterator<GraphIdx>{(GraphIdx)comp_topo_.n_node_total()}),
          node_status_(comp_topo_.n_node_total(), -1) {}

    // build topology
    std::pair<std::vector<std::shared_ptr<MathModelTopology const>>,
              std::shared_ptr<TopologicalComponentToMathCoupling const>>
    build_topology() {
        reset_topology();
        build_sparse_graph();
        dfs_search();
        couple_branch();
        couple_all_appliance();
        couple_sensors();
        // create return pair with shared pointer
        std::pair<std::vector<std::shared_ptr<MathModelTopology const>>,
                  std::shared_ptr<TopologicalComponentToMathCoupling const>>
            pair;
        for (Idx k = 0; k != static_cast<Idx>(math_topology_.size()); ++k) {
            pair.first.emplace_back(std::make_shared<MathModelTopology const>(std::move(math_topology_[k])));
        }
        pair.second = std::make_shared<TopologicalComponentToMathCoupling const>(std::move(comp_coup_));
        return pair;
    }

  private:
    // input
    ComponentTopology const& comp_topo_;    // NOLINT(cppcoreguidelines-avoid-const-or-ref-data-members)
    ComponentConnections const& comp_conn_; // NOLINT(cppcoreguidelines-avoid-const-or-ref-data-members)

    // intermediate
    GlobalGraph global_graph_;
    DoubleVector phase_shift_;
    std::vector<GraphIdx> predecessors_;
    // node status
    // -1, node not processed, assuming that node in the far end of a tree structure
    // -2, node in cycles or between the source and cycles, reordering not yet happened
    // >=0, temporary internal bus number for minimum degree reordering
    std::vector<Idx> node_status_;
    // output
    std::vector<MathModelTopology> math_topology_;
    TopologicalComponentToMathCoupling comp_coup_;

    void reset_topology() {
        comp_coup_.node.resize(comp_topo_.n_node_total(), Idx2D{-1, -1});
        comp_coup_.branch.resize(comp_topo_.branch_node_idx.size(), Idx2D{-1, -1});
        comp_coup_.branch3.resize(comp_topo_.branch3_node_idx.size(), Idx2DBranch3{-1, {-1, -1, -1}});
        comp_coup_.shunt.resize(comp_topo_.shunt_node_idx.size(), Idx2D{-1, -1});
        comp_coup_.load_gen.resize(comp_topo_.load_gen_node_idx.size(), Idx2D{-1, -1});
        comp_coup_.source.resize(comp_topo_.source_node_idx.size(), Idx2D{-1, -1});
        comp_coup_.voltage_sensor.resize(comp_topo_.voltage_sensor_node_idx.size(), Idx2D{-1, -1});
        comp_coup_.power_sensor.resize(comp_topo_.power_sensor_object_idx.size(), Idx2D{-1, -1});
    }

#pragma warning(push)
#pragma warning(disable : 4701)  // disable boost iteration macro issue
    template <typename F>
    static void for_all_vertices(GlobalGraph& graph, F&& func) {
        BGL_FORALL_VERTICES(v, graph, GlobalGraph) {
            func(v);
        }
    }

    template <typename F>
    static void for_all_vertices(ReorderGraph& graph, F&& func) {
        BGL_FORALL_VERTICES(v, graph, ReorderGraph) {
            func(v);
        }
    }

    template <typename F>
    static void for_all_adjacent_vertices(boost::graph_traits<GlobalGraph>::vertex_descriptor current,
                                          GlobalGraph& graph, F&& func) {
        BGL_FORALL_ADJ(current, adjacent, graph, GlobalGraph) {
            func(adjacent);
        }
    }

    template <typename F>
    static void for_all_adjacent_vertices(boost::graph_traits<ReorderGraph>::vertex_descriptor current,
                                          ReorderGraph& graph, F&& func) {
        BGL_FORALL_ADJ(current, adjacent, graph, ReorderGraph) {
            func(adjacent);
        }
    }
#pragma warning(pop)

    void build_sparse_graph() {
        std::vector<std::pair<GraphIdx, GraphIdx>> edges;
        std::vector<GlobalEdge> edge_props;
        // k as branch number for 2-way branch
        for (Idx k = 0; k != static_cast<Idx>(comp_topo_.branch_node_idx.size()); ++k) {
            auto const [i, j] = comp_topo_.branch_node_idx[k];
            auto const [i_status, j_status] = comp_conn_.branch_connected[k];
            // node_i - node_j
            double const phase_shift = comp_conn_.branch_phase_shift[k];
            if (i_status != 0 && j_status != 0) {
                // node_j - node_i
                edges.emplace_back((GraphIdx)i, (GraphIdx)j);
                edge_props.push_back({-phase_shift});
                // node_i - node_j
                edges.emplace_back((GraphIdx)j, (GraphIdx)i);
                edge_props.push_back({phase_shift});
            }
        }
        // k as branch number for 3-way branch
        for (Idx k = 0; k != static_cast<Idx>(comp_topo_.branch3_node_idx.size()); ++k) {
            auto const i = comp_topo_.branch3_node_idx[k];
            auto const i_status = comp_conn_.branch3_connected[k];
            // node_i - node_internal
            auto const& phase_shift = comp_conn_.branch3_phase_shift[k];
            // internal node number
            Idx const j_internal = comp_topo_.n_node + k;
            // loop 3 way as indices m
            for (Idx m = 0; m != 3; ++m) {
                if (i_status[m] != 0) {
                    // node_internal - node_i
                    edges.emplace_back((GraphIdx)i[m], (GraphIdx)j_internal);
                    edge_props.push_back({-phase_shift[m]});
                    // node_i - node_internal
                    edges.emplace_back((GraphIdx)j_internal, (GraphIdx)i[m]);
                    edge_props.push_back({phase_shift[m]});
                }
            }
        }
        // build graph
        global_graph_ = GlobalGraph{boost::edges_are_unsorted_multi_pass, edges.cbegin(), edges.cend(),
                                    edge_props.cbegin(), (GraphIdx)comp_topo_.n_node_total()};
        for_all_vertices(global_graph_, [this](boost::graph_traits<GlobalGraph>::vertex_descriptor const& v) {
            global_graph_[v].color = boost::default_color_type::white_color;
        });
    }

    void dfs_search() {
        // m as math solver sequence number
        Idx math_solver_idx = 0;
        // loop all source as k
        for (Idx k = 0; k != static_cast<Idx>(comp_topo_.source_node_idx.size()); ++k) {
            // skip disconnected source
            if (static_cast<int>(comp_conn_.source_connected[k]) == 0) {
                continue;
            }
            Idx const source_node = comp_topo_.source_node_idx[k];
            // if the source node is already part of a graph
            if (comp_coup_.node[source_node].group != -1) {
                // skip the source
                continue;
            }
            // temporary vector to store the node in this dfs search
            std::vector<Idx> dfs_node;
            // back edges
            std::vector<std::pair<GraphIdx, GraphIdx>> back_edges;
            // start dfs search
            boost::depth_first_visit(
                global_graph_, (GraphIdx)source_node,
                GlobalDFSVisitor{math_solver_idx, comp_coup_.node, phase_shift_, dfs_node, predecessors_, back_edges},
                boost::get(&GlobalVertex::color, global_graph_));

            // begin to construct math topology
            MathModelTopology math_topo_single{};
            // reorder node number
            if (back_edges.empty()) {
                // no cycle, the graph is pure tree structure
                // just reverse the node
                std::reverse(dfs_node.begin(), dfs_node.end());
            } else {
                // with cycles, meshed graph
                // use minimum degree
                math_topo_single.fill_in = reorder_node(dfs_node, back_edges);
            }
            // initialize phase shift
            math_topo_single.phase_shift.resize(dfs_node.size());
            // i as bus number
            Idx i = 0;
            for (auto it = dfs_node.cbegin(); it != dfs_node.cend(); ++it, ++i) {
                Idx const current_node = *it;
                // assign node coupling
                comp_coup_.node[current_node].pos = i;
                // assign phase shift
                math_topo_single.phase_shift[i] = phase_shift_[current_node];
                assert(comp_coup_.node[current_node].group == math_solver_idx);
            }
            assert(i == math_topo_single.n_bus());
            // assign slack bus as the source node
            math_topo_single.slack_bus = comp_coup_.node[source_node].pos;
            math_topology_.emplace_back(std::move(math_topo_single));
            // iterate math model sequence number
            ++math_solver_idx;
            assert(math_solver_idx == static_cast<Idx>(math_topology_.size()));
        }
    }

    // re-order dfs_node using minimum degree
    // return list of fill-ins when factorize the matrix
    std::vector<BranchIdx> reorder_node(std::vector<Idx>& dfs_node,
                                        std::vector<std::pair<GraphIdx, GraphIdx>> const& back_edges) {
        using GlobalVertexDesc = boost::graph_traits<GlobalGraph>::vertex_descriptor;
        using ReorderVertexDesc = boost::graph_traits<ReorderGraph>::vertex_descriptor;

        std::vector<BranchIdx> fill_in;
        // make a copy and clear current vector
        std::vector<Idx> const dfs_node_copy(dfs_node);
        dfs_node.clear();

        // loop all back edges assign all nodes before the back edges as inside cycle
        for (auto const& back_edge : back_edges) {
            GraphIdx node_in_cycle = back_edge.first;
            // loop back from source in the predecessor tree
            // stop if it is already marked as in cycle
            while (node_status_[node_in_cycle] != -2) {
                // assign cycle status and go to predecessor
                node_status_[node_in_cycle] = -2;
                node_in_cycle = predecessors_[node_in_cycle];
            }
        }

        // copy all the far-end non-cyclic node, in reverse order
        std::copy_if(dfs_node_copy.crbegin(), dfs_node_copy.crend(), std::back_inserter(dfs_node),
                     [this](Idx x) { return node_status_[x] == -1; });
        // copy all cyclic node
        std::vector<Idx> cyclic_node;
        std::copy_if(dfs_node_copy.cbegin(), dfs_node_copy.cend(), std::back_inserter(cyclic_node),
                     [this](Idx x) { return node_status_[x] == -2; });
        GraphIdx const n_cycle_node = cyclic_node.size();
        // reorder does not make sense if number of cyclic nodes in a sub graph is smaller than 4
        if (n_cycle_node < 4) {
            std::copy(cyclic_node.crbegin(), cyclic_node.crend(), std::back_inserter(dfs_node));
            return fill_in;
        }

        // assign temporary bus number as increasing from 0, 1, 2, ..., n_cycle_node - 1
        for (GraphIdx i = 0; i != n_cycle_node; ++i) {
            node_status_[cyclic_node[i]] = static_cast<Idx>(i);
        }
        // build graph lambda
        auto const build_graph = [&](ReorderGraph& g) {
            // add edges
            for (GraphIdx i = 0; i != n_cycle_node; ++i) {
                // loop all edges of vertex i
<<<<<<< HEAD
                GraphIdx global_i = (GraphIdx)cyclic_node[i];
                for_all_adjacent_vertices(global_i, global_graph_, [&](GlobalVertexDesc const& global_j) {
                    // skip if j is not part of cyclic sub graph
                    if (node_status_[global_j] != -1) {
                        GraphIdx const j = (GraphIdx)node_status_[global_j];
                        if (!boost::edge(i, j, g).second) {
                            boost::add_edge(i, j, g);
                        }
=======
                auto const global_i = static_cast<GraphIdx>(cyclic_node[i]);
                BGL_FORALL_ADJ(global_i, global_j, global_graph_, GlobalGraph) {
                    // skip if j is not part of cyclic sub graph
                    if (node_status_[global_j] == -1) {
                        continue;
                    }
                    auto const j = static_cast<GraphIdx>(node_status_[global_j]);
                    if (!boost::edge(i, j, g).second) {
                        boost::add_edge(i, j, g);
>>>>>>> 0fbf18d5
                    }
                });
            }
        };
        ReorderGraph meshed_graph{n_cycle_node};
        build_graph(meshed_graph);
        // start minimum degree ordering
        std::vector<std::make_signed_t<GraphIdx>> perm(n_cycle_node);
        std::vector<std::make_signed_t<GraphIdx>> inverse_perm(n_cycle_node);
        std::vector<std::make_signed_t<GraphIdx>> degree(n_cycle_node);
        std::vector<std::make_signed_t<GraphIdx>> supernode_sizes(n_cycle_node, 1);
        boost::vec_adj_list_vertex_id_map<boost::no_property, std::make_signed_t<GraphIdx>> const id{};
        int const delta = 0;
        boost::minimum_degree_ordering(meshed_graph, boost::make_iterator_property_map(degree.begin(), id),
                                       boost::make_iterator_property_map(inverse_perm.begin(), id),
                                       boost::make_iterator_property_map(perm.begin(), id),
                                       boost::make_iterator_property_map(supernode_sizes.begin(), id), delta, id);
        // re-order cyclic node
        std::vector<Idx> const cyclic_node_copy{cyclic_node};
        for (GraphIdx i = 0; i != n_cycle_node; ++i) {
            cyclic_node[i] = cyclic_node_copy[perm[i]];
        }
        // copy back to dfs node
        std::copy(cyclic_node.cbegin(), cyclic_node.cend(), std::back_inserter(dfs_node));

        // analyze and record fill-ins
        // re-assign temporary bus number as increasing from 0, 1, 2, ..., n_cycle_node - 1
        for (GraphIdx i = 0; i != n_cycle_node; ++i) {
            node_status_[cyclic_node[i]] = static_cast<Idx>(i);
        }
        // re-build graph with reordered cyclic node
        meshed_graph.clear();
        meshed_graph = ReorderGraph{n_cycle_node};
        build_graph(meshed_graph);
        // begin to remove vertices from graph, create fill-ins
        for_all_vertices(meshed_graph, [&](ReorderVertexDesc const& i) {
            // double loop to loop all pairs of adjacent vertices
            for_all_adjacent_vertices(i, meshed_graph, [&](ReorderVertexDesc const& j1) {
                // skip for already removed vertices
                if (j1 < i) {
                    return;
                }
                for_all_adjacent_vertices(i, meshed_graph, [&](ReorderVertexDesc const& j2) {
                    // no self edges
                    assert(i != j1);
                    assert(i != j2);
                    // skip for already removed vertices
                    if (j2 < i) {
                        return;
                    }
                    // only keep pair with j1 < j2
                    if (j1 >= j2) {
                        return;
                    }
                    // if edge j1 -> j2 does not already exists
                    // it is a fill-in
                    if (!boost::edge(j1, j2, meshed_graph).second) {
                        // anti edge should also not exist
                        assert(!boost::edge(j2, j1, meshed_graph).second);
                        // add both edges to the graph
                        boost::add_edge(j1, j2, meshed_graph);
                        boost::add_edge(j2, j1, meshed_graph);
                        // add to fill-in
                        fill_in.push_back({static_cast<Idx>(j1), static_cast<Idx>(j2)});
                    }
                });
            });
        });
        // offset fill-in indices by n_node - n_cycle_node
        auto const offset = static_cast<Idx>(dfs_node.size() - n_cycle_node);
        std::for_each(fill_in.begin(), fill_in.end(), [offset](BranchIdx& b) {
            b[0] += offset;
            b[1] += offset;
        });
        return fill_in;
    }

    void couple_branch() {
        auto const get_group_pos_if = []([[maybe_unused]] Idx math_group, IntS status, Idx2D const& math_idx) {
            if (status == 0) {
                return Idx{-1};
            }
            assert(math_group == math_idx.group);
            return math_idx.pos;
        };
        // k as branch number for 2-way branch
        for (Idx k = 0; k != static_cast<Idx>(comp_topo_.branch_node_idx.size()); ++k) {
            auto const [i, j] = comp_topo_.branch_node_idx[k];
            IntS const i_status = comp_conn_.branch_connected[k][0];
            IntS const j_status = comp_conn_.branch_connected[k][1];
            Idx2D const i_math = comp_coup_.node[i];
            Idx2D const j_math = comp_coup_.node[j];
            Idx const math_group = [&]() {
                Idx group = -1;
                if (i_status != 0 && i_math.group != -1) {
                    group = i_math.group;
                }
                if (j_status != 0 && j_math.group != -1) {
                    group = j_math.group;
                }
                return group;
            }();
            // skip if no math model connected
            if (math_group == -1) {
                continue;
            }
            assert(i_status || j_status);
            // get and set branch idx in math model
            BranchIdx const branch_idx{get_group_pos_if(math_group, i_status, i_math),
                                       get_group_pos_if(math_group, j_status, j_math)};
            // current branch position index in math model
            auto const branch_pos = math_topology_[math_group].n_branch();
            // push back
            math_topology_[math_group].branch_bus_idx.push_back(branch_idx);
            // set branch idx in coupling
            comp_coup_.branch[k] = Idx2D{math_group, branch_pos};
        }
        // k as branch number for 3-way branch
        for (Idx k = 0; k != static_cast<Idx>(comp_topo_.branch3_node_idx.size()); ++k) {
            auto const i = comp_topo_.branch3_node_idx[k];
            auto const i_status = comp_conn_.branch3_connected[k];
            std::array<Idx2D, 3> const i_math{
                comp_coup_.node[i[0]],
                comp_coup_.node[i[1]],
                comp_coup_.node[i[2]],
            };
            // internal node number as j
            Idx const j = comp_topo_.n_node + k;
            Idx2D const j_math = comp_coup_.node[j];
            Idx const math_group = [&]() {
                Idx group = -1;
                // loop 3 way as indices n
                for (size_t n = 0; n != 3; ++n) {
                    if (i_status[n] != 0 && i_math[n].group != -1) {
                        group = i_math[n].group;
                    }
                }
                return group;
            }();
            // skip if no math model connected
            if (math_group == -1) {
                assert(j_math.group == -1);
                continue;
            }
            assert(i_status[0] || i_status[1] || i_status[2]);
            assert(j_math.group == math_group);
            // branch3
            // TODO make this const
            Idx2DBranch3 idx_branch3{};
            idx_branch3.group = math_group;
            // loop 3 way as indices n
            for (size_t n = 0; n != 3; ++n) {
                // get and set branch idx in math model
                // j side is always connected
                // connect i side if i_status is true
                BranchIdx const branch_idx{get_group_pos_if(math_group, i_status[n], i_math[n]), j_math.pos};
                // current branch position index in math model
                auto const branch_pos = math_topology_[math_group].n_branch();
                // push back
                math_topology_[math_group].branch_bus_idx.push_back(branch_idx);
                // set branch idx in coupling
                idx_branch3.pos[n] = branch_pos;
            }
            // set branch idx in coupling
            comp_coup_.branch3[k] = idx_branch3;
        }
    }

    static constexpr auto include_all = [](Idx) { return true; };

    // proxy class to find the coupled object in math model in the coupling process to a single type object
    //    given a particular component index
    struct SingleTypeObjectFinder {
        Idx size() const { return static_cast<Idx>(component_obj_idx.size()); }
        Idx2D find_math_object(Idx component_i) const { return objects_coupling[component_obj_idx[component_i]]; }

        // NOLINTBEGIN(cppcoreguidelines-avoid-const-or-ref-data-members)
        IdxVector const& component_obj_idx;
        std::vector<Idx2D> const& objects_coupling;
        // NOLINTEND(cppcoreguidelines-avoid-const-or-ref-data-members)
    };

    // proxy class to find coupled branch in math model for sensor measured at from side, or at 1/2/3 side of branch3
    // they are all coupled to the from-side of some branches in math model
    // the key is to find relevant coupling, either via branch or branch3
    struct SensorBranchObjectFinder {
        Idx size() const { return static_cast<Idx>(sensor_obj_idx.size()); }
        Idx2D find_math_object(Idx component_i) const {
            Idx const obj_idx = sensor_obj_idx[component_i];
            switch (power_sensor_terminal_type[component_i]) {
                using enum MeasuredTerminalType;

            case branch_from:
                return branch_coupling[obj_idx];
            // return relevant branch mapped from branch3
            case branch3_1:
                return {branch3_coupling[obj_idx].group, branch3_coupling[obj_idx].pos[0]};
            case branch3_2:
                return {branch3_coupling[obj_idx].group, branch3_coupling[obj_idx].pos[1]};
            case branch3_3:
                return {branch3_coupling[obj_idx].group, branch3_coupling[obj_idx].pos[2]};
            default:
                assert(false);
                return {};
            }
        }

        // NOLINTBEGIN(cppcoreguidelines-avoid-const-or-ref-data-members)
        IdxVector const& sensor_obj_idx;
        std::vector<MeasuredTerminalType> const& power_sensor_terminal_type;
        std::vector<Idx2D> const& branch_coupling;
        std::vector<Idx2DBranch3> const& branch3_coupling;
        // NOLINTEND(cppcoreguidelines-avoid-const-or-ref-data-members)
    };

    // Couple one type of components (e.g. appliances or sensors)
    // The indptr in math topology will be modified
    // The coupling element should be pre-allocated in coupling
    // Only connect the component if include(component_i) returns true
    template <Idx (MathModelTopology::*n_obj_fn)() const, typename GetMathTopoComponent,
              typename ObjectFinder = SingleTypeObjectFinder, typename Predicate = decltype(include_all)>
        requires std::invocable<std::remove_cvref_t<GetMathTopoComponent>, MathModelTopology&> &&
                 grouped_idx_vector_type<
                     std::remove_reference_t<std::invoke_result_t<GetMathTopoComponent, MathModelTopology&>>>
    void couple_object_components(GetMathTopoComponent&& get_component_topo, ObjectFinder object_finder,
                                  std::vector<Idx2D>& coupling, Predicate include = include_all) {
        auto const n_math_topologies(static_cast<Idx>(math_topology_.size()));
        auto const n_components = object_finder.size();
        std::vector<IdxVector> topo_obj_idx(n_math_topologies);
        std::vector<IdxVector> topo_component_idx(n_math_topologies);

        // Collect objects and components per topology
        for (Idx component_i = 0; component_i != n_components; ++component_i) {
            if (!include(component_i)) {
                continue;
            }
            Idx2D const math_idx = object_finder.find_math_object(component_i);
            Idx const topo_idx = math_idx.group;
            if (topo_idx >= 0) { // Consider non-isolated objects only
                topo_obj_idx[topo_idx].push_back(math_idx.pos);
                topo_component_idx[topo_idx].push_back(component_i);
            }
        }

        // Couple components per topology
        for (Idx topo_idx = 0; topo_idx != n_math_topologies; ++topo_idx) {
            auto& math_topo = math_topology_[topo_idx];
            auto& component_topo = get_component_topo(math_topo);

            IdxVector const& obj_idx = topo_obj_idx[topo_idx];
            Idx const n_obj = (math_topo.*n_obj_fn)();

            IdxVector reorder;
            // Reorder to compressed format for each math topology
            if constexpr (std::same_as<decltype(component_topo), DenseGroupedIdxVector&>) {
                auto&& map = build_dense_mapping(obj_idx, n_obj);
                component_topo = {from_dense, std::move(map.indvector), n_obj};
                reorder = std::move(map.reorder);
            } else {
                auto&& map = build_sparse_mapping(obj_idx, n_obj);
                component_topo = {from_sparse, std::move(map.indptr)};
                reorder = std::move(map.reorder);
            }

            // Store component coupling for the current topology
            for (Idx new_math_comp_i = 0; new_math_comp_i != static_cast<Idx>(reorder.size()); ++new_math_comp_i) {
                Idx const old_math_comp_i = reorder[new_math_comp_i];
                Idx const topo_comp_i = topo_component_idx[topo_idx][old_math_comp_i];
                coupling[topo_comp_i] = Idx2D{topo_idx, new_math_comp_i};
            }
        }
    }

    void couple_all_appliance() {
        // shunt
        couple_object_components<&MathModelTopology::n_bus>(
            [](MathModelTopology & math_topo) -> auto& { return math_topo.shunts_per_bus; },
            {comp_topo_.shunt_node_idx, comp_coup_.node}, comp_coup_.shunt);
        // load_gen
        couple_object_components<&MathModelTopology::n_bus>(
            [](MathModelTopology & math_topo) -> auto& { return math_topo.load_gens_per_bus; },
            {comp_topo_.load_gen_node_idx, comp_coup_.node}, comp_coup_.load_gen);

        // set load gen type
        // resize vector
        std::for_each(math_topology_.begin(), math_topology_.end(),
                      [](MathModelTopology& topo) { topo.load_gen_type.resize(topo.n_load_gen()); });
        // assign load type
        for (Idx k = 0; k != static_cast<Idx>(comp_topo_.load_gen_node_idx.size()); ++k) {
            Idx2D const idx_math = comp_coup_.load_gen[k];
            if (idx_math.group == -1) {
                continue;
            }
            math_topology_[idx_math.group].load_gen_type[idx_math.pos] = comp_topo_.load_gen_type[k];
        }

        // source
        couple_object_components<&MathModelTopology::n_bus>(
            [](MathModelTopology & math_topo) -> auto& { return math_topo.sources_per_bus; },
            {comp_topo_.source_node_idx, comp_coup_.node}, comp_coup_.source,
            [this](Idx i) { return comp_conn_.source_connected[i]; });
    }

    void couple_sensors() {
        // voltage sensors
        couple_object_components<&MathModelTopology::n_bus>(
            [](MathModelTopology & math_topo) -> auto& { return math_topo.voltage_sensors_per_bus; },
            {comp_topo_.voltage_sensor_node_idx, comp_coup_.node}, comp_coup_.voltage_sensor);

        // source power sensors
        couple_object_components<&MathModelTopology::n_source>(
            [](MathModelTopology & math_topo) -> auto& { return math_topo.power_sensors_per_source; },
            {comp_topo_.power_sensor_object_idx, comp_coup_.source}, comp_coup_.power_sensor,
            [this](Idx i) { return comp_topo_.power_sensor_terminal_type[i] == MeasuredTerminalType::source; });

        // shunt power sensors
        couple_object_components<&MathModelTopology::n_shunt>(
            [](MathModelTopology & math_topo) -> auto& { return math_topo.power_sensors_per_shunt; },
            {comp_topo_.power_sensor_object_idx, comp_coup_.shunt}, comp_coup_.power_sensor,
            [this](Idx i) { return comp_topo_.power_sensor_terminal_type[i] == MeasuredTerminalType::shunt; });

        // load + generator power sensors
        couple_object_components<&MathModelTopology::n_load_gen>(
            [](MathModelTopology & math_topo) -> auto& { return math_topo.power_sensors_per_load_gen; },
            {comp_topo_.power_sensor_object_idx, comp_coup_.load_gen}, comp_coup_.power_sensor,
            [this](Idx i) {
                return comp_topo_.power_sensor_terminal_type[i] == MeasuredTerminalType::load ||
                       comp_topo_.power_sensor_terminal_type[i] == MeasuredTerminalType::generator;
            });

        // branch 'from' power sensors
        // include all branch3 sensors
        auto const predicate_from_sensor = [this](Idx i) {
            using enum MeasuredTerminalType;

            return comp_topo_.power_sensor_terminal_type[i] == branch_from ||
                   // all branch3 sensors are at from side in the mathemtical model
                   comp_topo_.power_sensor_terminal_type[i] == branch3_1 ||
                   comp_topo_.power_sensor_terminal_type[i] == branch3_2 ||
                   comp_topo_.power_sensor_terminal_type[i] == branch3_3;
        };
        SensorBranchObjectFinder const object_finder_from_sensor{comp_topo_.power_sensor_object_idx,
                                                                 comp_topo_.power_sensor_terminal_type,
                                                                 comp_coup_.branch, comp_coup_.branch3};

        // branch 'from' power sensors
        couple_object_components<&MathModelTopology::n_branch>(
            [](MathModelTopology & math_topo) -> auto& { return math_topo.power_sensors_per_branch_from; },
            object_finder_from_sensor, comp_coup_.power_sensor, predicate_from_sensor);

        // branch 'to' power sensors
        couple_object_components<&MathModelTopology::n_branch>(
            [](MathModelTopology & math_topo) -> auto& { return math_topo.power_sensors_per_branch_to; },
            {comp_topo_.power_sensor_object_idx, comp_coup_.branch}, comp_coup_.power_sensor,
            [this](Idx i) { return comp_topo_.power_sensor_terminal_type[i] == MeasuredTerminalType::branch_to; });

        // node injection power sensors
        couple_object_components<&MathModelTopology::n_bus>(
            [](MathModelTopology & math_topo) -> auto& { return math_topo.power_sensors_per_bus; },
            {comp_topo_.power_sensor_object_idx, comp_coup_.node}, comp_coup_.power_sensor,
            [this](Idx i) { return comp_topo_.power_sensor_terminal_type[i] == MeasuredTerminalType::node; });
    }
}; // namespace power_grid_model

} // namespace power_grid_model<|MERGE_RESOLUTION|>--- conflicted
+++ resolved
@@ -167,35 +167,25 @@
     }
 
 #pragma warning(push)
-#pragma warning(disable : 4701)  // disable boost iteration macro issue
-    template <typename F>
-    static void for_all_vertices(GlobalGraph& graph, F&& func) {
-        BGL_FORALL_VERTICES(v, graph, GlobalGraph) {
-            func(v);
-        }
-    }
-
-    template <typename F>
-    static void for_all_vertices(ReorderGraph& graph, F&& func) {
-        BGL_FORALL_VERTICES(v, graph, ReorderGraph) {
-            func(v);
-        }
+#pragma warning(disable : 4701) // disable boost iteration macro issue
+    template <typename F> static void for_all_vertices(GlobalGraph& graph, F&& func) {
+        BGL_FORALL_VERTICES(v, graph, GlobalGraph) { func(v); }
+    }
+
+    template <typename F> static void for_all_vertices(ReorderGraph& graph, F&& func) {
+        BGL_FORALL_VERTICES(v, graph, ReorderGraph) { func(v); }
     }
 
     template <typename F>
     static void for_all_adjacent_vertices(boost::graph_traits<GlobalGraph>::vertex_descriptor current,
                                           GlobalGraph& graph, F&& func) {
-        BGL_FORALL_ADJ(current, adjacent, graph, GlobalGraph) {
-            func(adjacent);
-        }
+        BGL_FORALL_ADJ(current, adjacent, graph, GlobalGraph) { func(adjacent); }
     }
 
     template <typename F>
     static void for_all_adjacent_vertices(boost::graph_traits<ReorderGraph>::vertex_descriptor current,
                                           ReorderGraph& graph, F&& func) {
-        BGL_FORALL_ADJ(current, adjacent, graph, ReorderGraph) {
-            func(adjacent);
-        }
+        BGL_FORALL_ADJ(current, adjacent, graph, ReorderGraph) { func(adjacent); }
     }
 #pragma warning(pop)
 
@@ -351,8 +341,7 @@
             // add edges
             for (GraphIdx i = 0; i != n_cycle_node; ++i) {
                 // loop all edges of vertex i
-<<<<<<< HEAD
-                GraphIdx global_i = (GraphIdx)cyclic_node[i];
+                auto const global_i = static_cast<GraphIdx>(cyclic_node[i]);
                 for_all_adjacent_vertices(global_i, global_graph_, [&](GlobalVertexDesc const& global_j) {
                     // skip if j is not part of cyclic sub graph
                     if (node_status_[global_j] != -1) {
@@ -360,17 +349,10 @@
                         if (!boost::edge(i, j, g).second) {
                             boost::add_edge(i, j, g);
                         }
-=======
-                auto const global_i = static_cast<GraphIdx>(cyclic_node[i]);
-                BGL_FORALL_ADJ(global_i, global_j, global_graph_, GlobalGraph) {
-                    // skip if j is not part of cyclic sub graph
-                    if (node_status_[global_j] == -1) {
-                        continue;
                     }
                     auto const j = static_cast<GraphIdx>(node_status_[global_j]);
                     if (!boost::edge(i, j, g).second) {
                         boost::add_edge(i, j, g);
->>>>>>> 0fbf18d5
                     }
                 });
             }
