// SPDX-FileCopyrightText: Contributors to the Power Grid Model project <powergridmodel@lfenergy.org>
//
// SPDX-License-Identifier: MPL-2.0

#pragma once

#include "calculation_parameters.hpp"
#include "common/common.hpp"
#include "common/enum.hpp"
#include "common/exception.hpp"
#include "index_mapping.hpp"
#include "sparse_ordering.hpp"

#include <boost/graph/adjacency_list.hpp>
#include <boost/graph/compressed_sparse_row_graph.hpp>
#include <boost/graph/depth_first_search.hpp>
#include <boost/graph/iteration_macros.hpp>

// build topology of the grid
// divide grid into several math models
// start search from a source
// using DFS search

namespace power_grid_model {

class Topology {
    using GraphIdx = size_t;

    struct GlobalEdge {
        double phase_shift;
    };

    struct GlobalVertex {
        boost::default_color_type color;
    };

    // sparse directed graph
    // edge i -> j, the phase shift is node_j - node_i
    // so to move forward from i to j, the phase shift is appended by value at (i, j)
    // for 3-way branch, the internal node is appended at the end one by one
    // n_node + k, k as branch3 sequence number
    // branch3 #0, has internal node idx n_node
    // branch3 #1, has internal node idx n_node + 1
    using GlobalGraph = boost::compressed_sparse_row_graph<boost::directedS, GlobalVertex, GlobalEdge,
                                                           boost::no_property, GraphIdx, GraphIdx>;

    // dfs visitor for global graph
    class GlobalDFSVisitor : public boost::dfs_visitor<> {
      public:
        GlobalDFSVisitor(Idx math_group, std::vector<Idx2D>& node_coupling, std::vector<double>& phase_shift,
                         std::vector<Idx>& dfs_node, std::vector<GraphIdx>& predecessors,
                         std::vector<std::pair<GraphIdx, GraphIdx>>& back_edges)
            : math_group_{math_group},
              node_coupling_{node_coupling},
              phase_shift_{phase_shift},
              dfs_node_{dfs_node},
              predecessors_{predecessors},
              back_edges_{back_edges} {}

        // accumulate phase shift
        // assign predecessor
        void tree_edge(GlobalGraph::edge_descriptor e, GlobalGraph const& g) {
            GraphIdx const source = boost::source(e, g);
            GraphIdx const target = boost::target(e, g);
            phase_shift_[target] = phase_shift_[source] + g[e].phase_shift;
            predecessors_[target] = source;
        }

        // forward_or_cross_edge
        // in symmetric directed graph (equivalent to undirected)
        //    forward edge is ignored
        //    cross edge does not exist

        // back edge, judge if it forms a cycle
        void back_edge(GlobalGraph::edge_descriptor e, GlobalGraph const& g) {
            GraphIdx const source = boost::source(e, g);
            GraphIdx const target = boost::target(e, g);
            // if this edge matches in the current tree as target->source
            // it does not form a cycle, but an anti-parallel edge
            // else it forms a cycle
            if (predecessors_[source] != target) {
                back_edges_.emplace_back(source, target);
            }
        }

        // assign node to math group
        // append node to dfs list
        void discover_vertex(GlobalGraph::vertex_descriptor u, GlobalGraph const& /* unused_value */) {
            node_coupling_[u].group = math_group_;
            dfs_node_.push_back(static_cast<Idx>(u));
        }

      private:
        Idx math_group_;

        // NOLINTBEGIN(cppcoreguidelines-avoid-const-or-ref-data-members)
        std::vector<Idx2D>& node_coupling_;
        std::vector<double>& phase_shift_;
        std::vector<Idx>& dfs_node_;
        std::vector<GraphIdx>& predecessors_;
        std::vector<std::pair<GraphIdx, GraphIdx>>& back_edges_;
        // NOLINTEND(cppcoreguidelines-avoid-const-or-ref-data-members)
    };

  public:
    Topology(ComponentTopology const& comp_topo, ComponentConnections const& comp_conn)
        : comp_topo_{comp_topo},
          comp_conn_{comp_conn},
          phase_shift_(comp_topo_.n_node_total(), 0.0),
          predecessors_(
              boost::counting_iterator<GraphIdx>{0}, // Predecessors is initialized as 0, 1, 2, ..., n_node_total() - 1
              boost::counting_iterator<GraphIdx>{(GraphIdx)comp_topo_.n_node_total()}),
          node_status_(comp_topo_.n_node_total(), -1) {}

    // build topology
    std::pair<std::vector<std::shared_ptr<MathModelTopology const>>,
              std::shared_ptr<TopologicalComponentToMathCoupling const>>
    build_topology() {
        reset_topology();
        build_sparse_graph();
        dfs_search();
        couple_branch();
        couple_all_appliance();
        couple_sensors();
        // create return pair with shared pointer
        std::pair<std::vector<std::shared_ptr<MathModelTopology const>>,
                  std::shared_ptr<TopologicalComponentToMathCoupling const>>
            pair;
        for (Idx k = 0; k != static_cast<Idx>(math_topology_.size()); ++k) {
            pair.first.emplace_back(std::make_shared<MathModelTopology const>(std::move(math_topology_[k])));
        }
        pair.second = std::make_shared<TopologicalComponentToMathCoupling const>(std::move(comp_coup_));
        return pair;
    }

  private:
    // input
    ComponentTopology const& comp_topo_;    // NOLINT(cppcoreguidelines-avoid-const-or-ref-data-members)
    ComponentConnections const& comp_conn_; // NOLINT(cppcoreguidelines-avoid-const-or-ref-data-members)

    // intermediate
    GlobalGraph global_graph_;
    DoubleVector phase_shift_;
    std::vector<GraphIdx> predecessors_;
    // node status
    // -1, node not processed, assuming that node in the far end of a tree structure
    // -2, node in cycles or between the source and cycles, reordering not yet happened
    // >=0, temporary internal bus number for minimum degree reordering
    std::vector<Idx> node_status_;
    // output
    std::vector<MathModelTopology> math_topology_;
    TopologicalComponentToMathCoupling comp_coup_;

    void reset_topology() {
        constexpr auto unknown_idx2d = Idx2D{.group = -1, .pos = -1};
        constexpr auto unknown_idx2d_branch3 = Idx2DBranch3{.group = -1, .pos = {-1, -1, -1}};

        comp_coup_.node.resize(comp_topo_.n_node_total(), unknown_idx2d);
        comp_coup_.branch.resize(comp_topo_.branch_node_idx.size(), unknown_idx2d);
        comp_coup_.branch3.resize(comp_topo_.branch3_node_idx.size(), unknown_idx2d_branch3);
        comp_coup_.shunt.resize(comp_topo_.shunt_node_idx.size(), unknown_idx2d);
        comp_coup_.load_gen.resize(comp_topo_.load_gen_node_idx.size(), unknown_idx2d);
        comp_coup_.source.resize(comp_topo_.source_node_idx.size(), unknown_idx2d);
        comp_coup_.voltage_sensor.resize(comp_topo_.voltage_sensor_node_idx.size(), unknown_idx2d);
        comp_coup_.power_sensor.resize(comp_topo_.power_sensor_object_idx.size(), unknown_idx2d);
    }

#pragma warning(push)
#pragma warning(disable : 4701) // disable boost iteration macro issue
    template <typename F> static void for_all_vertices(GlobalGraph& graph, F&& func) {
        BGL_FORALL_VERTICES(v, graph, GlobalGraph) { func(v); }
    }

    template <typename F> static void for_all_vertices(ReorderGraph& graph, F&& func) {
        BGL_FORALL_VERTICES(v, graph, ReorderGraph) { func(v); }
    }

    template <typename F>
    static void for_all_adjacent_vertices(boost::graph_traits<GlobalGraph>::vertex_descriptor current,
                                          GlobalGraph& graph, F&& func) {
        BGL_FORALL_ADJ(current, adjacent, graph, GlobalGraph) { func(adjacent); }
    }

    template <typename F>
    static void for_all_adjacent_vertices(boost::graph_traits<ReorderGraph>::vertex_descriptor current,
                                          ReorderGraph& graph, F&& func) {
        BGL_FORALL_ADJ(current, adjacent, graph, ReorderGraph) { func(adjacent); }
    }
#pragma warning(pop)

    void build_sparse_graph() {
        std::vector<std::pair<GraphIdx, GraphIdx>> edges;
        std::vector<GlobalEdge> edge_props;
        // k as branch number for 2-way branch
        for (Idx k = 0; k != static_cast<Idx>(comp_topo_.branch_node_idx.size()); ++k) {
            auto const [i, j] = comp_topo_.branch_node_idx[k];
            auto const [i_status, j_status] = comp_conn_.branch_connected[k];
            // node_i - node_j
            double const phase_shift = comp_conn_.branch_phase_shift[k];
            if (i_status != 0 && j_status != 0) {
                // node_j - node_i
                edges.emplace_back((GraphIdx)i, (GraphIdx)j);
                edge_props.push_back({-phase_shift});
                // node_i - node_j
                edges.emplace_back((GraphIdx)j, (GraphIdx)i);
                edge_props.push_back({phase_shift});
            }
        }
        // k as branch number for 3-way branch
        for (Idx k = 0; k != static_cast<Idx>(comp_topo_.branch3_node_idx.size()); ++k) {
            auto const i = comp_topo_.branch3_node_idx[k];
            auto const i_status = comp_conn_.branch3_connected[k];
            // node_i - node_internal
            auto const& phase_shift = comp_conn_.branch3_phase_shift[k];
            // internal node number
            Idx const j_internal = comp_topo_.n_node + k;
            // loop 3 way as indices m
            for (Idx m = 0; m != 3; ++m) {
                if (i_status[m] != 0) {
                    // node_internal - node_i
                    edges.emplace_back((GraphIdx)i[m], (GraphIdx)j_internal);
                    edge_props.push_back({-phase_shift[m]});
                    // node_i - node_internal
                    edges.emplace_back((GraphIdx)j_internal, (GraphIdx)i[m]);
                    edge_props.push_back({phase_shift[m]});
                }
            }
        }
        // build graph
        global_graph_ = GlobalGraph{boost::edges_are_unsorted_multi_pass, edges.cbegin(), edges.cend(),
                                    edge_props.cbegin(), (GraphIdx)comp_topo_.n_node_total()};
        for_all_vertices(global_graph_, [this](boost::graph_traits<GlobalGraph>::vertex_descriptor const& v) {
            global_graph_[v].color = boost::default_color_type::white_color;
        });
    }

    void dfs_search() {
        // m as math solver sequence number
        Idx math_solver_idx = 0;
        // loop all source as k
        for (Idx k = 0; k != static_cast<Idx>(comp_topo_.source_node_idx.size()); ++k) {
            // skip disconnected source
            if (static_cast<int>(comp_conn_.source_connected[k]) == 0) {
                continue;
            }
            Idx const source_node = comp_topo_.source_node_idx[k];
            // if the source node is already part of a graph
            if (comp_coup_.node[source_node].group != -1) {
                // skip the source
                continue;
            }
            // temporary vector to store the node in this dfs search
            std::vector<Idx> dfs_node;
            // back edges
            std::vector<std::pair<GraphIdx, GraphIdx>> back_edges;
            // start dfs search
            boost::depth_first_visit(
                global_graph_, (GraphIdx)source_node,
                GlobalDFSVisitor{math_solver_idx, comp_coup_.node, phase_shift_, dfs_node, predecessors_, back_edges},
                boost::get(&GlobalVertex::color, global_graph_));

            // begin to construct math topology
            MathModelTopology math_topo_single{};
            // reorder node number
            if (back_edges.empty()) {
                // no cycle, the graph is pure tree structure
                // just reverse the node
                std::ranges::reverse(dfs_node);
                math_topo_single.is_radial = true;
            } else {
                // with cycles, meshed graph
                // use minimum degree
                math_topo_single.fill_in = reorder_node(dfs_node, back_edges);
                math_topo_single.is_radial = false;
            }
            // initialize phase shift
            math_topo_single.phase_shift.resize(dfs_node.size());
            // i as bus number
            Idx i = 0;
            for (auto it = dfs_node.cbegin(); it != dfs_node.cend(); ++it, ++i) {
                Idx const current_node = *it;
                // assign node coupling
                comp_coup_.node[current_node].pos = i;
                // assign phase shift
                math_topo_single.phase_shift[i] = phase_shift_[current_node];
                assert(comp_coup_.node[current_node].group == math_solver_idx);
            }
            assert(i == math_topo_single.n_bus());
            // assign slack bus as the source node
            math_topo_single.slack_bus = comp_coup_.node[source_node].pos;
            math_topology_.emplace_back(std::move(math_topo_single));
            // iterate math model sequence number
            ++math_solver_idx;
            assert(math_solver_idx == static_cast<Idx>(math_topology_.size()));
        }
    }

    // re-order dfs_node using minimum degree
    // return list of fill-ins when factorize the matrix
    std::vector<BranchIdx> reorder_node(std::vector<Idx>& dfs_node,
                                        std::vector<std::pair<GraphIdx, GraphIdx>> const& back_edges) {
        using GlobalVertexDesc = boost::graph_traits<GlobalGraph>::vertex_descriptor;
        using ReorderVertexDesc = boost::graph_traits<ReorderGraph>::vertex_descriptor;

        std::vector<BranchIdx> fill_in;
        // make a copy and clear current vector
        std::vector<Idx> const dfs_node_copy(dfs_node);
        dfs_node.clear();

        // loop all back edges assign all nodes before the back edges as inside cycle
        for (auto const& back_edge : back_edges) {
            GraphIdx node_in_cycle = back_edge.first;

            // loop back from source in the predecessor tree
            // stop if it is already marked as in cycle
            while (node_status_[node_in_cycle] != -2) {
                // assign cycle status and go to predecessor
                node_status_[node_in_cycle] = -2;
                node_in_cycle = predecessors_[node_in_cycle];
            }
        }

        // copy all the far-end non-cyclic node, in reverse order
        std::ranges::copy_if(std::views::reverse(dfs_node_copy), std::back_inserter(dfs_node),
                             [this](Idx x) { return node_status_[x] == -1; });

        // copy all cyclic node
        std::vector<Idx> cyclic_node;
        std::ranges::copy_if(dfs_node_copy, std::back_inserter(cyclic_node),
                             [this](Idx x) { return node_status_[x] == -2; });

        // reorder does not make sense if number of cyclic nodes in a sub graph is smaller than 4
        if (cyclic_node.size() < 4) {
            std::ranges::copy(std::views::reverse(cyclic_node), std::back_inserter(dfs_node));
            return fill_in;
        }

        std::map<Idx, std::vector<Idx>> unique_nearest_neighbours;
        for (Idx const node_idx : cyclic_node) {
            auto predecessor = static_cast<Idx>(predecessors_[node_idx]);
            if (predecessor != node_idx) {
                unique_nearest_neighbours[node_idx] = {predecessor};
            }
        }
<<<<<<< HEAD
        // build graph lambda
        auto const build_graph = [&](ReorderGraph& g) {
            // add edges
            for (GraphIdx i = 0; i != n_cycle_node; ++i) {
                // loop all edges of vertex i
                auto const global_i = static_cast<GraphIdx>(cyclic_node[i]);
                for_all_adjacent_vertices(global_i, global_graph_, [&](GlobalVertexDesc const& global_j) {
                    // skip if j is not part of cyclic sub graph
                    if (node_status_[global_j] != -1) {
                        GraphIdx const j = (GraphIdx)node_status_[global_j];
                        if (!boost::edge(i, j, g).second) {
                            boost::add_edge(i, j, g);
                        }
                    }
                    auto const j = static_cast<GraphIdx>(node_status_[global_j]);
                    if (!boost::edge(i, j, g).second) {
                        boost::add_edge(i, j, g);
                    }
                });
=======
        for (auto const& [from_node, to_node] : back_edges) {
            auto const from{static_cast<Idx>(from_node)};
            auto const to{static_cast<Idx>(to_node)};
            if (!detail::in_graph(std::pair{from, to}, unique_nearest_neighbours)) {
                unique_nearest_neighbours[from].push_back(to);
>>>>>>> 060af718
            }
        }

        auto [reordered, fills] = minimum_degree_ordering(std::move(unique_nearest_neighbours));

        const auto n_non_cyclic_nodes = static_cast<Idx>(dfs_node.size());
        std::map<Idx, Idx> permuted_node_indices;
        for (Idx idx = 0; idx < static_cast<Idx>(reordered.size()); ++idx) {
            permuted_node_indices[reordered[idx]] = n_non_cyclic_nodes + idx;
        }
<<<<<<< HEAD
        // re-build graph with reordered cyclic node
        meshed_graph.clear();
        meshed_graph = ReorderGraph{n_cycle_node};
        build_graph(meshed_graph);
        // begin to remove vertices from graph, create fill-ins
        for_all_vertices(meshed_graph, [&](ReorderVertexDesc const& i) {
            // double loop to loop all pairs of adjacent vertices
            for_all_adjacent_vertices(i, meshed_graph, [&](ReorderVertexDesc const& j1) {
                // skip for already removed vertices
                if (j1 < i) {
                    return;
                }
                for_all_adjacent_vertices(i, meshed_graph, [&](ReorderVertexDesc const& j2) {
                    // no self edges
                    assert(i != j1);
                    assert(i != j2);
                    // skip for already removed vertices
                    if (j2 < i) {
                        return;
                    }
                    // only keep pair with j1 < j2
                    if (j1 >= j2) {
                        return;
                    }
                    // if edge j1 -> j2 does not already exists
                    // it is a fill-in
                    if (!boost::edge(j1, j2, meshed_graph).second) {
                        // anti edge should also not exist
                        assert(!boost::edge(j2, j1, meshed_graph).second);
                        // add both edges to the graph
                        boost::add_edge(j1, j2, meshed_graph);
                        boost::add_edge(j2, j1, meshed_graph);
                        // add to fill-in
                        fill_in.push_back({static_cast<Idx>(j1), static_cast<Idx>(j2)});
                    }
                });
            });
        });
        // offset fill-in indices by n_node - n_cycle_node
        auto const offset = static_cast<Idx>(dfs_node.size() - n_cycle_node);
        std::for_each(fill_in.begin(), fill_in.end(), [offset](BranchIdx& b) {
            b[0] += offset;
            b[1] += offset;
        });
=======

        dfs_node.insert(dfs_node.end(), reordered.begin(), reordered.end());
        for (auto [from, to] : fills) {
            auto from_reordered = permuted_node_indices[from];
            auto to_reordered = permuted_node_indices[to];
            fill_in.push_back({from_reordered, to_reordered});
        }

>>>>>>> 060af718
        return fill_in;
    }

    void couple_branch() {
        auto const get_group_pos_if = []([[maybe_unused]] Idx math_group, IntS status, Idx2D const& math_idx) {
            if (status == 0) {
                return Idx{-1};
            }
            assert(math_group == math_idx.group);
            return math_idx.pos;
        };
        // k as branch number for 2-way branch
        for (Idx k = 0; k != static_cast<Idx>(comp_topo_.branch_node_idx.size()); ++k) {
            auto const [i, j] = comp_topo_.branch_node_idx[k];
            IntS const i_status = comp_conn_.branch_connected[k][0];
            IntS const j_status = comp_conn_.branch_connected[k][1];
            Idx2D const i_math = comp_coup_.node[i];
            Idx2D const j_math = comp_coup_.node[j];
            Idx const math_group = [&]() {
                if (i_status != 0 && i_math.group != -1) {
                    return i_math.group;
                }
                if (j_status != 0 && j_math.group != -1) {
                    return j_math.group;
                }
                return Idx{-1};
            }();
            // skip if no math model connected
            if (math_group == -1) {
                continue;
            }
            assert(i_status || j_status);
            // get and set branch idx in math model
            BranchIdx const branch_idx{get_group_pos_if(math_group, i_status, i_math),
                                       get_group_pos_if(math_group, j_status, j_math)};
            // current branch position index in math model
            auto const branch_pos = math_topology_[math_group].n_branch();
            // push back
            math_topology_[math_group].branch_bus_idx.push_back(branch_idx);
            // set branch idx in coupling
            comp_coup_.branch[k] = Idx2D{.group = math_group, .pos = branch_pos};
        }
        // k as branch number for 3-way branch
        for (Idx k = 0; k != static_cast<Idx>(comp_topo_.branch3_node_idx.size()); ++k) {
            auto const i = comp_topo_.branch3_node_idx[k];
            auto const i_status = comp_conn_.branch3_connected[k];
            std::array<Idx2D, 3> const i_math{
                comp_coup_.node[i[0]],
                comp_coup_.node[i[1]],
                comp_coup_.node[i[2]],
            };
            // internal node number as j
            Idx const j = comp_topo_.n_node + k;
            Idx2D const j_math = comp_coup_.node[j];
            Idx const math_group = [&]() {
                Idx group = -1;
                // loop 3 way as indices n
                for (size_t n = 0; n != 3; ++n) {
                    if (i_status[n] != 0 && i_math[n].group != -1) {
                        group = i_math[n].group;
                    }
                }
                return group;
            }();
            // skip if no math model connected
            if (math_group == -1) {
                assert(j_math.group == -1);
                continue;
            }
            assert(i_status[0] || i_status[1] || i_status[2]);
            assert(j_math.group == math_group);
            // branch3
            // TODO make this const
            Idx2DBranch3 idx_branch3{};
            idx_branch3.group = math_group;
            // loop 3 way as indices n
            for (size_t n = 0; n != 3; ++n) {
                // get and set branch idx in math model
                // j side is always connected
                // connect i side if i_status is true
                BranchIdx const branch_idx{get_group_pos_if(math_group, i_status[n], i_math[n]), j_math.pos};
                // current branch position index in math model
                auto const branch_pos = math_topology_[math_group].n_branch();
                // push back
                math_topology_[math_group].branch_bus_idx.push_back(branch_idx);
                // set branch idx in coupling
                idx_branch3.pos[n] = branch_pos;
            }
            // set branch idx in coupling
            comp_coup_.branch3[k] = idx_branch3;
        }
    }

    // proxy class to find the coupled object in math model in the coupling process to a single type object
    //    given a particular component index
    struct SingleTypeObjectFinder {
        Idx size() const { return static_cast<Idx>(component_obj_idx.size()); }
        Idx2D find_math_object(Idx component_i) const { return objects_coupling[component_obj_idx[component_i]]; }

        // NOLINTBEGIN(cppcoreguidelines-avoid-const-or-ref-data-members)
        IdxVector const& component_obj_idx;
        std::vector<Idx2D> const& objects_coupling;
        // NOLINTEND(cppcoreguidelines-avoid-const-or-ref-data-members)
    };

    // proxy class to find coupled branch in math model for sensor measured at from side, or at 1/2/3 side of branch3
    // they are all coupled to the from-side of some branches in math model
    // the key is to find relevant coupling, either via branch or branch3
    struct SensorBranchObjectFinder {
        Idx size() const { return static_cast<Idx>(sensor_obj_idx.size()); }
        Idx2D find_math_object(Idx component_i) const {
            Idx const obj_idx = sensor_obj_idx[component_i];
            switch (power_sensor_terminal_type[component_i]) {
                using enum MeasuredTerminalType;

            case branch_from:
                return branch_coupling[obj_idx];
            // return relevant branch mapped from branch3
            case branch3_1:
                return {.group = branch3_coupling[obj_idx].group, .pos = branch3_coupling[obj_idx].pos[0]};
            case branch3_2:
                return {.group = branch3_coupling[obj_idx].group, .pos = branch3_coupling[obj_idx].pos[1]};
            case branch3_3:
                return {.group = branch3_coupling[obj_idx].group, .pos = branch3_coupling[obj_idx].pos[2]};
            default:
                assert(false);
                return {};
            }
        }

        // NOLINTBEGIN(cppcoreguidelines-avoid-const-or-ref-data-members)
        IdxVector const& sensor_obj_idx;
        std::vector<MeasuredTerminalType> const& power_sensor_terminal_type;
        std::vector<Idx2D> const& branch_coupling;
        std::vector<Idx2DBranch3> const& branch3_coupling;
        // NOLINTEND(cppcoreguidelines-avoid-const-or-ref-data-members)
    };

    // Couple one type of components (e.g. appliances or sensors)
    // The indptr in math topology will be modified
    // The coupling element should be pre-allocated in coupling
    // Only connect the component if include(component_i) returns true
    template <Idx (MathModelTopology::*n_obj_fn)() const, typename GetMathTopoComponent,
              typename ObjectFinder = SingleTypeObjectFinder, typename Predicate = IncludeAll>
        requires std::invocable<std::remove_cvref_t<GetMathTopoComponent>, MathModelTopology&> &&
                 grouped_idx_vector_type<
                     std::remove_reference_t<std::invoke_result_t<GetMathTopoComponent, MathModelTopology&>>>
    void couple_object_components(GetMathTopoComponent get_component_topo, ObjectFinder object_finder,
                                  std::vector<Idx2D>& coupling, Predicate include = include_all) {
        auto const n_math_topologies(static_cast<Idx>(math_topology_.size()));
        auto const n_components = object_finder.size();
        std::vector<IdxVector> topo_obj_idx(n_math_topologies);
        std::vector<IdxVector> topo_component_idx(n_math_topologies);

        // Collect objects and components per topology
        for (Idx component_i = 0; component_i != n_components; ++component_i) {
            if (!include(component_i)) {
                continue;
            }
            Idx2D const math_idx = object_finder.find_math_object(component_i);
            Idx const topo_idx = math_idx.group;
            if (topo_idx >= 0) { // Consider non-isolated objects only
                topo_obj_idx[topo_idx].push_back(math_idx.pos);
                topo_component_idx[topo_idx].push_back(component_i);
            }
        }

        // Couple components per topology
        for (Idx topo_idx = 0; topo_idx != n_math_topologies; ++topo_idx) {
            auto& math_topo = math_topology_[topo_idx];
            auto& component_topo = get_component_topo(math_topo);

            IdxVector const& obj_idx = topo_obj_idx[topo_idx];
            Idx const n_obj = (math_topo.*n_obj_fn)();

            IdxVector reorder;
            // Reorder to compressed format for each math topology
            if constexpr (std::same_as<decltype(component_topo), DenseGroupedIdxVector&>) {
                auto&& map = build_dense_mapping(obj_idx, n_obj);
                component_topo = {from_dense, std::move(map.indvector), n_obj};
                reorder = std::move(map.reorder);
            } else {
                auto&& map = build_sparse_mapping(obj_idx, n_obj);
                component_topo = {from_sparse, std::move(map.indptr)};
                reorder = std::move(map.reorder);
            }

            // Store component coupling for the current topology
            for (Idx new_math_comp_i = 0; new_math_comp_i != static_cast<Idx>(reorder.size()); ++new_math_comp_i) {
                Idx const old_math_comp_i = reorder[new_math_comp_i];
                Idx const topo_comp_i = topo_component_idx[topo_idx][old_math_comp_i];
                coupling[topo_comp_i] = Idx2D{.group = topo_idx, .pos = new_math_comp_i};
            }
        }
    }

    void couple_all_appliance() {
        // shunt
        couple_object_components<&MathModelTopology::n_bus>(
            [](MathModelTopology& math_topo) -> auto& { return math_topo.shunts_per_bus; },
            {.component_obj_idx = comp_topo_.shunt_node_idx, .objects_coupling = comp_coup_.node}, comp_coup_.shunt);
        // load_gen
        couple_object_components<&MathModelTopology::n_bus>(
            [](MathModelTopology& math_topo) -> auto& { return math_topo.load_gens_per_bus; },
            {.component_obj_idx = comp_topo_.load_gen_node_idx, .objects_coupling = comp_coup_.node},
            comp_coup_.load_gen);

        // set load gen type
        // resize vector
        std::ranges::for_each(math_topology_,
                              [](MathModelTopology& topo) { topo.load_gen_type.resize(topo.n_load_gen()); });
        // assign load type
        for (Idx k = 0; k != static_cast<Idx>(comp_topo_.load_gen_node_idx.size()); ++k) {
            Idx2D const idx_math = comp_coup_.load_gen[k];
            if (idx_math.group == -1) {
                continue;
            }
            math_topology_[idx_math.group].load_gen_type[idx_math.pos] = comp_topo_.load_gen_type[k];
        }

        // source
        couple_object_components<&MathModelTopology::n_bus>(
            [](MathModelTopology& math_topo) -> auto& { return math_topo.sources_per_bus; },
            {.component_obj_idx = comp_topo_.source_node_idx, .objects_coupling = comp_coup_.node}, comp_coup_.source,
            [this](Idx i) { return comp_conn_.source_connected[i]; });
    }

    void couple_sensors() {
        // voltage sensors
        couple_object_components<&MathModelTopology::n_bus>(
            [](MathModelTopology& math_topo) -> auto& { return math_topo.voltage_sensors_per_bus; },
            {.component_obj_idx = comp_topo_.voltage_sensor_node_idx, .objects_coupling = comp_coup_.node},
            comp_coup_.voltage_sensor);

        // source power sensors
        couple_object_components<&MathModelTopology::n_source>(
            [](MathModelTopology& math_topo) -> auto& { return math_topo.power_sensors_per_source; },
            {.component_obj_idx = comp_topo_.power_sensor_object_idx, .objects_coupling = comp_coup_.source},
            comp_coup_.power_sensor,
            [this](Idx i) { return comp_topo_.power_sensor_terminal_type[i] == MeasuredTerminalType::source; });

        // shunt power sensors
        couple_object_components<&MathModelTopology::n_shunt>(
            [](MathModelTopology& math_topo) -> auto& { return math_topo.power_sensors_per_shunt; },
            {.component_obj_idx = comp_topo_.power_sensor_object_idx, .objects_coupling = comp_coup_.shunt},
            comp_coup_.power_sensor,
            [this](Idx i) { return comp_topo_.power_sensor_terminal_type[i] == MeasuredTerminalType::shunt; });

        // load + generator power sensors
        couple_object_components<&MathModelTopology::n_load_gen>(
            [](MathModelTopology& math_topo) -> auto& { return math_topo.power_sensors_per_load_gen; },
            {.component_obj_idx = comp_topo_.power_sensor_object_idx, .objects_coupling = comp_coup_.load_gen},
            comp_coup_.power_sensor,
            [this](Idx i) {
                return comp_topo_.power_sensor_terminal_type[i] == MeasuredTerminalType::load ||
                       comp_topo_.power_sensor_terminal_type[i] == MeasuredTerminalType::generator;
            });

        // branch 'from' power sensors
        // include all branch3 sensors
        auto const predicate_from_sensor = [this](Idx i) {
            using enum MeasuredTerminalType;

            return comp_topo_.power_sensor_terminal_type[i] == branch_from ||
                   // all branch3 sensors are at from side in the mathemtical model
                   comp_topo_.power_sensor_terminal_type[i] == branch3_1 ||
                   comp_topo_.power_sensor_terminal_type[i] == branch3_2 ||
                   comp_topo_.power_sensor_terminal_type[i] == branch3_3;
        };
        SensorBranchObjectFinder const object_finder_from_sensor{.sensor_obj_idx = comp_topo_.power_sensor_object_idx,
                                                                 .power_sensor_terminal_type =
                                                                     comp_topo_.power_sensor_terminal_type,
                                                                 .branch_coupling = comp_coup_.branch,
                                                                 .branch3_coupling = comp_coup_.branch3};

        // branch 'from' power sensors
        couple_object_components<&MathModelTopology::n_branch>(
            [](MathModelTopology& math_topo) -> auto& { return math_topo.power_sensors_per_branch_from; },
            object_finder_from_sensor, comp_coup_.power_sensor, predicate_from_sensor);

        // branch 'to' power sensors
        couple_object_components<&MathModelTopology::n_branch>(
            [](MathModelTopology& math_topo) -> auto& { return math_topo.power_sensors_per_branch_to; },
            {.component_obj_idx = comp_topo_.power_sensor_object_idx, .objects_coupling = comp_coup_.branch},
            comp_coup_.power_sensor,
            [this](Idx i) { return comp_topo_.power_sensor_terminal_type[i] == MeasuredTerminalType::branch_to; });

        // node injection power sensors
        couple_object_components<&MathModelTopology::n_bus>(
            [](MathModelTopology& math_topo) -> auto& { return math_topo.power_sensors_per_bus; },
            {.component_obj_idx = comp_topo_.power_sensor_object_idx, .objects_coupling = comp_coup_.node},
            comp_coup_.power_sensor,
            [this](Idx i) { return comp_topo_.power_sensor_terminal_type[i] == MeasuredTerminalType::node; });
    }
};

} // namespace power_grid_model<|MERGE_RESOLUTION|>--- conflicted
+++ resolved
@@ -342,33 +342,11 @@
                 unique_nearest_neighbours[node_idx] = {predecessor};
             }
         }
-<<<<<<< HEAD
-        // build graph lambda
-        auto const build_graph = [&](ReorderGraph& g) {
-            // add edges
-            for (GraphIdx i = 0; i != n_cycle_node; ++i) {
-                // loop all edges of vertex i
-                auto const global_i = static_cast<GraphIdx>(cyclic_node[i]);
-                for_all_adjacent_vertices(global_i, global_graph_, [&](GlobalVertexDesc const& global_j) {
-                    // skip if j is not part of cyclic sub graph
-                    if (node_status_[global_j] != -1) {
-                        GraphIdx const j = (GraphIdx)node_status_[global_j];
-                        if (!boost::edge(i, j, g).second) {
-                            boost::add_edge(i, j, g);
-                        }
-                    }
-                    auto const j = static_cast<GraphIdx>(node_status_[global_j]);
-                    if (!boost::edge(i, j, g).second) {
-                        boost::add_edge(i, j, g);
-                    }
-                });
-=======
         for (auto const& [from_node, to_node] : back_edges) {
             auto const from{static_cast<Idx>(from_node)};
             auto const to{static_cast<Idx>(to_node)};
             if (!detail::in_graph(std::pair{from, to}, unique_nearest_neighbours)) {
                 unique_nearest_neighbours[from].push_back(to);
->>>>>>> 060af718
             }
         }
 
@@ -379,52 +357,6 @@
         for (Idx idx = 0; idx < static_cast<Idx>(reordered.size()); ++idx) {
             permuted_node_indices[reordered[idx]] = n_non_cyclic_nodes + idx;
         }
-<<<<<<< HEAD
-        // re-build graph with reordered cyclic node
-        meshed_graph.clear();
-        meshed_graph = ReorderGraph{n_cycle_node};
-        build_graph(meshed_graph);
-        // begin to remove vertices from graph, create fill-ins
-        for_all_vertices(meshed_graph, [&](ReorderVertexDesc const& i) {
-            // double loop to loop all pairs of adjacent vertices
-            for_all_adjacent_vertices(i, meshed_graph, [&](ReorderVertexDesc const& j1) {
-                // skip for already removed vertices
-                if (j1 < i) {
-                    return;
-                }
-                for_all_adjacent_vertices(i, meshed_graph, [&](ReorderVertexDesc const& j2) {
-                    // no self edges
-                    assert(i != j1);
-                    assert(i != j2);
-                    // skip for already removed vertices
-                    if (j2 < i) {
-                        return;
-                    }
-                    // only keep pair with j1 < j2
-                    if (j1 >= j2) {
-                        return;
-                    }
-                    // if edge j1 -> j2 does not already exists
-                    // it is a fill-in
-                    if (!boost::edge(j1, j2, meshed_graph).second) {
-                        // anti edge should also not exist
-                        assert(!boost::edge(j2, j1, meshed_graph).second);
-                        // add both edges to the graph
-                        boost::add_edge(j1, j2, meshed_graph);
-                        boost::add_edge(j2, j1, meshed_graph);
-                        // add to fill-in
-                        fill_in.push_back({static_cast<Idx>(j1), static_cast<Idx>(j2)});
-                    }
-                });
-            });
-        });
-        // offset fill-in indices by n_node - n_cycle_node
-        auto const offset = static_cast<Idx>(dfs_node.size() - n_cycle_node);
-        std::for_each(fill_in.begin(), fill_in.end(), [offset](BranchIdx& b) {
-            b[0] += offset;
-            b[1] += offset;
-        });
-=======
 
         dfs_node.insert(dfs_node.end(), reordered.begin(), reordered.end());
         for (auto [from, to] : fills) {
@@ -433,7 +365,6 @@
             fill_in.push_back({from_reordered, to_reordered});
         }
 
->>>>>>> 060af718
         return fill_in;
     }
 
