--- conflicted
+++ resolved
@@ -399,23 +399,7 @@
     SequenceIdx get_sequence_idx_map(ConstDataset const& update_data, Idx scenario_idx,
                                      ComponentFlags const& components_to_store) const {
         // TODO: (jguo) this function could be encapsulated in UpdateCompIndependence in update.hpp
-<<<<<<< HEAD
-        return main_core::utils::run_functor_with_all_types_return_array<ComponentType...>(
-            [this, scenario_idx, &update_data, &to_store]<typename CT>() {
-                if (!std::get<index_of_component<CT>>(to_store)) {
-                    return std::vector<Idx2D>{};
-                }
-                auto const n_component = this->component_count<CT>();
-                auto const independence = main_core::check_component_independence<CT>(update_data, n_component);
-                main_core::validate_update_data_independence(independence);
-                return get_component_sequence<CT>(update_data, scenario_idx, independence);
-            });
-    }
-    // get sequence idx map of an entire batch for fast caching of component sequences
-    SequenceIdx get_sequence_idx_map(ConstDataset const& update_data, ComponentFlags const& to_store) const {
-        return get_sequence_idx_map(update_data, 0, to_store);
-=======
-        return run_functor_with_all_types_return_array(
+        return main_core::utils::run_functor_with_all_types_return_array(
             [this, scenario_idx, &update_data, &components_to_store]<typename CT>() {
                 if (!std::get<index_of_component<CT>>(components_to_store)) {
                     return std::vector<Idx2D>{};
@@ -424,7 +408,6 @@
                 validate_update_data_independence(independence);
                 return get_component_sequence<CT>(update_data, scenario_idx, independence);
             });
->>>>>>> 8b39eda6
     }
     // Get sequence idx map of an entire batch for fast caching of component sequences.
     // The sequence idx map of the batch is the same as that of the first scenario in the batch (assuming homogeneity)
