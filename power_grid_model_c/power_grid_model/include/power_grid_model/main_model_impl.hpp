--- conflicted
+++ resolved
@@ -192,22 +192,7 @@
             });
     }
 
-<<<<<<< HEAD
   private:
-    // helper function to add vectors of components
-    template <class CompType> void add_component(std::vector<typename CompType::InputType> const& components) {
-        add_component<CompType>(components.begin(), components.end());
-    }
-    template <class CompType> void add_component(std::span<typename CompType::InputType const> components) {
-        add_component<CompType>(components.begin(), components.end());
-    }
-    template <class CompType>
-    void add_component(ConstDataset::RangeObject<typename CompType::InputType const> components) {
-        add_component<CompType>(components.begin(), components.end());
-    }
-
-=======
->>>>>>> f6b6ec87
     // template to construct components
     // using forward interators
     // different selection based on component type
