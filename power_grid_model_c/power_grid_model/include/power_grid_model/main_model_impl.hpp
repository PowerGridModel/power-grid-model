// SPDX-FileCopyrightText: Contributors to the Power Grid Model project <powergridmodel@lfenergy.org>
//
// SPDX-License-Identifier: MPL-2.0

#pragma once

// main model class

// main include
#include "batch_parameter.hpp"
#include "calculation_parameters.hpp"
#include "container.hpp"
#include "main_model_fwd.hpp"
#include "topology.hpp"

// common
#include "common/common.hpp"
#include "common/exception.hpp"
#include "common/timer.hpp"

// component include
#include "all_components.hpp"
#include "auxiliary/dataset.hpp"
#include "auxiliary/input.hpp"
#include "auxiliary/output.hpp"

// math model include
#include "math_solver/math_solver_dispatch.hpp"

#include "optimizer/optimizer.hpp"

// main model implementation
#include "main_core/calculation_input_preparation.hpp"
#include "main_core/input.hpp"
#include "main_core/main_model_type.hpp"
#include "main_core/math_state.hpp"
#include "main_core/output.hpp"
#include "main_core/topology.hpp"
#include "main_core/update.hpp"
#include "main_core/y_bus.hpp"

// stl library
#include <memory>
#include <span>

namespace power_grid_model {
// solver output type to output type getter meta function

template <solver_output_type SolverOutputType> struct output_type_getter;
template <short_circuit_solver_output_type SolverOutputType> struct output_type_getter<SolverOutputType> {
    using type = meta_data::sc_output_getter_s;
};
template <> struct output_type_getter<SolverOutput<symmetric_t>> {
    using type = meta_data::sym_output_getter_s;
};
template <> struct output_type_getter<SolverOutput<asymmetric_t>> {
    using type = meta_data::asym_output_getter_s;
};

struct power_flow_t {};
struct state_estimation_t {};
struct short_circuit_t {};

template <typename T>
concept calculation_type_tag = std::derived_from<T, power_flow_t> || std::derived_from<T, state_estimation_t> ||
                               std::derived_from<T, short_circuit_t>;

template <class Functor, class... Args>
decltype(auto) calculation_symmetry_func_selector(CalculationSymmetry calculation_symmetry, Functor&& f,
                                                  Args&&... args) {
    using enum CalculationSymmetry;

    switch (calculation_symmetry) {
    case symmetric:
        return std::forward<Functor>(f).template operator()<symmetric_t>(std::forward<Args>(args)...);
    case asymmetric:
        return std::forward<Functor>(f).template operator()<asymmetric_t>(std::forward<Args>(args)...);
    default:
        throw MissingCaseForEnumError{"Calculation symmetry selector", calculation_symmetry};
    }
}

template <class Functor, class... Args>
decltype(auto) calculation_type_func_selector(CalculationType calculation_type, Functor&& f, Args&&... args) {
    using enum CalculationType;

    switch (calculation_type) {
    case CalculationType::power_flow:
        return std::forward<Functor>(f).template operator()<power_flow_t>(std::forward<Args>(args)...);
    case CalculationType::state_estimation:
        return std::forward<Functor>(f).template operator()<state_estimation_t>(std::forward<Args>(args)...);
    case CalculationType::short_circuit:
        return std::forward<Functor>(f).template operator()<short_circuit_t>(std::forward<Args>(args)...);
    default:
        throw MissingCaseForEnumError{"CalculationType", calculation_type};
    }
}

template <class Functor, class... Args>
decltype(auto) calculation_type_symmetry_func_selector(CalculationType calculation_type,
                                                       CalculationSymmetry calculation_symmetry, Functor&& f,
                                                       Args&&... args) {
    calculation_type_func_selector(
        calculation_type,
        []<calculation_type_tag calculation_type, typename Functor_, typename... Args_>(
            CalculationSymmetry calculation_symmetry_, Functor_&& f_, Args_&&... args_) {
            calculation_symmetry_func_selector(
                calculation_symmetry_,
                []<symmetry_tag sym, typename SubFunctor, typename... SubArgs>(SubFunctor&& sub_f,
                                                                               SubArgs&&... sub_args) {
                    std::forward<SubFunctor>(sub_f).template operator()<calculation_type, sym>(
                        std::forward<SubArgs>(sub_args)...);
                },
                std::forward<Functor_>(f_), std::forward<Args_>(args_)...);
        },
        calculation_symmetry, std::forward<Functor>(f), std::forward<Args>(args)...);
}

template <class ModelType>
    requires(main_core::is_main_model_type_v<ModelType>)
class MainModelImpl {

  private:
    // internal type traits
    using ComponentContainer = typename ModelType::ComponentContainer;
    using MainModelState = typename ModelType::MainModelState;

    using SequenceIdx = typename ModelType::SequenceIdx;
    using SequenceIdxRefWrappers = ModelType::SequenceIdxRefWrappers;
    using SequenceIdxView = typename ModelType::SequenceIdxView;
    using OwnedUpdateDataset = typename ModelType::OwnedUpdateDataset;
    using ComponentFlags = typename ModelType::ComponentFlags;

    static constexpr Idx isolated_component{main_core::isolated_component};
    static constexpr Idx not_connected{main_core::not_connected};
    static constexpr Idx sequential{main_core::utils::sequential};

  public:
    using ImplType = ModelType;
    using Options = MainModelOptions;
    using MathState = main_core::MathState;
    using MetaData = meta_data::MetaData;

    // constructor with data
    explicit MainModelImpl(double system_frequency, ConstDataset const& input_data,
                           MathSolverDispatcher const& math_solver_dispatcher, Idx pos = 0)
        : system_frequency_{system_frequency},
          meta_data_{&input_data.meta_data()},
          math_solver_dispatcher_{&math_solver_dispatcher} {
        assert(input_data.get_description().dataset->name == std::string_view("input"));
        add_components(input_data, pos);
        set_construction_complete();
    }

    // constructor with only frequency
    explicit MainModelImpl(double system_frequency, meta_data::MetaData const& meta_data,
                           MathSolverDispatcher const& math_solver_dispatcher)
        : system_frequency_{system_frequency},
          meta_data_{&meta_data},
          math_solver_dispatcher_{&math_solver_dispatcher} {}

    // helper function to get what components are present in the update data
    ComponentFlags get_components_to_update(ConstDataset const& update_data) const {
        return ModelType::run_functor_with_all_component_types_return_array([&update_data]<typename CompType>() {
            return (update_data.find_component(CompType::name, false) != main_core::utils::invalid_index);
        });
    }

  private:
    // template to construct components
    // using forward interators
    // different selection based on component type
    template <std::derived_from<Base> CompType, std::ranges::viewable_range Inputs>
    void add_component(Inputs&& components) {
        assert(!construction_complete_);
        main_core::add_component<CompType>(state_.components, std::forward<Inputs>(components), system_frequency_);
    }

    void add_components(ConstDataset const& input_data, Idx pos = 0) {
        auto const add_func = [this, pos, &input_data]<typename CT>() {
            if (input_data.is_columnar(CT::name)) {
                this->add_component<CT>(input_data.get_columnar_buffer_span<meta_data::input_getter_s, CT>(pos));
            } else {
                this->add_component<CT>(input_data.get_buffer_span<meta_data::input_getter_s, CT>(pos));
            }
        };
        ModelType::run_functor_with_all_component_types_return_void(add_func);
    }

    // template to update components
    // using forward interators
    // different selection based on component type
    // if sequence_idx is given, it will be used to load the object instead of using IDs via hash map.
    template <class CompType, cache_type_c CacheType, std::ranges::viewable_range Updates>
    void update_component(Updates&& updates, std::span<Idx2D const> sequence_idx) {
        constexpr auto comp_index = ModelType::template index_of_component<CompType>;

        assert(construction_complete_);
        assert(std::ranges::ssize(sequence_idx) == std::ranges::ssize(updates));

        if constexpr (CacheType::value) {
            main_core::update::update_inverse<CompType>(
                state_.components, updates, std::back_inserter(std::get<comp_index>(cached_inverse_update_)),
                sequence_idx);
        }

        UpdateChange const changed = main_core::update::update_component<CompType>(
            state_.components, std::forward<Updates>(updates),
            std::back_inserter(std::get<comp_index>(parameter_changed_components_)), sequence_idx);

        // update, get changed variable
        update_state(changed);
        if constexpr (CacheType::value) {
            cached_state_changes_ = cached_state_changes_ || changed;
        }
    }

    // entry point overload to update one row or column based component type
    template <class CompType, cache_type_c CacheType>
    void update_component_row_col(ConstDataset const& update_data, Idx pos, std::span<Idx2D const> sequence_idx) {
        assert(construction_complete_);
        assert(update_data.get_description().dataset->name == std::string_view("update"));

        if (update_data.is_columnar(CompType::name)) {
            this->update_component<CompType, CacheType>(
                update_data.get_columnar_buffer_span<meta_data::update_getter_s, CompType>(pos), sequence_idx);
        } else {
            this->update_component<CompType, CacheType>(
                update_data.get_buffer_span<meta_data::update_getter_s, CompType>(pos), sequence_idx);
        }
    }

  public:
    // overload to update all components across all scenarios
    template <cache_type_c CacheType, typename SequenceIdxMap>
        requires(std::same_as<SequenceIdxMap, SequenceIdx> || std::same_as<SequenceIdxMap, SequenceIdxView>)
    void update_components(ConstDataset const& update_data, Idx pos, SequenceIdxMap const& sequence_idx_map) {
        ModelType::run_functor_with_all_component_types_return_void(
            [this, pos, &update_data, &sequence_idx_map]<typename CT>() {
                this->update_component_row_col<CT, CacheType>(
                    update_data, pos, std::get<ModelType::template index_of_component<CT>>(sequence_idx_map));
            });
    }

    // overload to update all components in the first scenario (e.g. permanent update)
    template <cache_type_c CacheType> void update_components(ConstDataset const& update_data) {
        auto const components_to_update = get_components_to_update(update_data);
        auto const update_independence =
            main_core::update::independence::check_update_independence<ModelType>(state_.components, update_data);
        auto const sequence_idx_map = main_core::update::get_all_sequence_idx_map<ModelType>(
            state_.components, update_data, 0, components_to_update, update_independence, false);
        update_components<CacheType>(update_data, 0, sequence_idx_map);
    }

  private:
    // set complete construction
    // initialize internal arrays
    void set_construction_complete() {
        assert(!construction_complete_);
#ifndef NDEBUG
        // set construction_complete for debug assertions
        construction_complete_ = true;
#endif // !NDEBUG
        state_.components.set_construction_complete();
        state_.comp_topo =
            std::make_shared<ComponentTopology const>(main_core::construct_topology<ModelType>(state_.components));
    }

    void reset_solvers() {
        assert(construction_complete_);
        is_topology_up_to_date_ = false;
        is_sym_parameter_up_to_date_ = false;
        is_asym_parameter_up_to_date_ = false;
        n_math_solvers_ = 0;
        main_core::clear(math_state_);
        state_.math_topology.clear();
        state_.topo_comp_coup.reset();
        state_.comp_coup = {};
    }

  public:
    /*
    the the sequence indexer given an input array of ID's for a given component type
    */
    void get_indexer(std::string_view component_type, ID const* id_begin, Idx size, Idx* indexer_begin) const {
        auto const get_index_func = [&components = this->state_.components, component_type, id_begin, size,
                                     indexer_begin]<typename CT>() {
            if (component_type == CT::name) {
                std::transform(id_begin, id_begin + size, indexer_begin, [&components](ID id) {
                    return main_core::get_component_idx_by_id<CT>(components, id).pos;
                });
            }
        };
        ModelType::run_functor_with_all_component_types_return_void(get_index_func);
    }

  private:
    // Entry point for main_model.hpp
    SequenceIdx get_all_sequence_idx_map(ConstDataset const& update_data) {
        auto const components_to_update = get_components_to_update(update_data);
        auto const update_independence =
            main_core::update::independence::check_update_independence<ModelType>(state_.components, update_data);
        return main_core::update::get_all_sequence_idx_map<ModelType>(state_.components, update_data, 0,
                                                                      components_to_update, update_independence, false);
    }

    void update_state(UpdateChange const& changes) {
        // if topology changed, everything is not up to date
        // if only param changed, set param to not up to date
        is_topology_up_to_date_ = is_topology_up_to_date_ && !changes.topo;
        is_sym_parameter_up_to_date_ = is_sym_parameter_up_to_date_ && !changes.topo && !changes.param;
        is_asym_parameter_up_to_date_ = is_asym_parameter_up_to_date_ && !changes.topo && !changes.param;
    }

    template <typename CompType> void restore_component(SequenceIdxView const& sequence_idx) {
        constexpr auto component_index = ModelType::template index_of_component<CompType>;

        auto& cached_inverse_update = std::get<component_index>(cached_inverse_update_);
        auto const& component_sequence = std::get<component_index>(sequence_idx);

        if (!cached_inverse_update.empty()) {
            update_component<CompType, permanent_update_t>(cached_inverse_update, component_sequence);
            cached_inverse_update.clear();
        }
    }

  public:
    // restore the initial values of all components
    void restore_components(SequenceIdxView const& sequence_idx) {
        ModelType::run_functor_with_all_component_types_return_void(
            [this, &sequence_idx]<typename CompType>() { this->restore_component<CompType>(sequence_idx); });

        update_state(cached_state_changes_);
        cached_state_changes_ = {};
    }

  private:
    void restore_components(SequenceIdxRefWrappers const& sequence_idx) {
        ModelType::run_functor_with_all_component_types_return_void([this, &sequence_idx]<typename CompType>() {
            this->restore_component<CompType>(std::array{std::span<Idx2D const>{
                std::get<ModelType::template index_of_component<CompType>>(sequence_idx).get()}});
        });
    }

    void restore_components(ModelType::SequenceIdx const& sequence_idx) {
        ModelType::run_functor_with_all_component_types_return_void([this, &sequence_idx]<typename CompType>() {
            this->restore_component<CompType>(std::array{
                std::span<Idx2D const>{std::get<ModelType::template index_of_component<CompType>>(sequence_idx)}});
        });
    }

    template <solver_output_type SolverOutputType, typename MathSolverType, typename YBus, typename InputType,
              typename PrepareInputFn, typename SolveFn>
        requires std::invocable<std::remove_cvref_t<PrepareInputFn>, Idx /*n_math_solvers*/> &&
                 std::invocable<std::remove_cvref_t<SolveFn>, MathSolverType&, YBus const&, InputType const&> &&
                 std::same_as<std::invoke_result_t<PrepareInputFn, Idx /*n_math_solvers*/>, std::vector<InputType>> &&
                 std::same_as<std::invoke_result_t<SolveFn, MathSolverType&, YBus const&, InputType const&>,
                              SolverOutputType>
    std::vector<SolverOutputType> calculate_(PrepareInputFn&& prepare_input, SolveFn&& solve, Logger& logger) {
        using sym = typename SolverOutputType::sym;

        assert(construction_complete_);
        // prepare
        auto const& input = [this, &logger, prepare_input_ = std::forward<PrepareInputFn>(prepare_input)] {
            Timer const timer{logger, LogEvent::prepare};
            prepare_solvers<sym>();
            assert(is_topology_up_to_date_ && is_parameter_up_to_date<sym>());
            return prepare_input_(n_math_solvers_);
        }();
        // calculate
        return [this, &logger, &input, solve_ = std::forward<SolveFn>(solve)] {
            Timer const timer{logger, LogEvent::math_calculation};
            auto& solvers = main_core::get_solvers<sym>(math_state_);
            auto& y_bus_vec = main_core::get_y_bus<sym>(math_state_);
            std::vector<SolverOutputType> solver_output;
            solver_output.reserve(n_math_solvers_);
            for (Idx i = 0; i != n_math_solvers_; ++i) {
                solver_output.emplace_back(solve_(solvers[i], y_bus_vec[i], input[i]));
            }
            return solver_output;
        }();
    }

    template <symmetry_tag sym> auto calculate_power_flow_(double err_tol, Idx max_iter, Logger& logger) {
        return
            [this, err_tol, max_iter, &logger](MainModelState const& state,
                                               CalculationMethod calculation_method) -> std::vector<SolverOutput<sym>> {
                return calculate_<SolverOutput<sym>, MathSolverProxy<sym>, YBus<sym>, PowerFlowInput<sym>>(
                    [&state](Idx n_math_solvers) {
                        return main_core::prepare_power_flow_input<sym>(state, n_math_solvers);
                    },
                    [err_tol, max_iter, calculation_method,
                     &logger](MathSolverProxy<sym>& solver, YBus<sym> const& y_bus, PowerFlowInput<sym> const& input) {
                        return solver.get().run_power_flow(input, err_tol, max_iter, logger, calculation_method, y_bus);
                    },
                    logger);
            };
    }

    template <symmetry_tag sym> auto calculate_state_estimation_(double err_tol, Idx max_iter, Logger& logger) {
        return
            [this, err_tol, max_iter, &logger](MainModelState const& state,
                                               CalculationMethod calculation_method) -> std::vector<SolverOutput<sym>> {
                return calculate_<SolverOutput<sym>, MathSolverProxy<sym>, YBus<sym>, StateEstimationInput<sym>>(
                    [&state](Idx n_math_solvers) {
                        return main_core::prepare_state_estimation_input<sym>(state, n_math_solvers);
                    },
                    [err_tol, max_iter, calculation_method, &logger](
                        MathSolverProxy<sym>& solver, YBus<sym> const& y_bus, StateEstimationInput<sym> const& input) {
                        return solver.get().run_state_estimation(input, err_tol, max_iter, logger, calculation_method,
                                                                 y_bus);
                    },
                    logger);
            };
    }

    template <symmetry_tag sym>
    auto calculate_short_circuit_(ShortCircuitVoltageScaling voltage_scaling, Logger& logger) {
        return [this, voltage_scaling,
                &logger](MainModelState const& state,
                         CalculationMethod calculation_method) -> std::vector<ShortCircuitSolverOutput<sym>> {
            (void)state; // to avoid unused-lambda-capture when in Release build
            assert(&state == &state_);

            return calculate_<ShortCircuitSolverOutput<sym>, MathSolverProxy<sym>, YBus<sym>, ShortCircuitInput>(
                [this, voltage_scaling](Idx n_math_solvers) {
                    assert(is_topology_up_to_date_ && is_parameter_up_to_date<sym>());
                    return main_core::prepare_short_circuit_input<sym>(state_, state_.comp_coup, n_math_solvers,
                                                                       voltage_scaling);
                },
                [calculation_method, &logger](MathSolverProxy<sym>& solver, YBus<sym> const& y_bus,
                                              ShortCircuitInput const& input) {
                    return solver.get().run_short_circuit(input, logger, calculation_method, y_bus);
                },
                logger);
        };
    }

    // Calculate with optimization, e.g., automatic tap changer
    template <calculation_type_tag calculation_type, symmetry_tag sym>
    auto calculate(Options const& options, Logger& logger) {
        auto const calculator = [this, &options, &logger] {
            if constexpr (std::derived_from<calculation_type, power_flow_t>) {
<<<<<<< HEAD
                return calculate_power_flow_<sym>(options.err_tol, options.max_iter);
            } else {
                assert(options.optimizer_type == OptimizerType::no_optimization);
                if constexpr (std::derived_from<calculation_type, state_estimation_t>) {
                    return calculate_state_estimation_<sym>(options.err_tol, options.max_iter);
                } else if constexpr (std::derived_from<calculation_type, short_circuit_t>) {
                    return calculate_short_circuit_<sym>(options.short_circuit_voltage_scaling);
                } else {
                    throw UnreachableHit{"MainModelImpl::calculate", "Unknown calculation type"};
                }
            }
=======
                return calculate_power_flow_<sym>(options.err_tol, options.max_iter, logger);
            }
            assert(options.optimizer_type == OptimizerType::no_optimization);
            if constexpr (std::derived_from<calculation_type, state_estimation_t>) {
                return calculate_state_estimation_<sym>(options.err_tol, options.max_iter, logger);
            }
            if constexpr (std::derived_from<calculation_type, short_circuit_t>) {
                return calculate_short_circuit_<sym>(options.short_circuit_voltage_scaling, logger);
            }
            throw UnreachableHit{"MainModelImpl::calculate", "Unknown calculation type"};
>>>>>>> 6d7511a1
        }();

        SearchMethod const& search_method = options.optimizer_strategy == OptimizerStrategy::any
                                                ? SearchMethod::linear_search
                                                : SearchMethod::binary_search;

        return optimizer::get_optimizer<MainModelState, ConstDataset>(
                   options.optimizer_type, options.optimizer_strategy, calculator,
                   [this](ConstDataset const& update_data) {
                       this->update_components<permanent_update_t>(update_data);
                   },
                   *meta_data_, search_method)
            ->optimize(state_, options.calculation_method);
    }

    // Single calculation, propagating the results to result_data
    void calculate(Options options, MutableDataset const& result_data, Logger& logger) {
        assert(construction_complete_);

        if (options.calculation_type == CalculationType::short_circuit) {
            auto const faults = state_.components.template citer<Fault>();
            auto const is_three_phase = std::ranges::all_of(
                faults, [](Fault const& fault) { return fault.get_fault_type() == FaultType::three_phase; });
            options.calculation_symmetry =
                is_three_phase ? CalculationSymmetry::symmetric : CalculationSymmetry::asymmetric;
        }

        calculation_type_symmetry_func_selector(
            options.calculation_type, options.calculation_symmetry,
            []<calculation_type_tag calculation_type, symmetry_tag sym>(
                MainModelImpl& main_model_, Options const& options_, MutableDataset const& result_data_,
                Logger& logger) {
                auto const math_output = main_model_.calculate<calculation_type, sym>(options_, logger);
                main_model_.output_result(math_output, result_data_, logger);
            },
            *this, options, result_data, logger);
    }

  public:
    static auto calculator(Options const& options, MainModelImpl& model, MutableDataset const& target_data,
                           bool cache_run, Logger& logger) {
        auto sub_opt = options; // copy
        sub_opt.err_tol = cache_run ? std::numeric_limits<double>::max() : options.err_tol;
        sub_opt.max_iter = cache_run ? 1 : options.max_iter;

        model.calculate(sub_opt, target_data, logger);
    }

    auto const& state() const {
        assert(construction_complete_);
        return state_;
    }
    auto const& meta_data() const {
        assert(construction_complete_);
        assert(meta_data_ != nullptr);
        return *meta_data_;
    }

    void check_no_experimental_features_used(Options const& /*options*/) const {}

  private:
    template <solver_output_type SolverOutputType>
    void output_result(MathOutput<std::vector<SolverOutputType>> const& math_output, MutableDataset const& result_data,
                       Logger& logger) const {
        assert(!result_data.is_batch());

        auto const output_func = [this, &math_output, &result_data]<typename CT>() {
            auto process_output_span = [this, &math_output](auto const& span) {
                if (std::empty(span)) {
                    return;
                }
                main_core::output_result<CT>(state_, math_output, span);
            };

            if (result_data.is_columnar(CT::name)) {
                auto const span =
                    result_data.get_columnar_buffer_span<typename output_type_getter<SolverOutputType>::type, CT>();
                process_output_span(span);
            } else {
                auto const span =
                    result_data.get_buffer_span<typename output_type_getter<SolverOutputType>::type, CT>();
                process_output_span(span);
            }
        };

        Timer const t_output{logger, LogEvent::produce_output};
        ModelType::run_functor_with_all_component_types_return_void(output_func);
    }

    double system_frequency_;
    MetaData const* meta_data_;
    MathSolverDispatcher const* math_solver_dispatcher_;

    MainModelState state_;
    // math model
    MathState math_state_;
    Idx n_math_solvers_{0};
    bool is_topology_up_to_date_{false};
    bool is_sym_parameter_up_to_date_{false};
    bool is_asym_parameter_up_to_date_{false};
    bool is_accumulated_component_updated_{true};
    bool last_updated_calculation_symmetry_mode_{false};

    OwnedUpdateDataset cached_inverse_update_{};
    UpdateChange cached_state_changes_{};
    SequenceIdx parameter_changed_components_{};
#ifndef NDEBUG
    // construction_complete is used for debug assertions only
    bool construction_complete_{false};
#endif // !NDEBUG

    template <symmetry_tag sym> bool& is_parameter_up_to_date() {
        if constexpr (is_symmetric_v<sym>) {
            return is_sym_parameter_up_to_date_;
        } else {
            return is_asym_parameter_up_to_date_;
        }
    }

    void rebuild_topology() {
        assert(construction_complete_);
        // clear old solvers
        reset_solvers();
        ComponentConnections const comp_conn =
            main_core::construct_components_connections<ModelType>(state_.components);
        // re build
        Topology topology{*state_.comp_topo, comp_conn};
        std::tie(state_.math_topology, state_.topo_comp_coup) = topology.build_topology();
        n_math_solvers_ = static_cast<Idx>(state_.math_topology.size());
        is_topology_up_to_date_ = true;
        is_sym_parameter_up_to_date_ = false;
        is_asym_parameter_up_to_date_ = false;
    }

<<<<<<< HEAD
    template <symmetry_tag sym> std::vector<MathModelParam<sym>> get_math_param() {
        std::vector<MathModelParam<sym>> math_param(n_math_solvers_);
        for (Idx i = 0; i != n_math_solvers_; ++i) {
            math_param[i].branch_param.resize(state_.math_topology[i]->n_branch());
            math_param[i].shunt_param.resize(state_.math_topology[i]->n_shunt());
            math_param[i].source_param.resize(state_.math_topology[i]->n_source());
        }
        // loop all branch
        for (Idx i = 0; i != static_cast<Idx>(state_.comp_topo->branch_node_idx.size()); ++i) {
            Idx2D const math_idx = state_.topo_comp_coup->branch[i];
            if (math_idx.group == isolated_component) {
                continue;
            }
            // assign parameters
            math_param[math_idx.group].branch_param[math_idx.pos] =
                state_.components.template get_item_by_seq<Branch>(i).template calc_param<sym>();
        }
        // loop all branch3
        for (Idx i = 0; i != static_cast<Idx>(state_.comp_topo->branch3_node_idx.size()); ++i) {
            Idx2DBranch3 const math_idx = state_.topo_comp_coup->branch3[i];
            if (math_idx.group == isolated_component) {
                continue;
            }
            // assign parameters, branch3 param consists of three branch parameters
            auto const branch3_param =
                state_.components.template get_item_by_seq<Branch3>(i).template calc_param<sym>();
            for (size_t branch2 = 0; branch2 < 3; ++branch2) {
                math_param[math_idx.group].branch_param[math_idx.pos[branch2]] = branch3_param[branch2];
            }
        }
        // loop all shunt
        for (Idx i = 0; i != static_cast<Idx>(state_.comp_topo->shunt_node_idx.size()); ++i) {
            Idx2D const math_idx = state_.topo_comp_coup->shunt[i];
            if (math_idx.group == isolated_component) {
                continue;
            }
            // assign parameters
            math_param[math_idx.group].shunt_param[math_idx.pos] =
                state_.components.template get_item_by_seq<Shunt>(i).template calc_param<sym>();
        }
        // loop all source
        for (Idx i = 0; i != static_cast<Idx>(state_.comp_topo->source_node_idx.size()); ++i) {
            Idx2D const math_idx = state_.topo_comp_coup->source[i];
            if (math_idx.group == isolated_component) {
                continue;
            }
            // assign parameters
            math_param[math_idx.group].source_param[math_idx.pos] =
                state_.components.template get_item_by_seq<Source>(i).template math_param<sym>();
        }
        return math_param;
    }
    template <symmetry_tag sym> std::vector<MathModelParamIncrement> get_math_param_increment() {
        using AddToIncrement = void (*)(std::vector<MathModelParamIncrement>&, MainModelState const&, Idx2D const&);

        static constexpr std::array<AddToIncrement, main_core::utils::n_types<ComponentType...>> add_to_increments{
            [](std::vector<MathModelParamIncrement>& increments, MainModelState const& state,
               Idx2D const& changed_component_idx) {
                if constexpr (std::derived_from<ComponentType, Branch>) {
                    Idx2D const math_idx =
                        state.topo_comp_coup
                            ->branch[main_core::get_component_sequence_idx<Branch>(state, changed_component_idx)];
                    if (math_idx.group == isolated_component) {
                        return;
                    }
                    // assign parameters
                    increments[math_idx.group].branch_param_to_change.push_back(math_idx.pos);
                } else if constexpr (std::derived_from<ComponentType, Branch3>) {
                    Idx2DBranch3 const math_idx =
                        state.topo_comp_coup
                            ->branch3[main_core::get_component_sequence_idx<Branch3>(state, changed_component_idx)];
                    if (math_idx.group == isolated_component) {
                        return;
                    }
                    // assign parameters, branch3 param consists of three branch parameters
                    // auto const branch3_param =
                    //   get_component<Branch3>(state, changed_component_idx).template calc_param<sym>();
                    for (size_t branch2 = 0; branch2 < 3; ++branch2) {
                        increments[math_idx.group].branch_param_to_change.push_back(math_idx.pos[branch2]);
                    }
                } else if constexpr (std::same_as<ComponentType, Shunt>) {
                    Idx2D const math_idx =
                        state.topo_comp_coup
                            ->shunt[main_core::get_component_sequence_idx<Shunt>(state, changed_component_idx)];
                    if (math_idx.group == isolated_component) {
                        return;
                    }
                    // assign parameters
                    increments[math_idx.group].shunt_param_to_change.push_back(math_idx.pos);
                } else {
                    (void)increments;
                    (void)state;
                    (void)changed_component_idx;
                }
            }...};

        std::vector<MathModelParamIncrement> math_param_increment(n_math_solvers_);

        for (size_t i = 0; i < main_core::utils::n_types<ComponentType...>; ++i) {
            auto const& changed_type_components = parameter_changed_components_[i];
            auto const& add_type_to_increment = add_to_increments[i];
            for (auto const& changed_component : changed_type_components) {
                add_type_to_increment(math_param_increment, state_, changed_component);
            }
        }

        return math_param_increment;
    }

    template <symmetry_tag sym> void prepare_y_bus() {
        std::vector<YBus<sym>>& y_bus_vec = get_y_bus<sym>();
        // also get the vector of other Y_bus (sym -> asym, or asym -> sym)
        std::vector<YBus<other_symmetry_t<sym>>>& other_y_bus_vec = get_y_bus<other_symmetry_t<sym>>();
        // If no Ybus exists, build them
        if (y_bus_vec.empty()) {
            bool const other_y_bus_exist = (!other_y_bus_vec.empty());
            y_bus_vec.reserve(n_math_solvers_);
            auto math_params = get_math_param<sym>();

            // Check the branch and shunt indices
            constexpr auto branch_param_in_seq_map =
                std::array{main_core::utils::index_of_component<Line, ComponentType...>,
                           main_core::utils::index_of_component<Link, ComponentType...>,
                           main_core::utils::index_of_component<Transformer, ComponentType...>};
            constexpr auto shunt_param_in_seq_map =
                std::array{main_core::utils::index_of_component<Shunt, ComponentType...>};

            for (Idx i = 0; i != n_math_solvers_; ++i) {
                // construct from existing Y_bus structure if possible
                if (other_y_bus_exist) {
                    y_bus_vec.emplace_back(state_.math_topology[i],
                                           std::make_shared<MathModelParam<sym> const>(std::move(math_params[i])),
                                           other_y_bus_vec[i].get_y_bus_structure());
                } else {
                    y_bus_vec.emplace_back(state_.math_topology[i],
                                           std::make_shared<MathModelParam<sym> const>(std::move(math_params[i])));
                }

                y_bus_vec.back().set_branch_param_idx(
                    IdxVector{branch_param_in_seq_map.begin(), branch_param_in_seq_map.end()});
                y_bus_vec.back().set_shunt_param_idx(
                    IdxVector{shunt_param_in_seq_map.begin(), shunt_param_in_seq_map.end()});
            }
        }
    }

=======
>>>>>>> 6d7511a1
    template <symmetry_tag sym> void prepare_solvers() {
        std::vector<MathSolverProxy<sym>>& solvers = main_core::get_solvers<sym>(math_state_);
        // rebuild topology if needed
        if (!is_topology_up_to_date_) {
            rebuild_topology();
        }
        main_core::prepare_y_bus<sym, ModelType>(state_, n_math_solvers_, math_state_);

        if (n_math_solvers_ != static_cast<Idx>(solvers.size())) {
            assert(solvers.empty());
            assert(n_math_solvers_ == static_cast<Idx>(state_.math_topology.size()));
            assert(n_math_solvers_ == static_cast<Idx>(main_core::get_y_bus<sym>(math_state_).size()));

            solvers.clear();
            solvers.reserve(n_math_solvers_);
            std::ranges::transform(state_.math_topology, std::back_inserter(solvers), [this](auto const& math_topo) {
                return MathSolverProxy<sym>{math_solver_dispatcher_, math_topo};
            });
            for (Idx idx = 0; idx < n_math_solvers_; ++idx) {
                main_core::get_y_bus<sym>(math_state_)[idx].register_parameters_changed_callback(
                    [solver = std::ref(solvers[idx])](bool changed) {
                        solver.get().get().parameters_changed(changed);
                    });
            }
        } else if (!is_parameter_up_to_date<sym>()) {
            std::vector<MathModelParam<sym>> const math_params =
                main_core::get_math_param<sym>(state_, n_math_solvers_);
            std::vector<MathModelParamIncrement> const math_param_increments =
                main_core::get_math_param_increment<ModelType>(state_, n_math_solvers_, parameter_changed_components_);
            if (last_updated_calculation_symmetry_mode_ == is_symmetric_v<sym>) {
                main_core::update_y_bus(math_state_, math_params, math_param_increments);
            } else {
                main_core::update_y_bus(math_state_, math_params);
            }
        }
        // else do nothing, set everything up to date
        is_parameter_up_to_date<sym>() = true;
        std::ranges::for_each(parameter_changed_components_, [](auto& comps) { comps.clear(); });
        last_updated_calculation_symmetry_mode_ = is_symmetric_v<sym>;
    }
};

} // namespace power_grid_model<|MERGE_RESOLUTION|>--- conflicted
+++ resolved
@@ -441,19 +441,6 @@
     auto calculate(Options const& options, Logger& logger) {
         auto const calculator = [this, &options, &logger] {
             if constexpr (std::derived_from<calculation_type, power_flow_t>) {
-<<<<<<< HEAD
-                return calculate_power_flow_<sym>(options.err_tol, options.max_iter);
-            } else {
-                assert(options.optimizer_type == OptimizerType::no_optimization);
-                if constexpr (std::derived_from<calculation_type, state_estimation_t>) {
-                    return calculate_state_estimation_<sym>(options.err_tol, options.max_iter);
-                } else if constexpr (std::derived_from<calculation_type, short_circuit_t>) {
-                    return calculate_short_circuit_<sym>(options.short_circuit_voltage_scaling);
-                } else {
-                    throw UnreachableHit{"MainModelImpl::calculate", "Unknown calculation type"};
-                }
-            }
-=======
                 return calculate_power_flow_<sym>(options.err_tol, options.max_iter, logger);
             }
             assert(options.optimizer_type == OptimizerType::no_optimization);
@@ -464,7 +451,6 @@
                 return calculate_short_circuit_<sym>(options.short_circuit_voltage_scaling, logger);
             }
             throw UnreachableHit{"MainModelImpl::calculate", "Unknown calculation type"};
->>>>>>> 6d7511a1
         }();
 
         SearchMethod const& search_method = options.optimizer_strategy == OptimizerStrategy::any
@@ -599,155 +585,6 @@
         is_asym_parameter_up_to_date_ = false;
     }
 
-<<<<<<< HEAD
-    template <symmetry_tag sym> std::vector<MathModelParam<sym>> get_math_param() {
-        std::vector<MathModelParam<sym>> math_param(n_math_solvers_);
-        for (Idx i = 0; i != n_math_solvers_; ++i) {
-            math_param[i].branch_param.resize(state_.math_topology[i]->n_branch());
-            math_param[i].shunt_param.resize(state_.math_topology[i]->n_shunt());
-            math_param[i].source_param.resize(state_.math_topology[i]->n_source());
-        }
-        // loop all branch
-        for (Idx i = 0; i != static_cast<Idx>(state_.comp_topo->branch_node_idx.size()); ++i) {
-            Idx2D const math_idx = state_.topo_comp_coup->branch[i];
-            if (math_idx.group == isolated_component) {
-                continue;
-            }
-            // assign parameters
-            math_param[math_idx.group].branch_param[math_idx.pos] =
-                state_.components.template get_item_by_seq<Branch>(i).template calc_param<sym>();
-        }
-        // loop all branch3
-        for (Idx i = 0; i != static_cast<Idx>(state_.comp_topo->branch3_node_idx.size()); ++i) {
-            Idx2DBranch3 const math_idx = state_.topo_comp_coup->branch3[i];
-            if (math_idx.group == isolated_component) {
-                continue;
-            }
-            // assign parameters, branch3 param consists of three branch parameters
-            auto const branch3_param =
-                state_.components.template get_item_by_seq<Branch3>(i).template calc_param<sym>();
-            for (size_t branch2 = 0; branch2 < 3; ++branch2) {
-                math_param[math_idx.group].branch_param[math_idx.pos[branch2]] = branch3_param[branch2];
-            }
-        }
-        // loop all shunt
-        for (Idx i = 0; i != static_cast<Idx>(state_.comp_topo->shunt_node_idx.size()); ++i) {
-            Idx2D const math_idx = state_.topo_comp_coup->shunt[i];
-            if (math_idx.group == isolated_component) {
-                continue;
-            }
-            // assign parameters
-            math_param[math_idx.group].shunt_param[math_idx.pos] =
-                state_.components.template get_item_by_seq<Shunt>(i).template calc_param<sym>();
-        }
-        // loop all source
-        for (Idx i = 0; i != static_cast<Idx>(state_.comp_topo->source_node_idx.size()); ++i) {
-            Idx2D const math_idx = state_.topo_comp_coup->source[i];
-            if (math_idx.group == isolated_component) {
-                continue;
-            }
-            // assign parameters
-            math_param[math_idx.group].source_param[math_idx.pos] =
-                state_.components.template get_item_by_seq<Source>(i).template math_param<sym>();
-        }
-        return math_param;
-    }
-    template <symmetry_tag sym> std::vector<MathModelParamIncrement> get_math_param_increment() {
-        using AddToIncrement = void (*)(std::vector<MathModelParamIncrement>&, MainModelState const&, Idx2D const&);
-
-        static constexpr std::array<AddToIncrement, main_core::utils::n_types<ComponentType...>> add_to_increments{
-            [](std::vector<MathModelParamIncrement>& increments, MainModelState const& state,
-               Idx2D const& changed_component_idx) {
-                if constexpr (std::derived_from<ComponentType, Branch>) {
-                    Idx2D const math_idx =
-                        state.topo_comp_coup
-                            ->branch[main_core::get_component_sequence_idx<Branch>(state, changed_component_idx)];
-                    if (math_idx.group == isolated_component) {
-                        return;
-                    }
-                    // assign parameters
-                    increments[math_idx.group].branch_param_to_change.push_back(math_idx.pos);
-                } else if constexpr (std::derived_from<ComponentType, Branch3>) {
-                    Idx2DBranch3 const math_idx =
-                        state.topo_comp_coup
-                            ->branch3[main_core::get_component_sequence_idx<Branch3>(state, changed_component_idx)];
-                    if (math_idx.group == isolated_component) {
-                        return;
-                    }
-                    // assign parameters, branch3 param consists of three branch parameters
-                    // auto const branch3_param =
-                    //   get_component<Branch3>(state, changed_component_idx).template calc_param<sym>();
-                    for (size_t branch2 = 0; branch2 < 3; ++branch2) {
-                        increments[math_idx.group].branch_param_to_change.push_back(math_idx.pos[branch2]);
-                    }
-                } else if constexpr (std::same_as<ComponentType, Shunt>) {
-                    Idx2D const math_idx =
-                        state.topo_comp_coup
-                            ->shunt[main_core::get_component_sequence_idx<Shunt>(state, changed_component_idx)];
-                    if (math_idx.group == isolated_component) {
-                        return;
-                    }
-                    // assign parameters
-                    increments[math_idx.group].shunt_param_to_change.push_back(math_idx.pos);
-                } else {
-                    (void)increments;
-                    (void)state;
-                    (void)changed_component_idx;
-                }
-            }...};
-
-        std::vector<MathModelParamIncrement> math_param_increment(n_math_solvers_);
-
-        for (size_t i = 0; i < main_core::utils::n_types<ComponentType...>; ++i) {
-            auto const& changed_type_components = parameter_changed_components_[i];
-            auto const& add_type_to_increment = add_to_increments[i];
-            for (auto const& changed_component : changed_type_components) {
-                add_type_to_increment(math_param_increment, state_, changed_component);
-            }
-        }
-
-        return math_param_increment;
-    }
-
-    template <symmetry_tag sym> void prepare_y_bus() {
-        std::vector<YBus<sym>>& y_bus_vec = get_y_bus<sym>();
-        // also get the vector of other Y_bus (sym -> asym, or asym -> sym)
-        std::vector<YBus<other_symmetry_t<sym>>>& other_y_bus_vec = get_y_bus<other_symmetry_t<sym>>();
-        // If no Ybus exists, build them
-        if (y_bus_vec.empty()) {
-            bool const other_y_bus_exist = (!other_y_bus_vec.empty());
-            y_bus_vec.reserve(n_math_solvers_);
-            auto math_params = get_math_param<sym>();
-
-            // Check the branch and shunt indices
-            constexpr auto branch_param_in_seq_map =
-                std::array{main_core::utils::index_of_component<Line, ComponentType...>,
-                           main_core::utils::index_of_component<Link, ComponentType...>,
-                           main_core::utils::index_of_component<Transformer, ComponentType...>};
-            constexpr auto shunt_param_in_seq_map =
-                std::array{main_core::utils::index_of_component<Shunt, ComponentType...>};
-
-            for (Idx i = 0; i != n_math_solvers_; ++i) {
-                // construct from existing Y_bus structure if possible
-                if (other_y_bus_exist) {
-                    y_bus_vec.emplace_back(state_.math_topology[i],
-                                           std::make_shared<MathModelParam<sym> const>(std::move(math_params[i])),
-                                           other_y_bus_vec[i].get_y_bus_structure());
-                } else {
-                    y_bus_vec.emplace_back(state_.math_topology[i],
-                                           std::make_shared<MathModelParam<sym> const>(std::move(math_params[i])));
-                }
-
-                y_bus_vec.back().set_branch_param_idx(
-                    IdxVector{branch_param_in_seq_map.begin(), branch_param_in_seq_map.end()});
-                y_bus_vec.back().set_shunt_param_idx(
-                    IdxVector{shunt_param_in_seq_map.begin(), shunt_param_in_seq_map.end()});
-            }
-        }
-    }
-
-=======
->>>>>>> 6d7511a1
     template <symmetry_tag sym> void prepare_solvers() {
         std::vector<MathSolverProxy<sym>>& solvers = main_core::get_solvers<sym>(math_state_);
         // rebuild topology if needed
