// SPDX-FileCopyrightText: Contributors to the Power Grid Model project <powergridmodel@lfenergy.org>
//
// SPDX-License-Identifier: MPL-2.0

#pragma once

// main model class

// main include
#include "batch_parameter.hpp"
#include "calculation_parameters.hpp"
#include "container.hpp"
#include "main_model_fwd.hpp"
#include "topology.hpp"

// common
#include "common/common.hpp"
#include "common/exception.hpp"
#include "common/timer.hpp"

// component include
#include "all_components.hpp"
#include "auxiliary/dataset.hpp"
#include "auxiliary/input.hpp"
#include "auxiliary/output.hpp"

// math model include
#include "math_solver/math_solver_dispatch.hpp"

#include "optimizer/optimizer.hpp"

// main model implementation
#include "main_core/calculation_info.hpp"
#include "main_core/core_utils.hpp"
#include "main_core/input.hpp"
#include "main_core/math_state.hpp"
#include "main_core/output.hpp"
#include "main_core/topology.hpp"
#include "main_core/update.hpp"

// stl library
#include <memory>
#include <span>

namespace power_grid_model {

namespace detail {
template <calculation_input_type CalcInputType>
inline auto calculate_param(auto const& c, auto const&... extra_args)
    requires requires {
        { c.calc_param(extra_args...) };
    }
{
    return c.calc_param(extra_args...);
}

template <calculation_input_type CalcInputType>
inline auto calculate_param(auto const& c, auto const&... extra_args)
    requires requires {
        { c.template calc_param<typename CalcInputType::sym>(extra_args...) };
    }
{
    return c.template calc_param<typename CalcInputType::sym>(extra_args...);
}
} // namespace detail

// solver output type to output type getter meta function

template <solver_output_type SolverOutputType> struct output_type_getter;
template <short_circuit_solver_output_type SolverOutputType> struct output_type_getter<SolverOutputType> {
    using type = meta_data::sc_output_getter_s;
};
template <> struct output_type_getter<SolverOutput<symmetric_t>> {
    using type = meta_data::sym_output_getter_s;
};
template <> struct output_type_getter<SolverOutput<asymmetric_t>> {
    using type = meta_data::asym_output_getter_s;
};

struct power_flow_t {};
struct state_estimation_t {};
struct short_circuit_t {};

template <typename T>
concept calculation_type_tag = std::derived_from<T, power_flow_t> || std::derived_from<T, state_estimation_t> ||
                               std::derived_from<T, short_circuit_t>;

template <class Functor, class... Args>
decltype(auto) calculation_symmetry_func_selector(CalculationSymmetry calculation_symmetry, Functor&& f,
                                                  Args&&... args) {
    using enum CalculationSymmetry;

    switch (calculation_symmetry) {
    case symmetric:
        return std::forward<Functor>(f).template operator()<symmetric_t>(std::forward<Args>(args)...);
    case asymmetric:
        return std::forward<Functor>(f).template operator()<asymmetric_t>(std::forward<Args>(args)...);
    default:
        throw MissingCaseForEnumError{"Calculation symmetry selector", calculation_symmetry};
    }
}

template <class Functor, class... Args>
decltype(auto) calculation_type_func_selector(CalculationType calculation_type, Functor&& f, Args&&... args) {
    using enum CalculationType;

    switch (calculation_type) {
    case CalculationType::power_flow:
        return std::forward<Functor>(f).template operator()<power_flow_t>(std::forward<Args>(args)...);
    case CalculationType::state_estimation:
        return std::forward<Functor>(f).template operator()<state_estimation_t>(std::forward<Args>(args)...);
    case CalculationType::short_circuit:
        return std::forward<Functor>(f).template operator()<short_circuit_t>(std::forward<Args>(args)...);
    default:
        throw MissingCaseForEnumError{"CalculationType", calculation_type};
    }
}

template <class Functor, class... Args>
decltype(auto) calculation_type_symmetry_func_selector(CalculationType calculation_type,
                                                       CalculationSymmetry calculation_symmetry, Functor&& f,
                                                       Args&&... args) {
    calculation_type_func_selector(
        calculation_type,
        []<calculation_type_tag calculation_type, typename Functor_, typename... Args_>(
            CalculationSymmetry calculation_symmetry_, Functor_&& f_, Args_&&... args_) {
            calculation_symmetry_func_selector(
                calculation_symmetry_,
                []<symmetry_tag sym, typename SubFunctor, typename... SubArgs>(SubFunctor&& sub_f,
                                                                               SubArgs&&... sub_args) {
                    std::forward<SubFunctor>(sub_f).template operator()<calculation_type, sym>(
                        std::forward<SubArgs>(sub_args)...);
                },
                std::forward<Functor_>(f_), std::forward<Args_>(args_)...);
        },
        calculation_symmetry, std::forward<Functor>(f), std::forward<Args>(args)...);
}

// main model implementation template
template <class T, class U> class MainModelImpl;

template <class... ExtraRetrievableType, class... ComponentType>
class MainModelImpl<ExtraRetrievableTypes<ExtraRetrievableType...>, ComponentList<ComponentType...>> {
  private:
    // internal type traits
    // container class
    using ComponentContainer = Container<ExtraRetrievableTypes<ExtraRetrievableType...>, ComponentType...>;
    using MainModelState = main_core::MainModelState<ComponentContainer>;

    using SequenceIdxView = std::array<std::span<Idx2D const>, main_core::utils::n_types<ComponentType...>>;
    using OwnedUpdateDataset = std::tuple<std::vector<typename ComponentType::UpdateType>...>;

    static constexpr Idx isolated_component{-1};
    static constexpr Idx not_connected{-1};
    static constexpr Idx sequential{JobDispatch::sequential};

  public:
    using Options = MainModelOptions;
    using MathState = main_core::MathState;
    using MetaData = meta_data::MetaData;

    // constructor with data
    explicit MainModelImpl(double system_frequency, ConstDataset const& input_data,
                           MathSolverDispatcher const& math_solver_dispatcher, Idx pos = 0)
        : system_frequency_{system_frequency},
          meta_data_{&input_data.meta_data()},
          math_solver_dispatcher_{&math_solver_dispatcher} {
        assert(input_data.get_description().dataset->name == std::string_view("input"));
        add_components(input_data, pos);
        set_construction_complete();
    }

    // constructor with only frequency
    explicit MainModelImpl(double system_frequency, meta_data::MetaData const& meta_data,
                           MathSolverDispatcher const& math_solver_dispatcher)
        : system_frequency_{system_frequency},
          meta_data_{&meta_data},
          math_solver_dispatcher_{&math_solver_dispatcher} {}

    MainModelImpl(MainModelImpl const& other)
        : calculation_info_{}, // calculation info should not be copied, because it may result in race conditions
          system_frequency_{other.system_frequency_},
          meta_data_{other.meta_data_},
          math_solver_dispatcher_{other.math_solver_dispatcher_},
          state_{other.state_},
          math_state_{other.math_state_},
          n_math_solvers_{other.n_math_solvers_},
          is_topology_up_to_date_{other.is_topology_up_to_date_},
          is_sym_parameter_up_to_date_{other.is_sym_parameter_up_to_date_},
          is_asym_parameter_up_to_date_{other.is_asym_parameter_up_to_date_},
          is_accumulated_component_updated_{other.is_accumulated_component_updated_},
          last_updated_calculation_symmetry_mode_{other.last_updated_calculation_symmetry_mode_},
          cached_inverse_update_{other.cached_inverse_update_},
          cached_state_changes_{other.cached_state_changes_},
          parameter_changed_components_{other.parameter_changed_components_}
#ifndef NDEBUG
          ,
          // construction_complete is used for debug assertions only
          construction_complete_{other.construction_complete_}
#endif // !NDEBUG
    {
    }
    MainModelImpl& operator=(MainModelImpl const& other) {
        if (this != &other) {
            calculation_info_ = {}; // calculation info should be reset, because it may result in race conditions
            system_frequency_ = other.system_frequency_;
            meta_data_ = other.meta_data_;
            math_solver_dispatcher_ = other.math_solver_dispatcher_;
            state_ = other.state_;
            math_state_ = other.math_state_;
            n_math_solvers_ = other.n_math_solvers_;
            is_topology_up_to_date_ = other.is_topology_up_to_date_;
            is_sym_parameter_up_to_date_ = other.is_sym_parameter_up_to_date_;
            is_asym_parameter_up_to_date_ = other.is_asym_parameter_up_to_date_;
            is_accumulated_component_updated_ = other.is_accumulated_component_updated_;
            last_updated_calculation_symmetry_mode_ = other.last_updated_calculation_symmetry_mode_;
            cached_inverse_update_ = other.cached_inverse_update_;
            cached_state_changes_ = other.cached_state_changes_;
            parameter_changed_components_ = other.parameter_changed_components_;
#ifndef NDEBUG
            // construction_complete is used for debug assertions only
            construction_complete_ = other.construction_complete_;
#endif // !NDEBUG
        }
        return *this;
    }
    MainModelImpl(MainModelImpl&& /*other*/) noexcept = default;
    MainModelImpl& operator=(MainModelImpl&& /*other*/) noexcept = default;
    ~MainModelImpl() = default;

    // helper function to get what components are present in the update data
    std::array<bool, main_core::utils::n_types<ComponentType...>>
    get_components_to_update(ConstDataset const& update_data) const {
        return main_core::utils::run_functor_with_all_types_return_array<ComponentType...>(
            [&update_data]<typename CompType>() {
                return (update_data.find_component(CompType::name, false) != main_core::utils::invalid_index);
            });
    }

  private:
    // template to construct components
    // using forward interators
    // different selection based on component type
    template <std::derived_from<Base> CompType, std::ranges::viewable_range Inputs>
    void add_component(Inputs&& components) {
        assert(!construction_complete_);
        main_core::add_component<CompType>(state_, std::forward<Inputs>(components), system_frequency_);
    }

    void add_components(ConstDataset const& input_data, Idx pos = 0) {
        auto const add_func = [this, pos, &input_data]<typename CT>() {
            if (input_data.is_columnar(CT::name)) {
                this->add_component<CT>(input_data.get_columnar_buffer_span<meta_data::input_getter_s, CT>(pos));
            } else {
                this->add_component<CT>(input_data.get_buffer_span<meta_data::input_getter_s, CT>(pos));
            }
        };
        main_core::utils::run_functor_with_all_types_return_void<ComponentType...>(add_func);
    }

    // template to update components
    // using forward interators
    // different selection based on component type
    // if sequence_idx is given, it will be used to load the object instead of using IDs via hash map.
    template <class CompType, cache_type_c CacheType, std::ranges::viewable_range Updates>
    void update_component(Updates&& updates, std::span<Idx2D const> sequence_idx) {
        constexpr auto comp_index = main_core::utils::index_of_component<CompType, ComponentType...>;

        assert(construction_complete_);
        assert(std::ranges::ssize(sequence_idx) == std::ranges::ssize(updates));

        if constexpr (CacheType::value) {
            main_core::update::update_inverse<CompType>(
                state_, updates, std::back_inserter(std::get<comp_index>(cached_inverse_update_)), sequence_idx);
        }

        UpdateChange const changed = main_core::update::update_component<CompType>(
            state_, std::forward<Updates>(updates),
            std::back_inserter(std::get<comp_index>(parameter_changed_components_)), sequence_idx);

        // update, get changed variable
        update_state(changed);
        if constexpr (CacheType::value) {
            cached_state_changes_ = cached_state_changes_ || changed;
        }
    }

    // entry point overload to update one row or column based component type
    template <class CompType, cache_type_c CacheType>
    void update_component_row_col(ConstDataset const& update_data, Idx pos, std::span<Idx2D const> sequence_idx) {
        assert(construction_complete_);
        assert(update_data.get_description().dataset->name == std::string_view("update"));

        if (update_data.is_columnar(CompType::name)) {
            this->update_component<CompType, CacheType>(
                update_data.get_columnar_buffer_span<meta_data::update_getter_s, CompType>(pos), sequence_idx);
        } else {
            this->update_component<CompType, CacheType>(
                update_data.get_buffer_span<meta_data::update_getter_s, CompType>(pos), sequence_idx);
        }
    }

  public:
    // overload to update all components across all scenarios
    template <cache_type_c CacheType, typename SequenceIdxMap>
        requires(std::same_as<SequenceIdxMap, main_core::utils::SequenceIdx<ComponentType...>> ||
                 std::same_as<SequenceIdxMap, SequenceIdxView>)
    void update_components(ConstDataset const& update_data, Idx pos, SequenceIdxMap const& sequence_idx_map) {
        main_core::utils::run_functor_with_all_types_return_void<ComponentType...>(
            [this, pos, &update_data, &sequence_idx_map]<typename CT>() {
                this->update_component_row_col<CT, CacheType>(
                    update_data, pos,
                    std::get<main_core::utils::index_of_component<CT, ComponentType...>>(sequence_idx_map));
            });
    }

    // overload to update all components in the first scenario (e.g. permanent update)
    template <cache_type_c CacheType> void update_components(ConstDataset const& update_data) {
        auto const components_to_update = get_components_to_update(update_data);
        auto const update_independence =
            main_core::update::independence::check_update_independence<ComponentType...>(state_, update_data);
        auto const sequence_idx_map = main_core::update::get_all_sequence_idx_map<ComponentType...>(
            state_, update_data, 0, components_to_update, update_independence, false);
        update_components<CacheType>(update_data, 0, sequence_idx_map);
    }

  private:
    // set complete construction
    // initialize internal arrays
    void set_construction_complete() {
        assert(!construction_complete_);
#ifndef NDEBUG
        // set construction_complete for debug assertions
        construction_complete_ = true;
#endif // !NDEBUG
        state_.components.set_construction_complete();
        construct_topology();
    }

    void construct_topology() {
        ComponentTopology comp_topo;
        main_core::register_topology_components<Node>(state_, comp_topo);
        main_core::register_topology_components<Branch>(state_, comp_topo);
        main_core::register_topology_components<Branch3>(state_, comp_topo);
        main_core::register_topology_components<Source>(state_, comp_topo);
        main_core::register_topology_components<Shunt>(state_, comp_topo);
        main_core::register_topology_components<GenericLoadGen>(state_, comp_topo);
        main_core::register_topology_components<GenericVoltageSensor>(state_, comp_topo);
        main_core::register_topology_components<GenericPowerSensor>(state_, comp_topo);
        main_core::register_topology_components<GenericCurrentSensor>(state_, comp_topo);
        main_core::register_topology_components<Regulator>(state_, comp_topo);
        state_.comp_topo = std::make_shared<ComponentTopology const>(std::move(comp_topo));
    }

    void reset_solvers() {
        assert(construction_complete_);
        is_topology_up_to_date_ = false;
        is_sym_parameter_up_to_date_ = false;
        is_asym_parameter_up_to_date_ = false;
        n_math_solvers_ = 0;
        main_core::clear(math_state_);
        state_.math_topology.clear();
        state_.topo_comp_coup.reset();
        state_.comp_coup = {};
    }

  public:
    /*
    the the sequence indexer given an input array of ID's for a given component type
    */
    void get_indexer(std::string_view component_type, ID const* id_begin, Idx size, Idx* indexer_begin) const {
        auto const get_index_func = [&state = this->state_, component_type, id_begin, size,
                                     indexer_begin]<typename CT>() {
            if (component_type == CT::name) {
                std::transform(id_begin, id_begin + size, indexer_begin,
                               [&state](ID id) { return main_core::get_component_idx_by_id<CT>(state, id).pos; });
            }
        };
        main_core::utils::run_functor_with_all_types_return_void<ComponentType...>(get_index_func);
    }

  private:
    // Entry point for main_model.hpp
    main_core::utils::SequenceIdx<ComponentType...> get_all_sequence_idx_map(ConstDataset const& update_data) {
        auto const components_to_update = get_components_to_update(update_data);
        auto const update_independence =
            main_core::update::independence::check_update_independence<ComponentType...>(state_, update_data);
        return main_core::update::get_all_sequence_idx_map<ComponentType...>(
            state_, update_data, 0, components_to_update, update_independence, false);
    }

    void update_state(UpdateChange const& changes) {
        // if topology changed, everything is not up to date
        // if only param changed, set param to not up to date
        is_topology_up_to_date_ = is_topology_up_to_date_ && !changes.topo;
        is_sym_parameter_up_to_date_ = is_sym_parameter_up_to_date_ && !changes.topo && !changes.param;
        is_asym_parameter_up_to_date_ = is_asym_parameter_up_to_date_ && !changes.topo && !changes.param;
    }

    template <typename CompType> void restore_component(SequenceIdxView const& sequence_idx) {
        constexpr auto component_index = main_core::utils::index_of_component<CompType, ComponentType...>;

        auto& cached_inverse_update = std::get<component_index>(cached_inverse_update_);
        auto const& component_sequence = std::get<component_index>(sequence_idx);

        if (!cached_inverse_update.empty()) {
            update_component<CompType, permanent_update_t>(cached_inverse_update, component_sequence);
            cached_inverse_update.clear();
        }
    }

  public:
    // restore the initial values of all components
    void restore_components(SequenceIdxView const& sequence_idx) {
        (restore_component<ComponentType>(sequence_idx), ...);

        update_state(cached_state_changes_);
        cached_state_changes_ = {};
    }

  private:
    void restore_components(std::array<std::reference_wrapper<std::vector<Idx2D> const>,
                                       main_core::utils::n_types<ComponentType...>> const& sequence_idx) {
        restore_components(std::array{std::span<Idx2D const>{
            std::get<main_core::utils::index_of_component<ComponentType, ComponentType...>>(sequence_idx).get()}...});
    }
    void restore_components(main_core::utils::SequenceIdx<ComponentType...> const& sequence_idx) {
        restore_components(std::array{std::span<Idx2D const>{
            std::get<main_core::utils::index_of_component<ComponentType, ComponentType...>>(sequence_idx)}...});
    }

    template <solver_output_type SolverOutputType, typename MathSolverType, typename YBus, typename InputType,
              typename PrepareInputFn, typename SolveFn>
        requires std::invocable<std::remove_cvref_t<PrepareInputFn>, Idx /*n_math_solvers*/> &&
                 std::invocable<std::remove_cvref_t<SolveFn>, MathSolverType&, YBus const&, InputType const&> &&
                 std::same_as<std::invoke_result_t<PrepareInputFn, Idx /*n_math_solvers*/>, std::vector<InputType>> &&
                 std::same_as<std::invoke_result_t<SolveFn, MathSolverType&, YBus const&, InputType const&>,
                              SolverOutputType>
    std::vector<SolverOutputType> calculate_(PrepareInputFn&& prepare_input, SolveFn&& solve) {
        using sym = typename SolverOutputType::sym;

        assert(construction_complete_);
        calculation_info_ = CalculationInfo{};
        // prepare
        auto const& input = [this, prepare_input_ = std::forward<PrepareInputFn>(prepare_input)] {
            Timer const timer(calculation_info_, 2100, "Prepare");
            prepare_solvers<sym>();
            assert(is_topology_up_to_date_ && is_parameter_up_to_date<sym>());
            return prepare_input_(n_math_solvers_);
        }();
        // calculate
        return [this, &input, solve_ = std::forward<SolveFn>(solve)] {
            Timer const timer(calculation_info_, 2200, "Math Calculation");
            auto& solvers = get_solvers<sym>();
            auto& y_bus_vec = get_y_bus<sym>();
            std::vector<SolverOutputType> solver_output;
            solver_output.reserve(n_math_solvers_);
            for (Idx i = 0; i != n_math_solvers_; ++i) {
                solver_output.emplace_back(solve_(solvers[i], y_bus_vec[i], input[i]));
            }
            return solver_output;
        }();
    }

    template <symmetry_tag sym> auto calculate_power_flow_(double err_tol, Idx max_iter) {
        return [this, err_tol, max_iter](MainModelState const& state,
                                         CalculationMethod calculation_method) -> std::vector<SolverOutput<sym>> {
            return calculate_<SolverOutput<sym>, MathSolverProxy<sym>, YBus<sym>, PowerFlowInput<sym>>(
                [&state](Idx n_math_solvers) { return prepare_power_flow_input<sym>(state, n_math_solvers); },
                [this, err_tol, max_iter, calculation_method](MathSolverProxy<sym>& solver, YBus<sym> const& y_bus,
                                                              PowerFlowInput<sym> const& input) {
                    return solver.get().run_power_flow(input, err_tol, max_iter, calculation_info_, calculation_method,
                                                       y_bus);
                });
        };
    }

    template <symmetry_tag sym> auto calculate_state_estimation_(double err_tol, Idx max_iter) {
        return [this, err_tol, max_iter](MainModelState const& state,
                                         CalculationMethod calculation_method) -> std::vector<SolverOutput<sym>> {
            return calculate_<SolverOutput<sym>, MathSolverProxy<sym>, YBus<sym>, StateEstimationInput<sym>>(
                [&state](Idx n_math_solvers) { return prepare_state_estimation_input<sym>(state, n_math_solvers); },
                [this, err_tol, max_iter, calculation_method](MathSolverProxy<sym>& solver, YBus<sym> const& y_bus,
                                                              StateEstimationInput<sym> const& input) {
                    return solver.get().run_state_estimation(input, err_tol, max_iter, calculation_info_,
                                                             calculation_method, y_bus);
                });
        };
    }

    template <symmetry_tag sym> auto calculate_short_circuit_(ShortCircuitVoltageScaling voltage_scaling) {
        return [this,
                voltage_scaling](MainModelState const& /*state*/,
                                 CalculationMethod calculation_method) -> std::vector<ShortCircuitSolverOutput<sym>> {
            return calculate_<ShortCircuitSolverOutput<sym>, MathSolverProxy<sym>, YBus<sym>, ShortCircuitInput>(
                [this, voltage_scaling](Idx /* n_math_solvers */) {
                    assert(is_topology_up_to_date_ && is_parameter_up_to_date<sym>());
                    return prepare_short_circuit_input<sym>(voltage_scaling);
                },
                [this, calculation_method](MathSolverProxy<sym>& solver, YBus<sym> const& y_bus,
                                           ShortCircuitInput const& input) {
                    return solver.get().run_short_circuit(input, calculation_info_, calculation_method, y_bus);
                });
        };
    }

    // Calculate with optimization, e.g., automatic tap changer
    template <calculation_type_tag calculation_type, symmetry_tag sym> auto calculate(Options const& options) {
        auto const calculator = [this, &options] {
            if constexpr (std::derived_from<calculation_type, power_flow_t>) {
                return calculate_power_flow_<sym>(options.err_tol, options.max_iter);
            }
            assert(options.optimizer_type == OptimizerType::no_optimization);
            if constexpr (std::derived_from<calculation_type, state_estimation_t>) {
                return calculate_state_estimation_<sym>(options.err_tol, options.max_iter);
            }
            if constexpr (std::derived_from<calculation_type, short_circuit_t>) {
                return calculate_short_circuit_<sym>(options.short_circuit_voltage_scaling);
            }
            throw UnreachableHit{"MainModelImpl::calculate", "Unknown calculation type"};
        }();

        SearchMethod const& search_method = options.optimizer_strategy == OptimizerStrategy::any
                                                ? SearchMethod::linear_search
                                                : SearchMethod::binary_search;

        return optimizer::get_optimizer<MainModelState, ConstDataset>(
                   options.optimizer_type, options.optimizer_strategy, calculator,
                   [this](ConstDataset const& update_data) {
                       this->update_components<permanent_update_t>(update_data);
                   },
                   *meta_data_, search_method)
            ->optimize(state_, options.calculation_method);
    }

    // Single calculation, propagating the results to result_data
    void calculate(Options options, MutableDataset const& result_data) {
        assert(construction_complete_);

        if (options.calculation_type == CalculationType::short_circuit) {
            auto const faults = state_.components.template citer<Fault>();
            auto const is_three_phase = std::ranges::all_of(
                faults, [](Fault const& fault) { return fault.get_fault_type() == FaultType::three_phase; });
            options.calculation_symmetry =
                is_three_phase ? CalculationSymmetry::symmetric : CalculationSymmetry::asymmetric;
        };

        calculation_type_symmetry_func_selector(
            options.calculation_type, options.calculation_symmetry,
            []<calculation_type_tag calculation_type, symmetry_tag sym>(
                MainModelImpl& main_model_, Options const& options_, MutableDataset const& result_data_) {
                auto const math_output = main_model_.calculate<calculation_type, sym>(options_);
                main_model_.output_result(math_output, result_data_);
            },
            *this, options, result_data);
    }

  public:
    static auto calculator(Options const& options) {
        return [options](MainModelImpl& model, MutableDataset const& target_data, Idx pos) {
            auto sub_opt = options; // copy
            sub_opt.err_tol = pos != ignore_output ? options.err_tol : std::numeric_limits<double>::max();
            sub_opt.max_iter = pos != ignore_output ? options.max_iter : 1;

<<<<<<< HEAD
    threading
        < 0 sequential
        = 0 parallel, use number of hardware threads
        > 0 specify number of parallel threads
    raise a BatchCalculationError if any of the calculations in the batch raised an exception
    */
    BatchParameter calculate(Options const& options, MutableDataset const& result_data,
                             ConstDataset const& update_data) {
        JobDispatchAdapter<
            MainModelImpl<ExtraRetrievableTypes<ExtraRetrievableType...>, ComponentList<ComponentType...>>,
            ComponentType...>
            adapter{std::ref(*this)};
        return JobDispatch::batch_calculation(
            adapter,
            [&options](MainModelImpl& model, MutableDataset const& target_data, bool cache_run) {
                auto sub_opt = options; // copy
                sub_opt.err_tol = cache_run ? std::numeric_limits<double>::max() : options.err_tol;
                sub_opt.max_iter = cache_run ? 1 : options.max_iter;

                model.calculate(sub_opt, target_data);
            },
            result_data, update_data, options.threading);
=======
            model.calculate(sub_opt, target_data, pos);
        };
>>>>>>> 5a2c9dc7
    }

    CalculationInfo calculation_info() const { return calculation_info_; }
    void merge_calculation_info(CalculationInfo const& info) {
        assert(construction_complete_);
        main_core::merge_into(calculation_info_, info);
    }
    auto const& state() const {
        assert(construction_complete_);
        return state_;
    }
    auto const& meta_data() const {
        assert(construction_complete_);
        assert(meta_data_ != nullptr);
        return *meta_data_;
    }

    void check_no_experimental_features_used(Options const& /*options*/) const {}

  private:
    template <solver_output_type SolverOutputType>
    void output_result(MathOutput<std::vector<SolverOutputType>> const& math_output,
                       MutableDataset const& result_data) const {
        assert(!result_data.is_batch());

        auto const output_func = [this, &math_output, &result_data]<typename CT>() {
            auto process_output_span = [this, &math_output](auto const& span) {
                if (std::empty(span)) {
                    return;
                }
                main_core::output_result<CT>(state_, math_output, span);
            };

            if (result_data.is_columnar(CT::name)) {
                auto const span =
                    result_data.get_columnar_buffer_span<typename output_type_getter<SolverOutputType>::type, CT>();
                process_output_span(span);
            } else {
                auto const span =
                    result_data.get_buffer_span<typename output_type_getter<SolverOutputType>::type, CT>();
                process_output_span(span);
            }
        };

        Timer const t_output(calculation_info_, 3000, "Produce output");
        main_core::utils::run_functor_with_all_types_return_void<ComponentType...>(output_func);
    }

    mutable CalculationInfo calculation_info_; // needs to be first due to padding override
                                               // may be changed in const functions for metrics

    double system_frequency_;
    MetaData const* meta_data_;
    MathSolverDispatcher const* math_solver_dispatcher_;

    MainModelState state_;
    // math model
    MathState math_state_;
    Idx n_math_solvers_{0};
    bool is_topology_up_to_date_{false};
    bool is_sym_parameter_up_to_date_{false};
    bool is_asym_parameter_up_to_date_{false};
    bool is_accumulated_component_updated_{true};
    bool last_updated_calculation_symmetry_mode_{false};

    OwnedUpdateDataset cached_inverse_update_{};
    UpdateChange cached_state_changes_{};
    std::array<std::vector<Idx2D>, main_core::utils::n_types<ComponentType...>> parameter_changed_components_{};
#ifndef NDEBUG
    // construction_complete is used for debug assertions only
    bool construction_complete_{false};
#endif // !NDEBUG

    template <symmetry_tag sym> bool& is_parameter_up_to_date() {
        if constexpr (is_symmetric_v<sym>) {
            return is_sym_parameter_up_to_date_;
        } else {
            return is_asym_parameter_up_to_date_;
        }
    }

    template <symmetry_tag sym> std::vector<MathSolverProxy<sym>>& get_solvers() {
        if constexpr (is_symmetric_v<sym>) {
            return math_state_.math_solvers_sym;
        } else {
            return math_state_.math_solvers_asym;
        }
    }

    template <symmetry_tag sym> std::vector<YBus<sym>>& get_y_bus() {
        if constexpr (is_symmetric_v<sym>) {
            return math_state_.y_bus_vec_sym;
        } else {
            return math_state_.y_bus_vec_asym;
        }
    }

    void rebuild_topology() {
        assert(construction_complete_);
        // clear old solvers
        reset_solvers();
        // get connection info
        ComponentConnections comp_conn;
        comp_conn.branch_connected.resize(state_.comp_topo->branch_node_idx.size());
        comp_conn.branch_phase_shift.resize(state_.comp_topo->branch_node_idx.size());
        comp_conn.branch3_connected.resize(state_.comp_topo->branch3_node_idx.size());
        comp_conn.branch3_phase_shift.resize(state_.comp_topo->branch3_node_idx.size());
        comp_conn.source_connected.resize(state_.comp_topo->source_node_idx.size());
        std::transform(
            state_.components.template citer<Branch>().begin(), state_.components.template citer<Branch>().end(),
            comp_conn.branch_connected.begin(), [](Branch const& branch) {
                return BranchConnected{static_cast<IntS>(branch.from_status()), static_cast<IntS>(branch.to_status())};
            });
        std::transform(state_.components.template citer<Branch>().begin(),
                       state_.components.template citer<Branch>().end(), comp_conn.branch_phase_shift.begin(),
                       [](Branch const& branch) { return branch.phase_shift(); });
        std::transform(
            state_.components.template citer<Branch3>().begin(), state_.components.template citer<Branch3>().end(),
            comp_conn.branch3_connected.begin(), [](Branch3 const& branch3) {
                return Branch3Connected{static_cast<IntS>(branch3.status_1()), static_cast<IntS>(branch3.status_2()),
                                        static_cast<IntS>(branch3.status_3())};
            });
        std::transform(state_.components.template citer<Branch3>().begin(),
                       state_.components.template citer<Branch3>().end(), comp_conn.branch3_phase_shift.begin(),
                       [](Branch3 const& branch3) { return branch3.phase_shift(); });
        std::transform(state_.components.template citer<Source>().begin(),
                       state_.components.template citer<Source>().end(), comp_conn.source_connected.begin(),
                       [](Source const& source) { return source.status(); });
        // re build
        Topology topology{*state_.comp_topo, comp_conn};
        std::tie(state_.math_topology, state_.topo_comp_coup) = topology.build_topology();
        n_math_solvers_ = static_cast<Idx>(state_.math_topology.size());
        is_topology_up_to_date_ = true;
        is_sym_parameter_up_to_date_ = false;
        is_asym_parameter_up_to_date_ = false;
    }

    template <symmetry_tag sym> std::vector<MathModelParam<sym>> get_math_param() {
        std::vector<MathModelParam<sym>> math_param(n_math_solvers_);
        for (Idx i = 0; i != n_math_solvers_; ++i) {
            math_param[i].branch_param.resize(state_.math_topology[i]->n_branch());
            math_param[i].shunt_param.resize(state_.math_topology[i]->n_shunt());
            math_param[i].source_param.resize(state_.math_topology[i]->n_source());
        }
        // loop all branch
        for (Idx i = 0; i != static_cast<Idx>(state_.comp_topo->branch_node_idx.size()); ++i) {
            Idx2D const math_idx = state_.topo_comp_coup->branch[i];
            if (math_idx.group == isolated_component) {
                continue;
            }
            // assign parameters
            math_param[math_idx.group].branch_param[math_idx.pos] =
                state_.components.template get_item_by_seq<Branch>(i).template calc_param<sym>();
        }
        // loop all branch3
        for (Idx i = 0; i != static_cast<Idx>(state_.comp_topo->branch3_node_idx.size()); ++i) {
            Idx2DBranch3 const math_idx = state_.topo_comp_coup->branch3[i];
            if (math_idx.group == isolated_component) {
                continue;
            }
            // assign parameters, branch3 param consists of three branch parameters
            auto const branch3_param =
                state_.components.template get_item_by_seq<Branch3>(i).template calc_param<sym>();
            for (size_t branch2 = 0; branch2 < 3; ++branch2) {
                math_param[math_idx.group].branch_param[math_idx.pos[branch2]] = branch3_param[branch2];
            }
        }
        // loop all shunt
        for (Idx i = 0; i != static_cast<Idx>(state_.comp_topo->shunt_node_idx.size()); ++i) {
            Idx2D const math_idx = state_.topo_comp_coup->shunt[i];
            if (math_idx.group == isolated_component) {
                continue;
            }
            // assign parameters
            math_param[math_idx.group].shunt_param[math_idx.pos] =
                state_.components.template get_item_by_seq<Shunt>(i).template calc_param<sym>();
        }
        // loop all source
        for (Idx i = 0; i != static_cast<Idx>(state_.comp_topo->source_node_idx.size()); ++i) {
            Idx2D const math_idx = state_.topo_comp_coup->source[i];
            if (math_idx.group == isolated_component) {
                continue;
            }
            // assign parameters
            math_param[math_idx.group].source_param[math_idx.pos] =
                state_.components.template get_item_by_seq<Source>(i).template math_param<sym>();
        }
        return math_param;
    }
    template <symmetry_tag sym> std::vector<MathModelParamIncrement> get_math_param_increment() {
        using AddToIncrement = void (*)(std::vector<MathModelParamIncrement>&, MainModelState const&, Idx2D const&);

        static constexpr std::array<AddToIncrement, main_core::utils::n_types<ComponentType...>> add_to_increments{
            [](std::vector<MathModelParamIncrement>& increments, MainModelState const& state,
               Idx2D const& changed_component_idx) {
                if constexpr (std::derived_from<ComponentType, Branch>) {
                    Idx2D const math_idx =
                        state.topo_comp_coup
                            ->branch[main_core::get_component_sequence_idx<Branch>(state, changed_component_idx)];
                    if (math_idx.group == isolated_component) {
                        return;
                    }
                    // assign parameters
                    increments[math_idx.group].branch_param_to_change.push_back(math_idx.pos);
                } else if constexpr (std::derived_from<ComponentType, Branch3>) {
                    Idx2DBranch3 const math_idx =
                        state.topo_comp_coup
                            ->branch3[main_core::get_component_sequence_idx<Branch3>(state, changed_component_idx)];
                    if (math_idx.group == isolated_component) {
                        return;
                    }
                    // assign parameters, branch3 param consists of three branch parameters
                    // auto const branch3_param =
                    //   get_component<Branch3>(state, changed_component_idx).template calc_param<sym>();
                    for (size_t branch2 = 0; branch2 < 3; ++branch2) {
                        increments[math_idx.group].branch_param_to_change.push_back(math_idx.pos[branch2]);
                    }
                } else if constexpr (std::same_as<ComponentType, Shunt>) {
                    Idx2D const math_idx =
                        state.topo_comp_coup
                            ->shunt[main_core::get_component_sequence_idx<Shunt>(state, changed_component_idx)];
                    if (math_idx.group == isolated_component) {
                        return;
                    }
                    // assign parameters
                    increments[math_idx.group].shunt_param_to_change.push_back(math_idx.pos);
                }
            }...};

        std::vector<MathModelParamIncrement> math_param_increment(n_math_solvers_);

        for (size_t i = 0; i < main_core::utils::n_types<ComponentType...>; ++i) {
            auto const& changed_type_components = parameter_changed_components_[i];
            auto const& add_type_to_increment = add_to_increments[i];
            for (auto const& changed_component : changed_type_components) {
                add_type_to_increment(math_param_increment, state_, changed_component);
            }
        }

        return math_param_increment;
    }

    /** This is a heavily templated member function because it operates on many different variables of many
     *different types, but the essence is ever the same: filling one member (vector) of the calculation calc_input
     *struct (soa) with the right calculation symmetric or asymmetric calculation parameters, in the same order as
     *the corresponding component are stored in the component topology. There is one such struct for each sub graph
     * / math model and all of them are filled within the same function call (i.e. Notice that calc_input is a
     *vector).
     *
     *  1. For each component, check if it should be included.
     *     By default, all component are included, except for some cases, like power sensors. For power sensors, the
     *     list of component contains all power sensors, but the preparation should only be done for one type of
     *power sensors at a time. Therefore, `included` will be a lambda function, such as:
     *
     *       [this](Idx i) { return state_.comp_topo->power_sensor_terminal_type[i] == MeasuredTerminalType::source;
     *}
     *
     *  2. Find the original component in the topology and retrieve its calculation parameters.
     *
     *  3. Fill the calculation parameters of the right math model.
     *
     *  @tparam CalcStructOut
     *      The calculation input type (soa) for the desired calculation (e.g. PowerFlowInput<sym> or
     *StateEstimationInput<sym>).
     *
     * @tparam CalcParamOut
     *      The data type for the desired calculation for the given ComponentIn (e.g. SourceCalcParam<sym> or
     *      VoltageSensorCalcParam<sym>).
     *
     * @tparam comp_vect
     *      The (pre-allocated and resized) vector of CalcParamOuts which shall be filled with component specific
     *      calculation parameters. Note that this is a pointer to member
     *
     * @tparam ComponentIn
     * 	    The component type for which we are collecting calculation parameters
     *
     * @tparam PredicateIn
     * 	    The lambda function type. The actual type depends on the captured variables, and will be
     *automatically deduced.
     *
     * @param component[in]
     *      The vector of component math indices to consider (e.g. state_.topo_comp_coup->source).
     *      When idx.group = -1, the original component is not assigned to a math model, so we can skip it.
     *
     * @param calc_input[out]
     *		Although this variable is called `input`, it is actually the output of this function, it stored
     *the calculation parameters for each math model, for each component of type ComponentIn.
     *
     * @param include
     *      A lambda function (Idx i -> bool) which returns true if the component at Idx i should be included.
     * 	    The default lambda `include_all` always returns `true`.
     */
    template <calculation_input_type CalcStructOut, typename CalcParamOut,
              std::vector<CalcParamOut>(CalcStructOut::*comp_vect), class ComponentIn,
              std::invocable<Idx> PredicateIn = IncludeAll>
        requires std::convertible_to<std::invoke_result_t<PredicateIn, Idx>, bool>
    static void prepare_input(MainModelState const& state, std::vector<Idx2D> const& components,
                              std::vector<CalcStructOut>& calc_input, PredicateIn include = include_all) {
        for (Idx i = 0, n = narrow_cast<Idx>(components.size()); i != n; ++i) {
            if (include(i)) {
                Idx2D const math_idx = components[i];
                if (math_idx.group != isolated_component) {
                    auto const& component = get_component_by_sequence<ComponentIn>(state, i);
                    CalcStructOut& math_model_input = calc_input[math_idx.group];
                    std::vector<CalcParamOut>& math_model_input_vect = math_model_input.*comp_vect;
                    math_model_input_vect[math_idx.pos] = detail::calculate_param<CalcStructOut>(component);
                }
            }
        }
    }

    template <calculation_input_type CalcStructOut, typename CalcParamOut,
              std::vector<CalcParamOut>(CalcStructOut::*comp_vect), class ComponentIn,
              std::invocable<Idx> PredicateIn = IncludeAll>
        requires std::convertible_to<std::invoke_result_t<PredicateIn, Idx>, bool>
    static void prepare_input(MainModelState const& state, std::vector<Idx2D> const& components,
                              std::vector<CalcStructOut>& calc_input,
                              std::invocable<ComponentIn const&> auto extra_args, PredicateIn include = include_all) {
        for (Idx i = 0, n = narrow_cast<Idx>(components.size()); i != n; ++i) {
            if (include(i)) {
                Idx2D const math_idx = components[i];
                if (math_idx.group != isolated_component) {
                    auto const& component = get_component_by_sequence<ComponentIn>(state, i);
                    CalcStructOut& math_model_input = calc_input[math_idx.group];
                    std::vector<CalcParamOut>& math_model_input_vect = math_model_input.*comp_vect;
                    math_model_input_vect[math_idx.pos] =
                        detail::calculate_param<CalcStructOut>(component, extra_args(component));
                }
            }
        }
    }

    template <symmetry_tag sym, IntSVector(StateEstimationInput<sym>::*component), class Component>
    static void prepare_input_status(MainModelState const& state, std::vector<Idx2D> const& objects,
                                     std::vector<StateEstimationInput<sym>>& input) {
        for (Idx i = 0, n = narrow_cast<Idx>(objects.size()); i != n; ++i) {
            Idx2D const math_idx = objects[i];
            if (math_idx.group == isolated_component) {
                continue;
            }
            (input[math_idx.group].*component)[math_idx.pos] =
                main_core::get_component_by_sequence<Component>(state, i).status();
        }
    }

    template <symmetry_tag sym>
    static std::vector<PowerFlowInput<sym>> prepare_power_flow_input(MainModelState const& state, Idx n_math_solvers) {
        std::vector<PowerFlowInput<sym>> pf_input(n_math_solvers);
        for (Idx i = 0; i != n_math_solvers; ++i) {
            pf_input[i].s_injection.resize(state.math_topology[i]->n_load_gen());
            pf_input[i].source.resize(state.math_topology[i]->n_source());
        }
        prepare_input<PowerFlowInput<sym>, DoubleComplex, &PowerFlowInput<sym>::source, Source>(
            state, state.topo_comp_coup->source, pf_input);

        prepare_input<PowerFlowInput<sym>, ComplexValue<sym>, &PowerFlowInput<sym>::s_injection, GenericLoadGen>(
            state, state.topo_comp_coup->load_gen, pf_input);

        return pf_input;
    }

    template <symmetry_tag sym>
    static std::vector<StateEstimationInput<sym>> prepare_state_estimation_input(MainModelState const& state,
                                                                                 Idx n_math_solvers) {
        std::vector<StateEstimationInput<sym>> se_input(n_math_solvers);

        for (Idx i = 0; i != n_math_solvers; ++i) {
            se_input[i].shunt_status.resize(state.math_topology[i]->n_shunt());
            se_input[i].load_gen_status.resize(state.math_topology[i]->n_load_gen());
            se_input[i].source_status.resize(state.math_topology[i]->n_source());
            se_input[i].measured_voltage.resize(state.math_topology[i]->n_voltage_sensor());
            se_input[i].measured_source_power.resize(state.math_topology[i]->n_source_power_sensor());
            se_input[i].measured_load_gen_power.resize(state.math_topology[i]->n_load_gen_power_sensor());
            se_input[i].measured_shunt_power.resize(state.math_topology[i]->n_shunt_power_power_sensor());
            se_input[i].measured_branch_from_power.resize(state.math_topology[i]->n_branch_from_power_sensor());
            se_input[i].measured_branch_to_power.resize(state.math_topology[i]->n_branch_to_power_sensor());
            se_input[i].measured_bus_injection.resize(state.math_topology[i]->n_bus_power_sensor());
            se_input[i].measured_branch_from_current.resize(state.math_topology[i]->n_branch_from_current_sensor());
            se_input[i].measured_branch_to_current.resize(state.math_topology[i]->n_branch_to_current_sensor());
        }

        prepare_input_status<sym, &StateEstimationInput<sym>::shunt_status, Shunt>(state, state.topo_comp_coup->shunt,
                                                                                   se_input);
        prepare_input_status<sym, &StateEstimationInput<sym>::load_gen_status, GenericLoadGen>(
            state, state.topo_comp_coup->load_gen, se_input);
        prepare_input_status<sym, &StateEstimationInput<sym>::source_status, Source>(
            state, state.topo_comp_coup->source, se_input);

        prepare_input<StateEstimationInput<sym>, VoltageSensorCalcParam<sym>,
                      &StateEstimationInput<sym>::measured_voltage, GenericVoltageSensor>(
            state, state.topo_comp_coup->voltage_sensor, se_input);
        prepare_input<StateEstimationInput<sym>, PowerSensorCalcParam<sym>,
                      &StateEstimationInput<sym>::measured_source_power, GenericPowerSensor>(
            state, state.topo_comp_coup->power_sensor, se_input,
            [&state](Idx i) { return state.comp_topo->power_sensor_terminal_type[i] == MeasuredTerminalType::source; });
        prepare_input<StateEstimationInput<sym>, PowerSensorCalcParam<sym>,
                      &StateEstimationInput<sym>::measured_load_gen_power, GenericPowerSensor>(
            state, state.topo_comp_coup->power_sensor, se_input, [&state](Idx i) {
                return state.comp_topo->power_sensor_terminal_type[i] == MeasuredTerminalType::load ||
                       state.comp_topo->power_sensor_terminal_type[i] == MeasuredTerminalType::generator;
            });
        prepare_input<StateEstimationInput<sym>, PowerSensorCalcParam<sym>,
                      &StateEstimationInput<sym>::measured_shunt_power, GenericPowerSensor>(
            state, state.topo_comp_coup->power_sensor, se_input,
            [&state](Idx i) { return state.comp_topo->power_sensor_terminal_type[i] == MeasuredTerminalType::shunt; });
        prepare_input<StateEstimationInput<sym>, PowerSensorCalcParam<sym>,
                      &StateEstimationInput<sym>::measured_branch_from_power, GenericPowerSensor>(
            state, state.topo_comp_coup->power_sensor, se_input, [&state](Idx i) {
                using enum MeasuredTerminalType;
                return state.comp_topo->power_sensor_terminal_type[i] == branch_from ||
                       // all branch3 sensors are at from side in the mathematical model
                       state.comp_topo->power_sensor_terminal_type[i] == branch3_1 ||
                       state.comp_topo->power_sensor_terminal_type[i] == branch3_2 ||
                       state.comp_topo->power_sensor_terminal_type[i] == branch3_3;
            });
        prepare_input<StateEstimationInput<sym>, PowerSensorCalcParam<sym>,
                      &StateEstimationInput<sym>::measured_branch_to_power, GenericPowerSensor>(
            state, state.topo_comp_coup->power_sensor, se_input, [&state](Idx i) {
                return state.comp_topo->power_sensor_terminal_type[i] == MeasuredTerminalType::branch_to;
            });
        prepare_input<StateEstimationInput<sym>, PowerSensorCalcParam<sym>,
                      &StateEstimationInput<sym>::measured_bus_injection, GenericPowerSensor>(
            state, state.topo_comp_coup->power_sensor, se_input,
            [&state](Idx i) { return state.comp_topo->power_sensor_terminal_type[i] == MeasuredTerminalType::node; });

        prepare_input<StateEstimationInput<sym>, CurrentSensorCalcParam<sym>,
                      &StateEstimationInput<sym>::measured_branch_from_current, GenericCurrentSensor>(
            state, state.topo_comp_coup->current_sensor, se_input, [&state](Idx i) {
                using enum MeasuredTerminalType;
                return state.comp_topo->current_sensor_terminal_type[i] == branch_from ||
                       // all branch3 sensors are at from side in the mathematical model
                       state.comp_topo->current_sensor_terminal_type[i] == branch3_1 ||
                       state.comp_topo->current_sensor_terminal_type[i] == branch3_2 ||
                       state.comp_topo->current_sensor_terminal_type[i] == branch3_3;
            });
        prepare_input<StateEstimationInput<sym>, CurrentSensorCalcParam<sym>,
                      &StateEstimationInput<sym>::measured_branch_to_current, GenericCurrentSensor>(
            state, state.topo_comp_coup->current_sensor, se_input, [&state](Idx i) {
                return state.comp_topo->current_sensor_terminal_type[i] == MeasuredTerminalType::branch_to;
            });

        return se_input;
    }

    template <symmetry_tag sym>
    std::vector<ShortCircuitInput> prepare_short_circuit_input(ShortCircuitVoltageScaling voltage_scaling) {
        // TODO(mgovers) split component mapping from actual preparing
        std::vector<IdxVector> topo_fault_indices(state_.math_topology.size());
        std::vector<IdxVector> topo_bus_indices(state_.math_topology.size());

        for (Idx fault_idx{0}; fault_idx < state_.components.template size<Fault>(); ++fault_idx) {
            auto const& fault = state_.components.template get_item_by_seq<Fault>(fault_idx);
            if (fault.status()) {
                auto const node_idx = state_.components.template get_seq<Node>(fault.get_fault_object());
                auto const topo_bus_idx = state_.topo_comp_coup->node[node_idx];

                if (topo_bus_idx.group >= 0) { // Consider non-isolated objects only
                    topo_fault_indices[topo_bus_idx.group].push_back(fault_idx);
                    topo_bus_indices[topo_bus_idx.group].push_back(topo_bus_idx.pos);
                }
            }
        }

        auto fault_coup = std::vector<Idx2D>(state_.components.template size<Fault>(),
                                             Idx2D{.group = isolated_component, .pos = not_connected});
        std::vector<ShortCircuitInput> sc_input(n_math_solvers_);

        for (Idx i = 0; i != n_math_solvers_; ++i) {
            auto map = build_dense_mapping(topo_bus_indices[i], state_.math_topology[i]->n_bus());

            for (Idx reordered_idx{0}; reordered_idx < static_cast<Idx>(map.reorder.size()); ++reordered_idx) {
                fault_coup[topo_fault_indices[i][map.reorder[reordered_idx]]] = Idx2D{.group = i, .pos = reordered_idx};
            }

            sc_input[i].fault_buses = {from_dense, std::move(map.indvector), state_.math_topology[i]->n_bus()};
            sc_input[i].faults.resize(state_.components.template size<Fault>());
            sc_input[i].source.resize(state_.math_topology[i]->n_source());
        }

        state_.comp_coup = ComponentToMathCoupling{.fault = std::move(fault_coup)};

        prepare_input<ShortCircuitInput, FaultCalcParam, &ShortCircuitInput::faults, Fault>(
            state_, state_.comp_coup.fault, sc_input, [this](Fault const& fault) {
                return state_.components.template get_item<Node>(fault.get_fault_object()).u_rated();
            });
        prepare_input<ShortCircuitInput, DoubleComplex, &ShortCircuitInput::source, Source>(
            state_, state_.topo_comp_coup->source, sc_input, [this, voltage_scaling](Source const& source) {
                return std::pair{state_.components.template get_item<Node>(source.node()).u_rated(), voltage_scaling};
            });

        return sc_input;
    }

    template <symmetry_tag sym> void prepare_y_bus() {
        std::vector<YBus<sym>>& y_bus_vec = get_y_bus<sym>();
        // also get the vector of other Y_bus (sym -> asym, or asym -> sym)
        std::vector<YBus<other_symmetry_t<sym>>>& other_y_bus_vec = get_y_bus<other_symmetry_t<sym>>();
        // If no Ybus exists, build them
        if (y_bus_vec.empty()) {
            bool const other_y_bus_exist = (!other_y_bus_vec.empty());
            y_bus_vec.reserve(n_math_solvers_);
            auto math_params = get_math_param<sym>();

            // Check the branch and shunt indices
            constexpr auto branch_param_in_seq_map =
                std::array{main_core::utils::index_of_component<Line, ComponentType...>,
                           main_core::utils::index_of_component<Link, ComponentType...>,
                           main_core::utils::index_of_component<Transformer, ComponentType...>};
            constexpr auto shunt_param_in_seq_map =
                std::array{main_core::utils::index_of_component<Shunt, ComponentType...>};

            for (Idx i = 0; i != n_math_solvers_; ++i) {
                // construct from existing Y_bus structure if possible
                if (other_y_bus_exist) {
                    y_bus_vec.emplace_back(state_.math_topology[i],
                                           std::make_shared<MathModelParam<sym> const>(std::move(math_params[i])),
                                           other_y_bus_vec[i].get_y_bus_structure());
                } else {
                    y_bus_vec.emplace_back(state_.math_topology[i],
                                           std::make_shared<MathModelParam<sym> const>(std::move(math_params[i])));
                }

                y_bus_vec.back().set_branch_param_idx(
                    IdxVector{branch_param_in_seq_map.begin(), branch_param_in_seq_map.end()});
                y_bus_vec.back().set_shunt_param_idx(
                    IdxVector{shunt_param_in_seq_map.begin(), shunt_param_in_seq_map.end()});
            }
        }
    }

    template <symmetry_tag sym> void prepare_solvers() {
        std::vector<MathSolverProxy<sym>>& solvers = get_solvers<sym>();
        // rebuild topology if needed
        if (!is_topology_up_to_date_) {
            rebuild_topology();
        }
        prepare_y_bus<sym>();

        if (n_math_solvers_ != static_cast<Idx>(solvers.size())) {
            assert(solvers.empty());
            assert(n_math_solvers_ == static_cast<Idx>(state_.math_topology.size()));
            assert(n_math_solvers_ == static_cast<Idx>(get_y_bus<sym>().size()));

            solvers.clear();
            solvers.reserve(n_math_solvers_);
            std::ranges::transform(state_.math_topology, std::back_inserter(solvers), [this](auto const& math_topo) {
                return MathSolverProxy<sym>{math_solver_dispatcher_, math_topo};
            });
            for (Idx idx = 0; idx < n_math_solvers_; ++idx) {
                get_y_bus<sym>()[idx].register_parameters_changed_callback(
                    [solver = std::ref(solvers[idx])](bool changed) {
                        solver.get().get().parameters_changed(changed);
                    });
            }
        } else if (!is_parameter_up_to_date<sym>()) {
            std::vector<MathModelParam<sym>> const math_params = get_math_param<sym>();
            std::vector<MathModelParamIncrement> const math_param_increments = get_math_param_increment<sym>();
            if (last_updated_calculation_symmetry_mode_ == is_symmetric_v<sym>) {
                main_core::update_y_bus(math_state_, math_params, math_param_increments);
            } else {
                main_core::update_y_bus(math_state_, math_params);
            }
        }
        // else do nothing, set everything up to date
        is_parameter_up_to_date<sym>() = true;
        std::ranges::for_each(parameter_changed_components_, [](auto& comps) { comps.clear(); });
        last_updated_calculation_symmetry_mode_ = is_symmetric_v<sym>;
    }
};

} // namespace power_grid_model<|MERGE_RESOLUTION|>--- conflicted
+++ resolved
@@ -557,38 +557,13 @@
 
   public:
     static auto calculator(Options const& options) {
-        return [options](MainModelImpl& model, MutableDataset const& target_data, Idx pos) {
+        return [options](MainModelImpl& model, MutableDataset const& target_data, bool cache_run) {
             auto sub_opt = options; // copy
-            sub_opt.err_tol = pos != ignore_output ? options.err_tol : std::numeric_limits<double>::max();
-            sub_opt.max_iter = pos != ignore_output ? options.max_iter : 1;
-
-<<<<<<< HEAD
-    threading
-        < 0 sequential
-        = 0 parallel, use number of hardware threads
-        > 0 specify number of parallel threads
-    raise a BatchCalculationError if any of the calculations in the batch raised an exception
-    */
-    BatchParameter calculate(Options const& options, MutableDataset const& result_data,
-                             ConstDataset const& update_data) {
-        JobDispatchAdapter<
-            MainModelImpl<ExtraRetrievableTypes<ExtraRetrievableType...>, ComponentList<ComponentType...>>,
-            ComponentType...>
-            adapter{std::ref(*this)};
-        return JobDispatch::batch_calculation(
-            adapter,
-            [&options](MainModelImpl& model, MutableDataset const& target_data, bool cache_run) {
-                auto sub_opt = options; // copy
-                sub_opt.err_tol = cache_run ? std::numeric_limits<double>::max() : options.err_tol;
-                sub_opt.max_iter = cache_run ? 1 : options.max_iter;
-
-                model.calculate(sub_opt, target_data);
-            },
-            result_data, update_data, options.threading);
-=======
-            model.calculate(sub_opt, target_data, pos);
+            sub_opt.err_tol = cache_run ? std::numeric_limits<double>::max() : options.err_tol;
+            sub_opt.max_iter = cache_run ? 1 : options.max_iter;
+
+            model.calculate(sub_opt, target_data);
         };
->>>>>>> 5a2c9dc7
     }
 
     CalculationInfo calculation_info() const { return calculation_info_; }
