--- conflicted
+++ resolved
@@ -414,15 +414,9 @@
         }();
         // calculate
         return [this, &input, solve_ = std::forward<SolveFn>(solve)] {
-<<<<<<< HEAD
             Timer const timer{logger(), LogEvent::math_calculation};
-            auto& solvers = get_solvers<sym>();
-            auto& y_bus_vec = get_y_bus<sym>();
-=======
-            Timer const timer{calculation_info_, LogEvent::math_calculation};
             auto& solvers = main_core::get_solvers<sym>(math_state_);
             auto& y_bus_vec = main_core::get_y_bus<sym>(math_state_);
->>>>>>> 964f50b6
             std::vector<SolverOutputType> solver_output;
             solver_output.reserve(n_math_solvers_);
             for (Idx i = 0; i != n_math_solvers_; ++i) {
