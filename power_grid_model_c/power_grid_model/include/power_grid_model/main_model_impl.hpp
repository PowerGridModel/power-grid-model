// SPDX-FileCopyrightText: Contributors to the Power Grid Model project <powergridmodel@lfenergy.org>
//
// SPDX-License-Identifier: MPL-2.0

#pragma once

// main model class

// main include
#include "batch_parameter.hpp"
#include "calculation_parameters.hpp"
#include "container.hpp"
#include "main_model_fwd.hpp"
#include "topology.hpp"

// common
#include "common/common.hpp"
#include "common/exception.hpp"
#include "common/timer.hpp"

// component include
#include "all_components.hpp"
#include "auxiliary/dataset.hpp"
#include "auxiliary/input.hpp"
#include "auxiliary/output.hpp"

// math model include
#include "math_solver/math_solver_dispatch.hpp"

#include "optimizer/optimizer.hpp"

// main model implementation
#include "main_core/calculation_input_preparation.hpp"
#include "main_core/input.hpp"
#include "main_core/main_model_type.hpp"
#include "main_core/math_state.hpp"
#include "main_core/output.hpp"
#include "main_core/topology.hpp"
#include "main_core/update.hpp"
#include "main_core/y_bus.hpp"

// stl library
#include <memory>
#include <span>

namespace power_grid_model {
// solver output type to output type getter meta function

template <solver_output_type SolverOutputType> struct output_type_getter;
template <short_circuit_solver_output_type SolverOutputType> struct output_type_getter<SolverOutputType> {
    using type = meta_data::sc_output_getter_s;
};
template <> struct output_type_getter<SolverOutput<symmetric_t>> {
    using type = meta_data::sym_output_getter_s;
};
template <> struct output_type_getter<SolverOutput<asymmetric_t>> {
    using type = meta_data::asym_output_getter_s;
};

struct power_flow_t {};
struct state_estimation_t {};
struct short_circuit_t {};

template <typename T>
concept calculation_type_tag = std::derived_from<T, power_flow_t> || std::derived_from<T, state_estimation_t> ||
                               std::derived_from<T, short_circuit_t>;

template <class Functor, class... Args>
decltype(auto) calculation_symmetry_func_selector(CalculationSymmetry calculation_symmetry, Functor&& f,
                                                  Args&&... args) {
    using enum CalculationSymmetry;

    switch (calculation_symmetry) {
    case symmetric:
        return std::forward<Functor>(f).template operator()<symmetric_t>(std::forward<Args>(args)...);
    case asymmetric:
        return std::forward<Functor>(f).template operator()<asymmetric_t>(std::forward<Args>(args)...);
    default:
        throw MissingCaseForEnumError{"Calculation symmetry selector", calculation_symmetry};
    }
}

template <class Functor, class... Args>
decltype(auto) calculation_type_func_selector(CalculationType calculation_type, Functor&& f, Args&&... args) {
    using enum CalculationType;

    switch (calculation_type) {
    case CalculationType::power_flow:
        return std::forward<Functor>(f).template operator()<power_flow_t>(std::forward<Args>(args)...);
    case CalculationType::state_estimation:
        return std::forward<Functor>(f).template operator()<state_estimation_t>(std::forward<Args>(args)...);
    case CalculationType::short_circuit:
        return std::forward<Functor>(f).template operator()<short_circuit_t>(std::forward<Args>(args)...);
    default:
        throw MissingCaseForEnumError{"CalculationType", calculation_type};
    }
}

template <class Functor, class... Args>
decltype(auto) calculation_type_symmetry_func_selector(CalculationType calculation_type,
                                                       CalculationSymmetry calculation_symmetry, Functor&& f,
                                                       Args&&... args) {
    calculation_type_func_selector(
        calculation_type,
        []<calculation_type_tag calculation_type, typename Functor_, typename... Args_>(
            CalculationSymmetry calculation_symmetry_, Functor_&& f_, Args_&&... args_) {
            calculation_symmetry_func_selector(
                calculation_symmetry_,
                []<symmetry_tag sym, typename SubFunctor, typename... SubArgs>(SubFunctor&& sub_f,
                                                                               SubArgs&&... sub_args) {
                    std::forward<SubFunctor>(sub_f).template operator()<calculation_type, sym>(
                        std::forward<SubArgs>(sub_args)...);
                },
                std::forward<Functor_>(f_), std::forward<Args_>(args_)...);
        },
        calculation_symmetry, std::forward<Functor>(f), std::forward<Args>(args)...);
}

// main model implementation template
template <class T, class U> class MainModelImpl;

template <class... ExtraRetrievableType, class... ComponentType>
class MainModelImpl<ExtraRetrievableTypes<ExtraRetrievableType...>, ComponentList<ComponentType...>> {

  private:
    using ModelType =
        main_core::MainModelType<ExtraRetrievableTypes<ExtraRetrievableType...>, ComponentList<ComponentType...>>;
    // internal type traits
    // container class
    using ComponentContainer = typename ModelType::ComponentContainer;
    using MainModelState = typename ModelType::MainModelState;

    using SequenceIdx = typename ModelType::SequenceIdx;
    using SequenceIdxRefWrappers = ModelType::SequenceIdxRefWrappers;
    using SequenceIdxView = typename ModelType::SequenceIdxView;
    using OwnedUpdateDataset = typename ModelType::OwnedUpdateDataset;
    using ComponentFlags = typename ModelType::ComponentFlags;

    static constexpr Idx isolated_component{main_core::isolated_component};
    static constexpr Idx not_connected{main_core::not_connected};
    static constexpr Idx sequential{JobDispatch::sequential};

  public:
    using ImplType = ModelType;
    using Options = MainModelOptions;
    using MathState = main_core::MathState;
    using MetaData = meta_data::MetaData;

    // constructor with data
    explicit MainModelImpl(double system_frequency, ConstDataset const& input_data,
                           MathSolverDispatcher const& math_solver_dispatcher, Idx pos = 0)
        : system_frequency_{system_frequency},
          meta_data_{&input_data.meta_data()},
          math_solver_dispatcher_{&math_solver_dispatcher} {
        assert(input_data.get_description().dataset->name == std::string_view("input"));
        add_components(input_data, pos);
        set_construction_complete();
    }

    // constructor with only frequency
    explicit MainModelImpl(double system_frequency, meta_data::MetaData const& meta_data,
                           MathSolverDispatcher const& math_solver_dispatcher)
        : system_frequency_{system_frequency},
          meta_data_{&meta_data},
          math_solver_dispatcher_{&math_solver_dispatcher} {}

    // helper function to get what components are present in the update data
    ComponentFlags get_components_to_update(ConstDataset const& update_data) const {
        return ModelType::run_functor_with_all_component_types_return_array([&update_data]<typename CompType>() {
            return (update_data.find_component(CompType::name, false) != main_core::utils::invalid_index);
        });
    }

  private:
    // template to construct components
    // using forward interators
    // different selection based on component type
    template <std::derived_from<Base> CompType, std::ranges::viewable_range Inputs>
    void add_component(Inputs&& components) {
        assert(!construction_complete_);
        main_core::add_component<CompType>(state_, std::forward<Inputs>(components), system_frequency_);
    }

    void add_components(ConstDataset const& input_data, Idx pos = 0) {
        auto const add_func = [this, pos, &input_data]<typename CT>() {
            if (input_data.is_columnar(CT::name)) {
                this->add_component<CT>(input_data.get_columnar_buffer_span<meta_data::input_getter_s, CT>(pos));
            } else {
                this->add_component<CT>(input_data.get_buffer_span<meta_data::input_getter_s, CT>(pos));
            }
        };
        ModelType::run_functor_with_all_component_types_return_void(add_func);
    }

    // template to update components
    // using forward interators
    // different selection based on component type
    // if sequence_idx is given, it will be used to load the object instead of using IDs via hash map.
    template <class CompType, cache_type_c CacheType, std::ranges::viewable_range Updates>
    void update_component(Updates&& updates, std::span<Idx2D const> sequence_idx) {
        constexpr auto comp_index = ModelType::template index_of_component<CompType>;

        assert(construction_complete_);
        assert(std::ranges::ssize(sequence_idx) == std::ranges::ssize(updates));

        if constexpr (CacheType::value) {
            main_core::update::update_inverse<CompType>(
                state_, updates, std::back_inserter(std::get<comp_index>(cached_inverse_update_)), sequence_idx);
        }

        UpdateChange const changed = main_core::update::update_component<CompType>(
            state_, std::forward<Updates>(updates),
            std::back_inserter(std::get<comp_index>(parameter_changed_components_)), sequence_idx);

        // update, get changed variable
        update_state(changed);
        if constexpr (CacheType::value) {
            cached_state_changes_ = cached_state_changes_ || changed;
        }
    }

    // entry point overload to update one row or column based component type
    template <class CompType, cache_type_c CacheType>
    void update_component_row_col(ConstDataset const& update_data, Idx pos, std::span<Idx2D const> sequence_idx) {
        assert(construction_complete_);
        assert(update_data.get_description().dataset->name == std::string_view("update"));

        if (update_data.is_columnar(CompType::name)) {
            this->update_component<CompType, CacheType>(
                update_data.get_columnar_buffer_span<meta_data::update_getter_s, CompType>(pos), sequence_idx);
        } else {
            this->update_component<CompType, CacheType>(
                update_data.get_buffer_span<meta_data::update_getter_s, CompType>(pos), sequence_idx);
        }
    }

  public:
    // overload to update all components across all scenarios
    template <cache_type_c CacheType, typename SequenceIdxMap>
        requires(std::same_as<SequenceIdxMap, SequenceIdx> || std::same_as<SequenceIdxMap, SequenceIdxView>)
    void update_components(ConstDataset const& update_data, Idx pos, SequenceIdxMap const& sequence_idx_map) {
        ModelType::run_functor_with_all_component_types_return_void(
            [this, pos, &update_data, &sequence_idx_map]<typename CT>() {
                this->update_component_row_col<CT, CacheType>(
                    update_data, pos, std::get<ModelType::template index_of_component<CT>>(sequence_idx_map));
            });
    }

    // overload to update all components in the first scenario (e.g. permanent update)
    template <cache_type_c CacheType> void update_components(ConstDataset const& update_data) {
        auto const components_to_update = get_components_to_update(update_data);
        auto const update_independence =
            main_core::update::independence::check_update_independence<ModelType>(state_, update_data);
        auto const sequence_idx_map = main_core::update::get_all_sequence_idx_map<ModelType>(
            state_, update_data, 0, components_to_update, update_independence, false);
        update_components<CacheType>(update_data, 0, sequence_idx_map);
    }

  private:
    // set complete construction
    // initialize internal arrays
    void set_construction_complete() {
        assert(!construction_complete_);
#ifndef NDEBUG
        // set construction_complete for debug assertions
        construction_complete_ = true;
#endif // !NDEBUG
        state_.components.set_construction_complete();
        state_.comp_topo =
            std::make_shared<ComponentTopology const>(main_core::construct_topology<ModelType>(state_.components));
    }

    void reset_solvers() {
        assert(construction_complete_);
        is_topology_up_to_date_ = false;
        is_sym_parameter_up_to_date_ = false;
        is_asym_parameter_up_to_date_ = false;
        n_math_solvers_ = 0;
        main_core::clear(math_state_);
        state_.math_topology.clear();
        state_.topo_comp_coup.reset();
        state_.comp_coup = {};
    }

  public:
    /*
    the the sequence indexer given an input array of ID's for a given component type
    */
    void get_indexer(std::string_view component_type, ID const* id_begin, Idx size, Idx* indexer_begin) const {
        auto const get_index_func = [&state = this->state_, component_type, id_begin, size,
                                     indexer_begin]<typename CT>() {
            if (component_type == CT::name) {
                std::transform(id_begin, id_begin + size, indexer_begin,
                               [&state](ID id) { return main_core::get_component_idx_by_id<CT>(state, id).pos; });
            }
        };
        ModelType::run_functor_with_all_component_types_return_void(get_index_func);
    }

  private:
    // Entry point for main_model.hpp
    SequenceIdx get_all_sequence_idx_map(ConstDataset const& update_data) {
        auto const components_to_update = get_components_to_update(update_data);
        auto const update_independence =
            main_core::update::independence::check_update_independence<ModelType>(state_, update_data);
        return main_core::update::get_all_sequence_idx_map<ModelType>(state_, update_data, 0, components_to_update,
                                                                      update_independence, false);
    }

    void update_state(UpdateChange const& changes) {
        // if topology changed, everything is not up to date
        // if only param changed, set param to not up to date
        is_topology_up_to_date_ = is_topology_up_to_date_ && !changes.topo;
        is_sym_parameter_up_to_date_ = is_sym_parameter_up_to_date_ && !changes.topo && !changes.param;
        is_asym_parameter_up_to_date_ = is_asym_parameter_up_to_date_ && !changes.topo && !changes.param;
    }

    template <typename CompType> void restore_component(SequenceIdxView const& sequence_idx) {
        constexpr auto component_index = ModelType::template index_of_component<CompType>;

        auto& cached_inverse_update = std::get<component_index>(cached_inverse_update_);
        auto const& component_sequence = std::get<component_index>(sequence_idx);

        if (!cached_inverse_update.empty()) {
            update_component<CompType, permanent_update_t>(cached_inverse_update, component_sequence);
            cached_inverse_update.clear();
        }
    }

  public:
    // restore the initial values of all components
    void restore_components(SequenceIdxView const& sequence_idx) {
        ModelType::run_functor_with_all_component_types_return_void(
            [this, &sequence_idx]<typename CompType>() { this->restore_component<CompType>(sequence_idx); });

        update_state(cached_state_changes_);
        cached_state_changes_ = {};
    }

  private:
    void restore_components(SequenceIdxRefWrappers const& sequence_idx) {
        ModelType::run_functor_with_all_component_types_return_void([this, &sequence_idx]<typename CompType>() {
            this->restore_component<CompType>(std::array{std::span<Idx2D const>{
                std::get<ModelType::template index_of_component<CompType>>(sequence_idx).get()}});
        });
    }

    void restore_components(ModelType::SequenceIdx const& sequence_idx) {
        ModelType::run_functor_with_all_component_types_return_void([this, &sequence_idx]<typename CompType>() {
            this->restore_component<CompType>(std::array{
                std::span<Idx2D const>{std::get<ModelType::template index_of_component<CompType>>(sequence_idx)}});
        });
    }

    template <solver_output_type SolverOutputType, typename MathSolverType, typename YBus, typename InputType,
              typename PrepareInputFn, typename SolveFn>
        requires std::invocable<std::remove_cvref_t<PrepareInputFn>, Idx /*n_math_solvers*/> &&
                 std::invocable<std::remove_cvref_t<SolveFn>, MathSolverType&, YBus const&, InputType const&> &&
                 std::same_as<std::invoke_result_t<PrepareInputFn, Idx /*n_math_solvers*/>, std::vector<InputType>> &&
                 std::same_as<std::invoke_result_t<SolveFn, MathSolverType&, YBus const&, InputType const&>,
                              SolverOutputType>
    std::vector<SolverOutputType> calculate_(PrepareInputFn&& prepare_input, SolveFn&& solve, Logger& logger) {
        using sym = typename SolverOutputType::sym;

        assert(construction_complete_);
        // prepare
        auto const& input = [this, &logger, prepare_input_ = std::forward<PrepareInputFn>(prepare_input)] {
            Timer const timer{logger, LogEvent::prepare};
            prepare_solvers<sym>();
            assert(is_topology_up_to_date_ && is_parameter_up_to_date<sym>());
            return prepare_input_(n_math_solvers_);
        }();
        // calculate
        return [this, &logger, &input, solve_ = std::forward<SolveFn>(solve)] {
            Timer const timer{logger, LogEvent::math_calculation};
            auto& solvers = main_core::get_solvers<sym>(math_state_);
            auto& y_bus_vec = main_core::get_y_bus<sym>(math_state_);
            std::vector<SolverOutputType> solver_output;
            solver_output.reserve(n_math_solvers_);
            for (Idx i = 0; i != n_math_solvers_; ++i) {
                solver_output.emplace_back(solve_(solvers[i], y_bus_vec[i], input[i]));
            }
            return solver_output;
        }();
    }

    template <symmetry_tag sym> auto calculate_power_flow_(double err_tol, Idx max_iter, Logger& logger) {
        return
            [this, err_tol, max_iter, &logger](MainModelState const& state,
                                               CalculationMethod calculation_method) -> std::vector<SolverOutput<sym>> {
                return calculate_<SolverOutput<sym>, MathSolverProxy<sym>, YBus<sym>, PowerFlowInput<sym>>(
                    [&state](Idx n_math_solvers) {
                        return main_core::prepare_power_flow_input<sym>(state, n_math_solvers);
                    },
                    [err_tol, max_iter, calculation_method,
                     &logger](MathSolverProxy<sym>& solver, YBus<sym> const& y_bus, PowerFlowInput<sym> const& input) {
                        return solver.get().run_power_flow(input, err_tol, max_iter, logger, calculation_method, y_bus);
                    },
                    logger);
            };
    }

    template <symmetry_tag sym> auto calculate_state_estimation_(double err_tol, Idx max_iter, Logger& logger) {
        return
            [this, err_tol, max_iter, &logger](MainModelState const& state,
                                               CalculationMethod calculation_method) -> std::vector<SolverOutput<sym>> {
                return calculate_<SolverOutput<sym>, MathSolverProxy<sym>, YBus<sym>, StateEstimationInput<sym>>(
                    [&state](Idx n_math_solvers) {
                        return main_core::prepare_state_estimation_input<sym>(state, n_math_solvers);
                    },
                    [err_tol, max_iter, calculation_method, &logger](
                        MathSolverProxy<sym>& solver, YBus<sym> const& y_bus, StateEstimationInput<sym> const& input) {
                        return solver.get().run_state_estimation(input, err_tol, max_iter, logger, calculation_method,
                                                                 y_bus);
                    },
                    logger);
            };
    }

    template <symmetry_tag sym>
    auto calculate_short_circuit_(ShortCircuitVoltageScaling voltage_scaling, Logger& logger) {
        return [this, voltage_scaling,
                &logger](MainModelState const& state,
                         CalculationMethod calculation_method) -> std::vector<ShortCircuitSolverOutput<sym>> {
            (void)state; // to avoid unused-lambda-capture when in Release build
            assert(&state == &state_);

            return calculate_<ShortCircuitSolverOutput<sym>, MathSolverProxy<sym>, YBus<sym>, ShortCircuitInput>(
                [this, voltage_scaling](Idx n_math_solvers) {
                    assert(is_topology_up_to_date_ && is_parameter_up_to_date<sym>());
                    return main_core::prepare_short_circuit_input<sym>(state_, state_.comp_coup, n_math_solvers,
                                                                       voltage_scaling);
                },
                [calculation_method, &logger](MathSolverProxy<sym>& solver, YBus<sym> const& y_bus,
                                              ShortCircuitInput const& input) {
                    return solver.get().run_short_circuit(input, logger, calculation_method, y_bus);
                },
                logger);
        };
    }

    // Calculate with optimization, e.g., automatic tap changer
    template <calculation_type_tag calculation_type, symmetry_tag sym>
    auto calculate(Options const& options, Logger& logger) {
        auto const calculator = [this, &options, &logger] {
            if constexpr (std::derived_from<calculation_type, power_flow_t>) {
                return calculate_power_flow_<sym>(options.err_tol, options.max_iter, logger);
            }
            assert(options.optimizer_type == OptimizerType::no_optimization);
            if constexpr (std::derived_from<calculation_type, state_estimation_t>) {
                return calculate_state_estimation_<sym>(options.err_tol, options.max_iter, logger);
            }
            if constexpr (std::derived_from<calculation_type, short_circuit_t>) {
                return calculate_short_circuit_<sym>(options.short_circuit_voltage_scaling, logger);
            }
            throw UnreachableHit{"MainModelImpl::calculate", "Unknown calculation type"};
        }();

        SearchMethod const& search_method = options.optimizer_strategy == OptimizerStrategy::any
                                                ? SearchMethod::linear_search
                                                : SearchMethod::binary_search;

        return optimizer::get_optimizer<MainModelState, ConstDataset>(
                   options.optimizer_type, options.optimizer_strategy, calculator,
                   [this](ConstDataset const& update_data) {
                       this->update_components<permanent_update_t>(update_data);
                   },
                   *meta_data_, search_method)
            ->optimize(state_, options.calculation_method);
    }

    // Single calculation, propagating the results to result_data
    void calculate(Options options, MutableDataset const& result_data, Logger& logger) {
        assert(construction_complete_);

        if (options.calculation_type == CalculationType::short_circuit) {
            auto const faults = state_.components.template citer<Fault>();
            auto const is_three_phase = std::ranges::all_of(
                faults, [](Fault const& fault) { return fault.get_fault_type() == FaultType::three_phase; });
            options.calculation_symmetry =
                is_three_phase ? CalculationSymmetry::symmetric : CalculationSymmetry::asymmetric;
        };

        calculation_type_symmetry_func_selector(
            options.calculation_type, options.calculation_symmetry,
            []<calculation_type_tag calculation_type, symmetry_tag sym>(
                MainModelImpl& main_model_, Options const& options_, MutableDataset const& result_data_,
                Logger& logger) {
                auto const math_output = main_model_.calculate<calculation_type, sym>(options_, logger);
                main_model_.output_result(math_output, result_data_, logger);
            },
            *this, options, result_data, logger);
    }

  public:
    static auto calculator(Options const& options, MainModelImpl& model, MutableDataset const& target_data,
                           bool cache_run, Logger& logger) {
        auto sub_opt = options; // copy
        sub_opt.err_tol = cache_run ? std::numeric_limits<double>::max() : options.err_tol;
        sub_opt.max_iter = cache_run ? 1 : options.max_iter;

        model.calculate(sub_opt, target_data, logger);
    }

    auto const& state() const {
        assert(construction_complete_);
        return state_;
    }
    auto const& meta_data() const {
        assert(construction_complete_);
        assert(meta_data_ != nullptr);
        return *meta_data_;
    }

    void check_no_experimental_features_used(Options const& /*options*/) const {}

  private:
    template <solver_output_type SolverOutputType>
    void output_result(MathOutput<std::vector<SolverOutputType>> const& math_output, MutableDataset const& result_data,
                       Logger& logger) const {
        assert(!result_data.is_batch());

        auto const output_func = [this, &math_output, &result_data]<typename CT>() {
            auto process_output_span = [this, &math_output](auto const& span) {
                if (std::empty(span)) {
                    return;
                }
                main_core::output_result<CT>(state_, math_output, span);
            };

            if (result_data.is_columnar(CT::name)) {
                auto const span =
                    result_data.get_columnar_buffer_span<typename output_type_getter<SolverOutputType>::type, CT>();
                process_output_span(span);
            } else {
                auto const span =
                    result_data.get_buffer_span<typename output_type_getter<SolverOutputType>::type, CT>();
                process_output_span(span);
            }
        };

<<<<<<< HEAD
        Timer const t_output{logger(), LogEvent::produce_output};
        ModelType::run_functor_with_all_component_types_return_void(output_func);
=======
        Timer const t_output{logger, LogEvent::produce_output};
        main_core::utils::run_functor_with_all_types_return_void<ComponentType...>(output_func);
>>>>>>> 6c9605a3
    }

    double system_frequency_;
    MetaData const* meta_data_;
    MathSolverDispatcher const* math_solver_dispatcher_;

    MainModelState state_;
    // math model
    MathState math_state_;
    Idx n_math_solvers_{0};
    bool is_topology_up_to_date_{false};
    bool is_sym_parameter_up_to_date_{false};
    bool is_asym_parameter_up_to_date_{false};
    bool is_accumulated_component_updated_{true};
    bool last_updated_calculation_symmetry_mode_{false};

    OwnedUpdateDataset cached_inverse_update_{};
    UpdateChange cached_state_changes_{};
    SequenceIdx parameter_changed_components_{};
#ifndef NDEBUG
    // construction_complete is used for debug assertions only
    bool construction_complete_{false};
#endif // !NDEBUG

    template <symmetry_tag sym> bool& is_parameter_up_to_date() {
        if constexpr (is_symmetric_v<sym>) {
            return is_sym_parameter_up_to_date_;
        } else {
            return is_asym_parameter_up_to_date_;
        }
    }

    void rebuild_topology() {
        assert(construction_complete_);
        // clear old solvers
        reset_solvers();
        ComponentConnections const comp_conn =
            main_core::construct_components_connections<ModelType>(state_.components);
        // re build
        Topology topology{*state_.comp_topo, comp_conn};
        std::tie(state_.math_topology, state_.topo_comp_coup) = topology.build_topology();
        n_math_solvers_ = static_cast<Idx>(state_.math_topology.size());
        is_topology_up_to_date_ = true;
        is_sym_parameter_up_to_date_ = false;
        is_asym_parameter_up_to_date_ = false;
    }

    template <symmetry_tag sym> void prepare_solvers() {
        std::vector<MathSolverProxy<sym>>& solvers = main_core::get_solvers<sym>(math_state_);
        // rebuild topology if needed
        if (!is_topology_up_to_date_) {
            rebuild_topology();
        }
        main_core::prepare_y_bus<sym, ComponentContainer, ComponentType...>(state_, n_math_solvers_, math_state_);

        if (n_math_solvers_ != static_cast<Idx>(solvers.size())) {
            assert(solvers.empty());
            assert(n_math_solvers_ == static_cast<Idx>(state_.math_topology.size()));
            assert(n_math_solvers_ == static_cast<Idx>(main_core::get_y_bus<sym>(math_state_).size()));

            solvers.clear();
            solvers.reserve(n_math_solvers_);
            std::ranges::transform(state_.math_topology, std::back_inserter(solvers), [this](auto const& math_topo) {
                return MathSolverProxy<sym>{math_solver_dispatcher_, math_topo};
            });
            for (Idx idx = 0; idx < n_math_solvers_; ++idx) {
                main_core::get_y_bus<sym>(math_state_)[idx].register_parameters_changed_callback(
                    [solver = std::ref(solvers[idx])](bool changed) {
                        solver.get().get().parameters_changed(changed);
                    });
            }
        } else if (!is_parameter_up_to_date<sym>()) {
            std::vector<MathModelParam<sym>> const math_params =
                main_core::get_math_param<sym>(state_, n_math_solvers_);
            std::vector<MathModelParamIncrement> const math_param_increments =
                main_core::get_math_param_increment<sym, ComponentContainer, ComponentType...>(
                    state_, n_math_solvers_, parameter_changed_components_);
            if (last_updated_calculation_symmetry_mode_ == is_symmetric_v<sym>) {
                main_core::update_y_bus(math_state_, math_params, math_param_increments);
            } else {
                main_core::update_y_bus(math_state_, math_params);
            }
        }
        // else do nothing, set everything up to date
        is_parameter_up_to_date<sym>() = true;
        std::ranges::for_each(parameter_changed_components_, [](auto& comps) { comps.clear(); });
        last_updated_calculation_symmetry_mode_ = is_symmetric_v<sym>;
    }
};

} // namespace power_grid_model<|MERGE_RESOLUTION|>--- conflicted
+++ resolved
@@ -539,13 +539,8 @@
             }
         };
 
-<<<<<<< HEAD
-        Timer const t_output{logger(), LogEvent::produce_output};
+        Timer const t_output{logger, LogEvent::produce_output};
         ModelType::run_functor_with_all_component_types_return_void(output_func);
-=======
-        Timer const t_output{logger, LogEvent::produce_output};
-        main_core::utils::run_functor_with_all_types_return_void<ComponentType...>(output_func);
->>>>>>> 6c9605a3
     }
 
     double system_frequency_;
