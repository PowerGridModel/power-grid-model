// SPDX-FileCopyrightText: Contributors to the Power Grid Model project <powergridmodel@lfenergy.org>
//
// SPDX-License-Identifier: MPL-2.0

#pragma once

// main model class

// main include
#include "batch_parameter.hpp"
#include "calculation_parameters.hpp"
#include "container.hpp"
#include "main_model_fwd.hpp"
#include "topology.hpp"

// common
#include "common/common.hpp"
#include "common/exception.hpp"
#include "common/timer.hpp"

// component include
#include "all_components.hpp"
#include "auxiliary/dataset.hpp"
#include "auxiliary/input.hpp"
#include "auxiliary/output.hpp"

// math model include
#include "math_solver/math_solver_dispatch.hpp"

#include "optimizer/optimizer.hpp"

// main model implementation
#include "main_core/calculation_info.hpp"
#include "main_core/calculation_input_preparation.hpp"
#include "main_core/core_utils.hpp"
#include "main_core/input.hpp"
#include "main_core/math_state.hpp"
#include "main_core/output.hpp"
#include "main_core/topology.hpp"
#include "main_core/update.hpp"

// stl library
#include <memory>
#include <span>

namespace power_grid_model {
// solver output type to output type getter meta function

template <solver_output_type SolverOutputType> struct output_type_getter;
template <short_circuit_solver_output_type SolverOutputType> struct output_type_getter<SolverOutputType> {
    using type = meta_data::sc_output_getter_s;
};
template <> struct output_type_getter<SolverOutput<symmetric_t>> {
    using type = meta_data::sym_output_getter_s;
};
template <> struct output_type_getter<SolverOutput<asymmetric_t>> {
    using type = meta_data::asym_output_getter_s;
};

struct power_flow_t {};
struct state_estimation_t {};
struct short_circuit_t {};

template <typename T>
concept calculation_type_tag = std::derived_from<T, power_flow_t> || std::derived_from<T, state_estimation_t> ||
                               std::derived_from<T, short_circuit_t>;

template <class Functor, class... Args>
decltype(auto) calculation_symmetry_func_selector(CalculationSymmetry calculation_symmetry, Functor&& f,
                                                  Args&&... args) {
    using enum CalculationSymmetry;

    switch (calculation_symmetry) {
    case symmetric:
        return std::forward<Functor>(f).template operator()<symmetric_t>(std::forward<Args>(args)...);
    case asymmetric:
        return std::forward<Functor>(f).template operator()<asymmetric_t>(std::forward<Args>(args)...);
    default:
        throw MissingCaseForEnumError{"Calculation symmetry selector", calculation_symmetry};
    }
}

template <class Functor, class... Args>
decltype(auto) calculation_type_func_selector(CalculationType calculation_type, Functor&& f, Args&&... args) {
    using enum CalculationType;

    switch (calculation_type) {
    case CalculationType::power_flow:
        return std::forward<Functor>(f).template operator()<power_flow_t>(std::forward<Args>(args)...);
    case CalculationType::state_estimation:
        return std::forward<Functor>(f).template operator()<state_estimation_t>(std::forward<Args>(args)...);
    case CalculationType::short_circuit:
        return std::forward<Functor>(f).template operator()<short_circuit_t>(std::forward<Args>(args)...);
    default:
        throw MissingCaseForEnumError{"CalculationType", calculation_type};
    }
}

template <class Functor, class... Args>
decltype(auto) calculation_type_symmetry_func_selector(CalculationType calculation_type,
                                                       CalculationSymmetry calculation_symmetry, Functor&& f,
                                                       Args&&... args) {
    calculation_type_func_selector(
        calculation_type,
        []<calculation_type_tag calculation_type, typename Functor_, typename... Args_>(
            CalculationSymmetry calculation_symmetry_, Functor_&& f_, Args_&&... args_) {
            calculation_symmetry_func_selector(
                calculation_symmetry_,
                []<symmetry_tag sym, typename SubFunctor, typename... SubArgs>(SubFunctor&& sub_f,
                                                                               SubArgs&&... sub_args) {
                    std::forward<SubFunctor>(sub_f).template operator()<calculation_type, sym>(
                        std::forward<SubArgs>(sub_args)...);
                },
                std::forward<Functor_>(f_), std::forward<Args_>(args_)...);
        },
        calculation_symmetry, std::forward<Functor>(f), std::forward<Args>(args)...);
}

// main model implementation template
template <class T, class U> class MainModelImpl;

template <class... ExtraRetrievableType, class... ComponentType>
class MainModelImpl<ExtraRetrievableTypes<ExtraRetrievableType...>, ComponentList<ComponentType...>> {
  private:
    // internal type traits
    // container class
    using ComponentContainer = Container<ExtraRetrievableTypes<ExtraRetrievableType...>, ComponentType...>;
    using MainModelState = main_core::MainModelState<ComponentContainer>;

    using SequenceIdxView = std::array<std::span<Idx2D const>, main_core::utils::n_types<ComponentType...>>;
    using OwnedUpdateDataset = std::tuple<std::vector<typename ComponentType::UpdateType>...>;

<<<<<<< HEAD
    static constexpr Idx ignore_output{JobDispatch::ignore_output};
    static constexpr Idx isolated_component{main_core::isolated_component};
    static constexpr Idx not_connected{main_core::not_connected};
=======
    static constexpr Idx isolated_component{-1};
    static constexpr Idx not_connected{-1};
>>>>>>> 56355b8b
    static constexpr Idx sequential{JobDispatch::sequential};

  public:
    using Options = MainModelOptions;
    using MathState = main_core::MathState;
    using MetaData = meta_data::MetaData;

    // constructor with data
    explicit MainModelImpl(double system_frequency, ConstDataset const& input_data,
                           MathSolverDispatcher const& math_solver_dispatcher, Idx pos = 0)
        : system_frequency_{system_frequency},
          meta_data_{&input_data.meta_data()},
          math_solver_dispatcher_{&math_solver_dispatcher} {
        assert(input_data.get_description().dataset->name == std::string_view("input"));
        add_components(input_data, pos);
        set_construction_complete();
    }

    // constructor with only frequency
    explicit MainModelImpl(double system_frequency, meta_data::MetaData const& meta_data,
                           MathSolverDispatcher const& math_solver_dispatcher)
        : system_frequency_{system_frequency},
          meta_data_{&meta_data},
          math_solver_dispatcher_{&math_solver_dispatcher} {}

    MainModelImpl(MainModelImpl const& other)
        : calculation_info_{}, // calculation info should not be copied, because it may result in race conditions
          system_frequency_{other.system_frequency_},
          meta_data_{other.meta_data_},
          math_solver_dispatcher_{other.math_solver_dispatcher_},
          state_{other.state_},
          math_state_{other.math_state_},
          n_math_solvers_{other.n_math_solvers_},
          is_topology_up_to_date_{other.is_topology_up_to_date_},
          is_sym_parameter_up_to_date_{other.is_sym_parameter_up_to_date_},
          is_asym_parameter_up_to_date_{other.is_asym_parameter_up_to_date_},
          is_accumulated_component_updated_{other.is_accumulated_component_updated_},
          last_updated_calculation_symmetry_mode_{other.last_updated_calculation_symmetry_mode_},
          cached_inverse_update_{other.cached_inverse_update_},
          cached_state_changes_{other.cached_state_changes_},
          parameter_changed_components_{other.parameter_changed_components_}
#ifndef NDEBUG
          ,
          // construction_complete is used for debug assertions only
          construction_complete_{other.construction_complete_}
#endif // !NDEBUG
    {
    }
    MainModelImpl& operator=(MainModelImpl const& other) {
        if (this != &other) {
            calculation_info_ = {}; // calculation info should be reset, because it may result in race conditions
            system_frequency_ = other.system_frequency_;
            meta_data_ = other.meta_data_;
            math_solver_dispatcher_ = other.math_solver_dispatcher_;
            state_ = other.state_;
            math_state_ = other.math_state_;
            n_math_solvers_ = other.n_math_solvers_;
            is_topology_up_to_date_ = other.is_topology_up_to_date_;
            is_sym_parameter_up_to_date_ = other.is_sym_parameter_up_to_date_;
            is_asym_parameter_up_to_date_ = other.is_asym_parameter_up_to_date_;
            is_accumulated_component_updated_ = other.is_accumulated_component_updated_;
            last_updated_calculation_symmetry_mode_ = other.last_updated_calculation_symmetry_mode_;
            cached_inverse_update_ = other.cached_inverse_update_;
            cached_state_changes_ = other.cached_state_changes_;
            parameter_changed_components_ = other.parameter_changed_components_;
#ifndef NDEBUG
            // construction_complete is used for debug assertions only
            construction_complete_ = other.construction_complete_;
#endif // !NDEBUG
        }
        return *this;
    }
    MainModelImpl(MainModelImpl&& /*other*/) noexcept = default;
    MainModelImpl& operator=(MainModelImpl&& /*other*/) noexcept = default;
    ~MainModelImpl() = default;

    // helper function to get what components are present in the update data
    std::array<bool, main_core::utils::n_types<ComponentType...>>
    get_components_to_update(ConstDataset const& update_data) const {
        return main_core::utils::run_functor_with_all_types_return_array<ComponentType...>(
            [&update_data]<typename CompType>() {
                return (update_data.find_component(CompType::name, false) != main_core::utils::invalid_index);
            });
    }

  private:
    // template to construct components
    // using forward interators
    // different selection based on component type
    template <std::derived_from<Base> CompType, std::ranges::viewable_range Inputs>
    void add_component(Inputs&& components) {
        assert(!construction_complete_);
        main_core::add_component<CompType>(state_, std::forward<Inputs>(components), system_frequency_);
    }

    void add_components(ConstDataset const& input_data, Idx pos = 0) {
        auto const add_func = [this, pos, &input_data]<typename CT>() {
            if (input_data.is_columnar(CT::name)) {
                this->add_component<CT>(input_data.get_columnar_buffer_span<meta_data::input_getter_s, CT>(pos));
            } else {
                this->add_component<CT>(input_data.get_buffer_span<meta_data::input_getter_s, CT>(pos));
            }
        };
        main_core::utils::run_functor_with_all_types_return_void<ComponentType...>(add_func);
    }

    // template to update components
    // using forward interators
    // different selection based on component type
    // if sequence_idx is given, it will be used to load the object instead of using IDs via hash map.
    template <class CompType, cache_type_c CacheType, std::ranges::viewable_range Updates>
    void update_component(Updates&& updates, std::span<Idx2D const> sequence_idx) {
        constexpr auto comp_index = main_core::utils::index_of_component<CompType, ComponentType...>;

        assert(construction_complete_);
        assert(std::ranges::ssize(sequence_idx) == std::ranges::ssize(updates));

        if constexpr (CacheType::value) {
            main_core::update::update_inverse<CompType>(
                state_, updates, std::back_inserter(std::get<comp_index>(cached_inverse_update_)), sequence_idx);
        }

        UpdateChange const changed = main_core::update::update_component<CompType>(
            state_, std::forward<Updates>(updates),
            std::back_inserter(std::get<comp_index>(parameter_changed_components_)), sequence_idx);

        // update, get changed variable
        update_state(changed);
        if constexpr (CacheType::value) {
            cached_state_changes_ = cached_state_changes_ || changed;
        }
    }

    // entry point overload to update one row or column based component type
    template <class CompType, cache_type_c CacheType>
    void update_component_row_col(ConstDataset const& update_data, Idx pos, std::span<Idx2D const> sequence_idx) {
        assert(construction_complete_);
        assert(update_data.get_description().dataset->name == std::string_view("update"));

        if (update_data.is_columnar(CompType::name)) {
            this->update_component<CompType, CacheType>(
                update_data.get_columnar_buffer_span<meta_data::update_getter_s, CompType>(pos), sequence_idx);
        } else {
            this->update_component<CompType, CacheType>(
                update_data.get_buffer_span<meta_data::update_getter_s, CompType>(pos), sequence_idx);
        }
    }

  public:
    // overload to update all components across all scenarios
    template <cache_type_c CacheType, typename SequenceIdxMap>
        requires(std::same_as<SequenceIdxMap, main_core::utils::SequenceIdx<ComponentType...>> ||
                 std::same_as<SequenceIdxMap, SequenceIdxView>)
    void update_components(ConstDataset const& update_data, Idx pos, SequenceIdxMap const& sequence_idx_map) {
        main_core::utils::run_functor_with_all_types_return_void<ComponentType...>(
            [this, pos, &update_data, &sequence_idx_map]<typename CT>() {
                this->update_component_row_col<CT, CacheType>(
                    update_data, pos,
                    std::get<main_core::utils::index_of_component<CT, ComponentType...>>(sequence_idx_map));
            });
    }

    // overload to update all components in the first scenario (e.g. permanent update)
    template <cache_type_c CacheType> void update_components(ConstDataset const& update_data) {
        auto const components_to_update = get_components_to_update(update_data);
        auto const update_independence =
            main_core::update::independence::check_update_independence<ComponentType...>(state_, update_data);
        auto const sequence_idx_map = main_core::update::get_all_sequence_idx_map<ComponentType...>(
            state_, update_data, 0, components_to_update, update_independence, false);
        update_components<CacheType>(update_data, 0, sequence_idx_map);
    }

  private:
    // set complete construction
    // initialize internal arrays
    void set_construction_complete() {
        assert(!construction_complete_);
#ifndef NDEBUG
        // set construction_complete for debug assertions
        construction_complete_ = true;
#endif // !NDEBUG
        state_.components.set_construction_complete();
        construct_topology();
    }

    void construct_topology() {
        ComponentTopology comp_topo;
        main_core::register_topology_components<Node>(state_, comp_topo);
        main_core::register_topology_components<Branch>(state_, comp_topo);
        main_core::register_topology_components<Branch3>(state_, comp_topo);
        main_core::register_topology_components<Source>(state_, comp_topo);
        main_core::register_topology_components<Shunt>(state_, comp_topo);
        main_core::register_topology_components<GenericLoadGen>(state_, comp_topo);
        main_core::register_topology_components<GenericVoltageSensor>(state_, comp_topo);
        main_core::register_topology_components<GenericPowerSensor>(state_, comp_topo);
        main_core::register_topology_components<GenericCurrentSensor>(state_, comp_topo);
        main_core::register_topology_components<Regulator>(state_, comp_topo);
        state_.comp_topo = std::make_shared<ComponentTopology const>(std::move(comp_topo));
    }

    void reset_solvers() {
        assert(construction_complete_);
        is_topology_up_to_date_ = false;
        is_sym_parameter_up_to_date_ = false;
        is_asym_parameter_up_to_date_ = false;
        n_math_solvers_ = 0;
        main_core::clear(math_state_);
        state_.math_topology.clear();
        state_.topo_comp_coup.reset();
        state_.comp_coup = {};
    }

  public:
    /*
    the the sequence indexer given an input array of ID's for a given component type
    */
    void get_indexer(std::string_view component_type, ID const* id_begin, Idx size, Idx* indexer_begin) const {
        auto const get_index_func = [&state = this->state_, component_type, id_begin, size,
                                     indexer_begin]<typename CT>() {
            if (component_type == CT::name) {
                std::transform(id_begin, id_begin + size, indexer_begin,
                               [&state](ID id) { return main_core::get_component_idx_by_id<CT>(state, id).pos; });
            }
        };
        main_core::utils::run_functor_with_all_types_return_void<ComponentType...>(get_index_func);
    }

  private:
    // Entry point for main_model.hpp
    main_core::utils::SequenceIdx<ComponentType...> get_all_sequence_idx_map(ConstDataset const& update_data) {
        auto const components_to_update = get_components_to_update(update_data);
        auto const update_independence =
            main_core::update::independence::check_update_independence<ComponentType...>(state_, update_data);
        return main_core::update::get_all_sequence_idx_map<ComponentType...>(
            state_, update_data, 0, components_to_update, update_independence, false);
    }

    void update_state(UpdateChange const& changes) {
        // if topology changed, everything is not up to date
        // if only param changed, set param to not up to date
        is_topology_up_to_date_ = is_topology_up_to_date_ && !changes.topo;
        is_sym_parameter_up_to_date_ = is_sym_parameter_up_to_date_ && !changes.topo && !changes.param;
        is_asym_parameter_up_to_date_ = is_asym_parameter_up_to_date_ && !changes.topo && !changes.param;
    }

    template <typename CompType> void restore_component(SequenceIdxView const& sequence_idx) {
        constexpr auto component_index = main_core::utils::index_of_component<CompType, ComponentType...>;

        auto& cached_inverse_update = std::get<component_index>(cached_inverse_update_);
        auto const& component_sequence = std::get<component_index>(sequence_idx);

        if (!cached_inverse_update.empty()) {
            update_component<CompType, permanent_update_t>(cached_inverse_update, component_sequence);
            cached_inverse_update.clear();
        }
    }

  public:
    // restore the initial values of all components
    void restore_components(SequenceIdxView const& sequence_idx) {
        (restore_component<ComponentType>(sequence_idx), ...);

        update_state(cached_state_changes_);
        cached_state_changes_ = {};
    }

  private:
    void restore_components(std::array<std::reference_wrapper<std::vector<Idx2D> const>,
                                       main_core::utils::n_types<ComponentType...>> const& sequence_idx) {
        restore_components(std::array{std::span<Idx2D const>{
            std::get<main_core::utils::index_of_component<ComponentType, ComponentType...>>(sequence_idx).get()}...});
    }
    void restore_components(main_core::utils::SequenceIdx<ComponentType...> const& sequence_idx) {
        restore_components(std::array{std::span<Idx2D const>{
            std::get<main_core::utils::index_of_component<ComponentType, ComponentType...>>(sequence_idx)}...});
    }

    template <solver_output_type SolverOutputType, typename MathSolverType, typename YBus, typename InputType,
              typename PrepareInputFn, typename SolveFn>
        requires std::invocable<std::remove_cvref_t<PrepareInputFn>, Idx /*n_math_solvers*/> &&
                 std::invocable<std::remove_cvref_t<SolveFn>, MathSolverType&, YBus const&, InputType const&> &&
                 std::same_as<std::invoke_result_t<PrepareInputFn, Idx /*n_math_solvers*/>, std::vector<InputType>> &&
                 std::same_as<std::invoke_result_t<SolveFn, MathSolverType&, YBus const&, InputType const&>,
                              SolverOutputType>
    std::vector<SolverOutputType> calculate_(PrepareInputFn&& prepare_input, SolveFn&& solve) {
        using sym = typename SolverOutputType::sym;

        assert(construction_complete_);
        calculation_info_ = CalculationInfo{};
        // prepare
        auto const& input = [this, prepare_input_ = std::forward<PrepareInputFn>(prepare_input)] {
            Timer const timer(calculation_info_, 2100, "Prepare");
            prepare_solvers<sym>();
            assert(is_topology_up_to_date_ && is_parameter_up_to_date<sym>());
            return prepare_input_(n_math_solvers_);
        }();
        // calculate
        return [this, &input, solve_ = std::forward<SolveFn>(solve)] {
            Timer const timer(calculation_info_, 2200, "Math Calculation");
            auto& solvers = get_solvers<sym>();
            auto& y_bus_vec = get_y_bus<sym>();
            std::vector<SolverOutputType> solver_output;
            solver_output.reserve(n_math_solvers_);
            for (Idx i = 0; i != n_math_solvers_; ++i) {
                solver_output.emplace_back(solve_(solvers[i], y_bus_vec[i], input[i]));
            }
            return solver_output;
        }();
    }

    template <symmetry_tag sym> auto calculate_power_flow_(double err_tol, Idx max_iter) {
        return [this, err_tol, max_iter](MainModelState const& state,
                                         CalculationMethod calculation_method) -> std::vector<SolverOutput<sym>> {
            return calculate_<SolverOutput<sym>, MathSolverProxy<sym>, YBus<sym>, PowerFlowInput<sym>>(
                [&state](Idx n_math_solvers) {
                    return main_core::prepare_power_flow_input<sym>(state, n_math_solvers);
                },
                [this, err_tol, max_iter, calculation_method](MathSolverProxy<sym>& solver, YBus<sym> const& y_bus,
                                                              PowerFlowInput<sym> const& input) {
                    return solver.get().run_power_flow(input, err_tol, max_iter, calculation_info_, calculation_method,
                                                       y_bus);
                });
        };
    }

    template <symmetry_tag sym> auto calculate_state_estimation_(double err_tol, Idx max_iter) {
        return [this, err_tol, max_iter](MainModelState const& state,
                                         CalculationMethod calculation_method) -> std::vector<SolverOutput<sym>> {
            return calculate_<SolverOutput<sym>, MathSolverProxy<sym>, YBus<sym>, StateEstimationInput<sym>>(
                [&state](Idx n_math_solvers) {
                    return main_core::prepare_state_estimation_input<sym>(state, n_math_solvers);
                },
                [this, err_tol, max_iter, calculation_method](MathSolverProxy<sym>& solver, YBus<sym> const& y_bus,
                                                              StateEstimationInput<sym> const& input) {
                    return solver.get().run_state_estimation(input, err_tol, max_iter, calculation_info_,
                                                             calculation_method, y_bus);
                });
        };
    }

    template <symmetry_tag sym> auto calculate_short_circuit_(ShortCircuitVoltageScaling voltage_scaling) {
        return [this,
                voltage_scaling](MainModelState const& state,
                                 CalculationMethod calculation_method) -> std::vector<ShortCircuitSolverOutput<sym>> {
            (void)state; // to avoid unused-lambda-capture when in Release build
            assert(&state == &state_);

            return calculate_<ShortCircuitSolverOutput<sym>, MathSolverProxy<sym>, YBus<sym>, ShortCircuitInput>(
                [this, voltage_scaling](Idx n_math_solvers) {
                    assert(is_topology_up_to_date_ && is_parameter_up_to_date<sym>());
                    return main_core::prepare_short_circuit_input<sym>(state_, state_.comp_coup, n_math_solvers,
                                                                       voltage_scaling);
                },
                [this, calculation_method](MathSolverProxy<sym>& solver, YBus<sym> const& y_bus,
                                           ShortCircuitInput const& input) {
                    return solver.get().run_short_circuit(input, calculation_info_, calculation_method, y_bus);
                });
        };
    }

    // Calculate with optimization, e.g., automatic tap changer
    template <calculation_type_tag calculation_type, symmetry_tag sym> auto calculate(Options const& options) {
        auto const calculator = [this, &options] {
            if constexpr (std::derived_from<calculation_type, power_flow_t>) {
                return calculate_power_flow_<sym>(options.err_tol, options.max_iter);
            }
            assert(options.optimizer_type == OptimizerType::no_optimization);
            if constexpr (std::derived_from<calculation_type, state_estimation_t>) {
                return calculate_state_estimation_<sym>(options.err_tol, options.max_iter);
            }
            if constexpr (std::derived_from<calculation_type, short_circuit_t>) {
                return calculate_short_circuit_<sym>(options.short_circuit_voltage_scaling);
            }
            throw UnreachableHit{"MainModelImpl::calculate", "Unknown calculation type"};
        }();

        SearchMethod const& search_method = options.optimizer_strategy == OptimizerStrategy::any
                                                ? SearchMethod::linear_search
                                                : SearchMethod::binary_search;

        return optimizer::get_optimizer<MainModelState, ConstDataset>(
                   options.optimizer_type, options.optimizer_strategy, calculator,
                   [this](ConstDataset const& update_data) {
                       this->update_components<permanent_update_t>(update_data);
                   },
                   *meta_data_, search_method)
            ->optimize(state_, options.calculation_method);
    }

    // Single calculation, propagating the results to result_data
    void calculate(Options options, MutableDataset const& result_data) {
        assert(construction_complete_);

        if (options.calculation_type == CalculationType::short_circuit) {
            auto const faults = state_.components.template citer<Fault>();
            auto const is_three_phase = std::ranges::all_of(
                faults, [](Fault const& fault) { return fault.get_fault_type() == FaultType::three_phase; });
            options.calculation_symmetry =
                is_three_phase ? CalculationSymmetry::symmetric : CalculationSymmetry::asymmetric;
        };

        calculation_type_symmetry_func_selector(
            options.calculation_type, options.calculation_symmetry,
            []<calculation_type_tag calculation_type, symmetry_tag sym>(
                MainModelImpl& main_model_, Options const& options_, MutableDataset const& result_data_) {
                auto const math_output = main_model_.calculate<calculation_type, sym>(options_);
                main_model_.output_result(math_output, result_data_);
            },
            *this, options, result_data);
    }

  public:
    static auto calculator(Options const& options) {
        return [options](MainModelImpl& model, MutableDataset const& target_data, bool cache_run) {
            auto sub_opt = options; // copy
            sub_opt.err_tol = cache_run ? std::numeric_limits<double>::max() : options.err_tol;
            sub_opt.max_iter = cache_run ? 1 : options.max_iter;

            model.calculate(sub_opt, target_data);
        };
    }

    CalculationInfo calculation_info() const { return calculation_info_; }
    void merge_calculation_info(CalculationInfo const& info) {
        assert(construction_complete_);
        main_core::merge_into(calculation_info_, info);
    }
    auto const& state() const {
        assert(construction_complete_);
        return state_;
    }
    auto const& meta_data() const {
        assert(construction_complete_);
        assert(meta_data_ != nullptr);
        return *meta_data_;
    }

    void check_no_experimental_features_used(Options const& /*options*/) const {}

  private:
    template <solver_output_type SolverOutputType>
    void output_result(MathOutput<std::vector<SolverOutputType>> const& math_output,
                       MutableDataset const& result_data) const {
        assert(!result_data.is_batch());

        auto const output_func = [this, &math_output, &result_data]<typename CT>() {
            auto process_output_span = [this, &math_output](auto const& span) {
                if (std::empty(span)) {
                    return;
                }
                main_core::output_result<CT>(state_, math_output, span);
            };

            if (result_data.is_columnar(CT::name)) {
                auto const span =
                    result_data.get_columnar_buffer_span<typename output_type_getter<SolverOutputType>::type, CT>();
                process_output_span(span);
            } else {
                auto const span =
                    result_data.get_buffer_span<typename output_type_getter<SolverOutputType>::type, CT>();
                process_output_span(span);
            }
        };

        Timer const t_output(calculation_info_, 3000, "Produce output");
        main_core::utils::run_functor_with_all_types_return_void<ComponentType...>(output_func);
    }

    mutable CalculationInfo calculation_info_; // needs to be first due to padding override
                                               // may be changed in const functions for metrics

    double system_frequency_;
    MetaData const* meta_data_;
    MathSolverDispatcher const* math_solver_dispatcher_;

    MainModelState state_;
    // math model
    MathState math_state_;
    Idx n_math_solvers_{0};
    bool is_topology_up_to_date_{false};
    bool is_sym_parameter_up_to_date_{false};
    bool is_asym_parameter_up_to_date_{false};
    bool is_accumulated_component_updated_{true};
    bool last_updated_calculation_symmetry_mode_{false};

    OwnedUpdateDataset cached_inverse_update_{};
    UpdateChange cached_state_changes_{};
    std::array<std::vector<Idx2D>, main_core::utils::n_types<ComponentType...>> parameter_changed_components_{};
#ifndef NDEBUG
    // construction_complete is used for debug assertions only
    bool construction_complete_{false};
#endif // !NDEBUG

    template <symmetry_tag sym> bool& is_parameter_up_to_date() {
        if constexpr (is_symmetric_v<sym>) {
            return is_sym_parameter_up_to_date_;
        } else {
            return is_asym_parameter_up_to_date_;
        }
    }

    template <symmetry_tag sym> std::vector<MathSolverProxy<sym>>& get_solvers() {
        if constexpr (is_symmetric_v<sym>) {
            return math_state_.math_solvers_sym;
        } else {
            return math_state_.math_solvers_asym;
        }
    }

    template <symmetry_tag sym> std::vector<YBus<sym>>& get_y_bus() {
        if constexpr (is_symmetric_v<sym>) {
            return math_state_.y_bus_vec_sym;
        } else {
            return math_state_.y_bus_vec_asym;
        }
    }

    void rebuild_topology() {
        assert(construction_complete_);
        // clear old solvers
        reset_solvers();
        // get connection info
        ComponentConnections comp_conn;
        comp_conn.branch_connected.resize(state_.comp_topo->branch_node_idx.size());
        comp_conn.branch_phase_shift.resize(state_.comp_topo->branch_node_idx.size());
        comp_conn.branch3_connected.resize(state_.comp_topo->branch3_node_idx.size());
        comp_conn.branch3_phase_shift.resize(state_.comp_topo->branch3_node_idx.size());
        comp_conn.source_connected.resize(state_.comp_topo->source_node_idx.size());
        std::transform(
            state_.components.template citer<Branch>().begin(), state_.components.template citer<Branch>().end(),
            comp_conn.branch_connected.begin(), [](Branch const& branch) {
                return BranchConnected{static_cast<IntS>(branch.from_status()), static_cast<IntS>(branch.to_status())};
            });
        std::transform(state_.components.template citer<Branch>().begin(),
                       state_.components.template citer<Branch>().end(), comp_conn.branch_phase_shift.begin(),
                       [](Branch const& branch) { return branch.phase_shift(); });
        std::transform(
            state_.components.template citer<Branch3>().begin(), state_.components.template citer<Branch3>().end(),
            comp_conn.branch3_connected.begin(), [](Branch3 const& branch3) {
                return Branch3Connected{static_cast<IntS>(branch3.status_1()), static_cast<IntS>(branch3.status_2()),
                                        static_cast<IntS>(branch3.status_3())};
            });
        std::transform(state_.components.template citer<Branch3>().begin(),
                       state_.components.template citer<Branch3>().end(), comp_conn.branch3_phase_shift.begin(),
                       [](Branch3 const& branch3) { return branch3.phase_shift(); });
        std::transform(state_.components.template citer<Source>().begin(),
                       state_.components.template citer<Source>().end(), comp_conn.source_connected.begin(),
                       [](Source const& source) { return source.status(); });
        // re build
        Topology topology{*state_.comp_topo, comp_conn};
        std::tie(state_.math_topology, state_.topo_comp_coup) = topology.build_topology();
        n_math_solvers_ = static_cast<Idx>(state_.math_topology.size());
        is_topology_up_to_date_ = true;
        is_sym_parameter_up_to_date_ = false;
        is_asym_parameter_up_to_date_ = false;
    }

    template <symmetry_tag sym> std::vector<MathModelParam<sym>> get_math_param() {
        std::vector<MathModelParam<sym>> math_param(n_math_solvers_);
        for (Idx i = 0; i != n_math_solvers_; ++i) {
            math_param[i].branch_param.resize(state_.math_topology[i]->n_branch());
            math_param[i].shunt_param.resize(state_.math_topology[i]->n_shunt());
            math_param[i].source_param.resize(state_.math_topology[i]->n_source());
        }
        // loop all branch
        for (Idx i = 0; i != static_cast<Idx>(state_.comp_topo->branch_node_idx.size()); ++i) {
            Idx2D const math_idx = state_.topo_comp_coup->branch[i];
            if (math_idx.group == isolated_component) {
                continue;
            }
            // assign parameters
            math_param[math_idx.group].branch_param[math_idx.pos] =
                state_.components.template get_item_by_seq<Branch>(i).template calc_param<sym>();
        }
        // loop all branch3
        for (Idx i = 0; i != static_cast<Idx>(state_.comp_topo->branch3_node_idx.size()); ++i) {
            Idx2DBranch3 const math_idx = state_.topo_comp_coup->branch3[i];
            if (math_idx.group == isolated_component) {
                continue;
            }
            // assign parameters, branch3 param consists of three branch parameters
            auto const branch3_param =
                state_.components.template get_item_by_seq<Branch3>(i).template calc_param<sym>();
            for (size_t branch2 = 0; branch2 < 3; ++branch2) {
                math_param[math_idx.group].branch_param[math_idx.pos[branch2]] = branch3_param[branch2];
            }
        }
        // loop all shunt
        for (Idx i = 0; i != static_cast<Idx>(state_.comp_topo->shunt_node_idx.size()); ++i) {
            Idx2D const math_idx = state_.topo_comp_coup->shunt[i];
            if (math_idx.group == isolated_component) {
                continue;
            }
            // assign parameters
            math_param[math_idx.group].shunt_param[math_idx.pos] =
                state_.components.template get_item_by_seq<Shunt>(i).template calc_param<sym>();
        }
        // loop all source
        for (Idx i = 0; i != static_cast<Idx>(state_.comp_topo->source_node_idx.size()); ++i) {
            Idx2D const math_idx = state_.topo_comp_coup->source[i];
            if (math_idx.group == isolated_component) {
                continue;
            }
            // assign parameters
            math_param[math_idx.group].source_param[math_idx.pos] =
                state_.components.template get_item_by_seq<Source>(i).template math_param<sym>();
        }
        return math_param;
    }
    template <symmetry_tag sym> std::vector<MathModelParamIncrement> get_math_param_increment() {
        using AddToIncrement = void (*)(std::vector<MathModelParamIncrement>&, MainModelState const&, Idx2D const&);

        static constexpr std::array<AddToIncrement, main_core::utils::n_types<ComponentType...>> add_to_increments{
            [](std::vector<MathModelParamIncrement>& increments, MainModelState const& state,
               Idx2D const& changed_component_idx) {
                if constexpr (std::derived_from<ComponentType, Branch>) {
                    Idx2D const math_idx =
                        state.topo_comp_coup
                            ->branch[main_core::get_component_sequence_idx<Branch>(state, changed_component_idx)];
                    if (math_idx.group == isolated_component) {
                        return;
                    }
                    // assign parameters
                    increments[math_idx.group].branch_param_to_change.push_back(math_idx.pos);
                } else if constexpr (std::derived_from<ComponentType, Branch3>) {
                    Idx2DBranch3 const math_idx =
                        state.topo_comp_coup
                            ->branch3[main_core::get_component_sequence_idx<Branch3>(state, changed_component_idx)];
                    if (math_idx.group == isolated_component) {
                        return;
                    }
                    // assign parameters, branch3 param consists of three branch parameters
                    // auto const branch3_param =
                    //   get_component<Branch3>(state, changed_component_idx).template calc_param<sym>();
                    for (size_t branch2 = 0; branch2 < 3; ++branch2) {
                        increments[math_idx.group].branch_param_to_change.push_back(math_idx.pos[branch2]);
                    }
                } else if constexpr (std::same_as<ComponentType, Shunt>) {
                    Idx2D const math_idx =
                        state.topo_comp_coup
                            ->shunt[main_core::get_component_sequence_idx<Shunt>(state, changed_component_idx)];
                    if (math_idx.group == isolated_component) {
                        return;
                    }
                    // assign parameters
                    increments[math_idx.group].shunt_param_to_change.push_back(math_idx.pos);
                }
            }...};

        std::vector<MathModelParamIncrement> math_param_increment(n_math_solvers_);

        for (size_t i = 0; i < main_core::utils::n_types<ComponentType...>; ++i) {
            auto const& changed_type_components = parameter_changed_components_[i];
            auto const& add_type_to_increment = add_to_increments[i];
            for (auto const& changed_component : changed_type_components) {
                add_type_to_increment(math_param_increment, state_, changed_component);
            }
        }

        return math_param_increment;
    }

    template <symmetry_tag sym> void prepare_y_bus() {
        std::vector<YBus<sym>>& y_bus_vec = get_y_bus<sym>();
        // also get the vector of other Y_bus (sym -> asym, or asym -> sym)
        std::vector<YBus<other_symmetry_t<sym>>>& other_y_bus_vec = get_y_bus<other_symmetry_t<sym>>();
        // If no Ybus exists, build them
        if (y_bus_vec.empty()) {
            bool const other_y_bus_exist = (!other_y_bus_vec.empty());
            y_bus_vec.reserve(n_math_solvers_);
            auto math_params = get_math_param<sym>();

            // Check the branch and shunt indices
            constexpr auto branch_param_in_seq_map =
                std::array{main_core::utils::index_of_component<Line, ComponentType...>,
                           main_core::utils::index_of_component<Link, ComponentType...>,
                           main_core::utils::index_of_component<Transformer, ComponentType...>};
            constexpr auto shunt_param_in_seq_map =
                std::array{main_core::utils::index_of_component<Shunt, ComponentType...>};

            for (Idx i = 0; i != n_math_solvers_; ++i) {
                // construct from existing Y_bus structure if possible
                if (other_y_bus_exist) {
                    y_bus_vec.emplace_back(state_.math_topology[i],
                                           std::make_shared<MathModelParam<sym> const>(std::move(math_params[i])),
                                           other_y_bus_vec[i].get_y_bus_structure());
                } else {
                    y_bus_vec.emplace_back(state_.math_topology[i],
                                           std::make_shared<MathModelParam<sym> const>(std::move(math_params[i])));
                }

                y_bus_vec.back().set_branch_param_idx(
                    IdxVector{branch_param_in_seq_map.begin(), branch_param_in_seq_map.end()});
                y_bus_vec.back().set_shunt_param_idx(
                    IdxVector{shunt_param_in_seq_map.begin(), shunt_param_in_seq_map.end()});
            }
        }
    }

    template <symmetry_tag sym> void prepare_solvers() {
        std::vector<MathSolverProxy<sym>>& solvers = get_solvers<sym>();
        // rebuild topology if needed
        if (!is_topology_up_to_date_) {
            rebuild_topology();
        }
        prepare_y_bus<sym>();

        if (n_math_solvers_ != static_cast<Idx>(solvers.size())) {
            assert(solvers.empty());
            assert(n_math_solvers_ == static_cast<Idx>(state_.math_topology.size()));
            assert(n_math_solvers_ == static_cast<Idx>(get_y_bus<sym>().size()));

            solvers.clear();
            solvers.reserve(n_math_solvers_);
            std::ranges::transform(state_.math_topology, std::back_inserter(solvers), [this](auto const& math_topo) {
                return MathSolverProxy<sym>{math_solver_dispatcher_, math_topo};
            });
            for (Idx idx = 0; idx < n_math_solvers_; ++idx) {
                get_y_bus<sym>()[idx].register_parameters_changed_callback(
                    [solver = std::ref(solvers[idx])](bool changed) {
                        solver.get().get().parameters_changed(changed);
                    });
            }
        } else if (!is_parameter_up_to_date<sym>()) {
            std::vector<MathModelParam<sym>> const math_params = get_math_param<sym>();
            std::vector<MathModelParamIncrement> const math_param_increments = get_math_param_increment<sym>();
            if (last_updated_calculation_symmetry_mode_ == is_symmetric_v<sym>) {
                main_core::update_y_bus(math_state_, math_params, math_param_increments);
            } else {
                main_core::update_y_bus(math_state_, math_params);
            }
        }
        // else do nothing, set everything up to date
        is_parameter_up_to_date<sym>() = true;
        std::ranges::for_each(parameter_changed_components_, [](auto& comps) { comps.clear(); });
        last_updated_calculation_symmetry_mode_ = is_symmetric_v<sym>;
    }
};

} // namespace power_grid_model<|MERGE_RESOLUTION|>--- conflicted
+++ resolved
@@ -130,14 +130,8 @@
     using SequenceIdxView = std::array<std::span<Idx2D const>, main_core::utils::n_types<ComponentType...>>;
     using OwnedUpdateDataset = std::tuple<std::vector<typename ComponentType::UpdateType>...>;
 
-<<<<<<< HEAD
-    static constexpr Idx ignore_output{JobDispatch::ignore_output};
     static constexpr Idx isolated_component{main_core::isolated_component};
     static constexpr Idx not_connected{main_core::not_connected};
-=======
-    static constexpr Idx isolated_component{-1};
-    static constexpr Idx not_connected{-1};
->>>>>>> 56355b8b
     static constexpr Idx sequential{JobDispatch::sequential};
 
   public:
