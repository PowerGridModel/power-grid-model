--- conflicted
+++ resolved
@@ -423,22 +423,14 @@
         calculation_info_ = CalculationInfo{};
         // prepare
         auto const& input = [this, prepare_input_ = std::forward<PrepareInputFn>(prepare_input)] {
-<<<<<<< HEAD
-            Timer const timer{calculation_info_, LoggingTag::prepare};
-=======
             Timer const timer{calculation_info_, LogEvent::prepare};
->>>>>>> b97788bd
             prepare_solvers<sym>();
             assert(is_topology_up_to_date_ && is_parameter_up_to_date<sym>());
             return prepare_input_(n_math_solvers_);
         }();
         // calculate
         return [this, &input, solve_ = std::forward<SolveFn>(solve)] {
-<<<<<<< HEAD
-            Timer const timer{calculation_info_, LoggingTag::math_calculation};
-=======
             Timer const timer{calculation_info_, LogEvent::math_calculation};
->>>>>>> b97788bd
             auto& solvers = get_solvers<sym>();
             auto& y_bus_vec = get_y_bus<sym>();
             std::vector<SolverOutputType> solver_output;
@@ -603,11 +595,7 @@
             }
         };
 
-<<<<<<< HEAD
-        Timer const t_output{calculation_info_, LoggingTag::produce_output};
-=======
         Timer const t_output{calculation_info_, LogEvent::produce_output};
->>>>>>> b97788bd
         main_core::utils::run_functor_with_all_types_return_void<ComponentType...>(output_func);
     }
 
