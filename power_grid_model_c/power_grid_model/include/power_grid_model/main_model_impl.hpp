// SPDX-FileCopyrightText: Contributors to the Power Grid Model project <powergridmodel@lfenergy.org>
//
// SPDX-License-Identifier: MPL-2.0

#pragma once

// main model class

// main include
#include "batch_parameter.hpp"
#include "calculation_parameters.hpp"
#include "container.hpp"
#include "job_adapter.hpp"
#include "job_dispatch.hpp"
#include "main_model_fwd.hpp"
#include "topology.hpp"

// common
#include "common/common.hpp"
#include "common/exception.hpp"
#include "common/timer.hpp"

// component include
#include "all_components.hpp"
#include "auxiliary/dataset.hpp"
#include "auxiliary/input.hpp"
#include "auxiliary/output.hpp"

// math model include
#include "math_solver/math_solver_dispatch.hpp"

#include "optimizer/optimizer.hpp"

// main model implementation
#include "main_core/calculation_info.hpp"
#include "main_core/calculation_input_preparation.hpp"
#include "main_core/core_utils.hpp"
#include "main_core/input.hpp"
#include "main_core/math_state.hpp"
#include "main_core/output.hpp"
#include "main_core/topology.hpp"
#include "main_core/update.hpp"

// stl library
#include <memory>
#include <span>

namespace power_grid_model {
// solver output type to output type getter meta function

template <solver_output_type SolverOutputType> struct output_type_getter;
template <short_circuit_solver_output_type SolverOutputType> struct output_type_getter<SolverOutputType> {
    using type = meta_data::sc_output_getter_s;
};
template <> struct output_type_getter<SolverOutput<symmetric_t>> {
    using type = meta_data::sym_output_getter_s;
};
template <> struct output_type_getter<SolverOutput<asymmetric_t>> {
    using type = meta_data::asym_output_getter_s;
};

struct power_flow_t {};
struct state_estimation_t {};
struct short_circuit_t {};

template <typename T>
concept calculation_type_tag = std::derived_from<T, power_flow_t> || std::derived_from<T, state_estimation_t> ||
                               std::derived_from<T, short_circuit_t>;

template <class Functor, class... Args>
decltype(auto) calculation_symmetry_func_selector(CalculationSymmetry calculation_symmetry, Functor&& f,
                                                  Args&&... args) {
    using enum CalculationSymmetry;

    switch (calculation_symmetry) {
    case symmetric:
        return std::forward<Functor>(f).template operator()<symmetric_t>(std::forward<Args>(args)...);
    case asymmetric:
        return std::forward<Functor>(f).template operator()<asymmetric_t>(std::forward<Args>(args)...);
    default:
        throw MissingCaseForEnumError{"Calculation symmetry selector", calculation_symmetry};
    }
}

template <class Functor, class... Args>
decltype(auto) calculation_type_func_selector(CalculationType calculation_type, Functor&& f, Args&&... args) {
    using enum CalculationType;

    switch (calculation_type) {
    case CalculationType::power_flow:
        return std::forward<Functor>(f).template operator()<power_flow_t>(std::forward<Args>(args)...);
    case CalculationType::state_estimation:
        return std::forward<Functor>(f).template operator()<state_estimation_t>(std::forward<Args>(args)...);
    case CalculationType::short_circuit:
        return std::forward<Functor>(f).template operator()<short_circuit_t>(std::forward<Args>(args)...);
    default:
        throw MissingCaseForEnumError{"CalculationType", calculation_type};
    }
}

template <class Functor, class... Args>
decltype(auto) calculation_type_symmetry_func_selector(CalculationType calculation_type,
                                                       CalculationSymmetry calculation_symmetry, Functor&& f,
                                                       Args&&... args) {
    calculation_type_func_selector(
        calculation_type,
        []<calculation_type_tag calculation_type, typename Functor_, typename... Args_>(
            CalculationSymmetry calculation_symmetry_, Functor_&& f_, Args_&&... args_) {
            calculation_symmetry_func_selector(
                calculation_symmetry_,
                []<symmetry_tag sym, typename SubFunctor, typename... SubArgs>(SubFunctor&& sub_f,
                                                                               SubArgs&&... sub_args) {
                    std::forward<SubFunctor>(sub_f).template operator()<calculation_type, sym>(
                        std::forward<SubArgs>(sub_args)...);
                },
                std::forward<Functor_>(f_), std::forward<Args_>(args_)...);
        },
        calculation_symmetry, std::forward<Functor>(f), std::forward<Args>(args)...);
}

// main model implementation template
template <class T, class U> class MainModelImpl;

template <class... ExtraRetrievableType, class... ComponentType>
class MainModelImpl<ExtraRetrievableTypes<ExtraRetrievableType...>, ComponentList<ComponentType...>> {
  private:
    // internal type traits
    // container class
    using ComponentContainer = Container<ExtraRetrievableTypes<ExtraRetrievableType...>, ComponentType...>;
    using MainModelState = main_core::MainModelState<ComponentContainer>;

    using SequenceIdxView = std::array<std::span<Idx2D const>, main_core::utils::n_types<ComponentType...>>;
    using OwnedUpdateDataset = std::tuple<std::vector<typename ComponentType::UpdateType>...>;

<<<<<<< HEAD
    using JobDispatcher =
        JobDispatch<MainModelImpl<ExtraRetrievableTypes<ExtraRetrievableType...>, ComponentList<ComponentType...>>,
                    ComponentType...>;

    static constexpr Idx ignore_output{JobDispatcher::ignore_output};
    static constexpr Idx isolated_component{main_core::isolated_component};
    static constexpr Idx not_connected{main_core::not_connected};
    static constexpr Idx sequential{JobDispatcher::sequential};
=======
    static constexpr Idx ignore_output{JobDispatch::ignore_output};
    static constexpr Idx isolated_component{-1};
    static constexpr Idx not_connected{-1};
    static constexpr Idx sequential{JobDispatch::sequential};
>>>>>>> e3c976c1

  public:
    using Options = MainModelOptions;
    using MathState = main_core::MathState;
    using MetaData = meta_data::MetaData;

    // constructor with data
    explicit MainModelImpl(double system_frequency, ConstDataset const& input_data,
                           MathSolverDispatcher const& math_solver_dispatcher, Idx pos = 0)
        : system_frequency_{system_frequency},
          meta_data_{&input_data.meta_data()},
          math_solver_dispatcher_{&math_solver_dispatcher} {
        assert(input_data.get_description().dataset->name == std::string_view("input"));
        add_components(input_data, pos);
        set_construction_complete();
    }

    // constructor with only frequency
    explicit MainModelImpl(double system_frequency, meta_data::MetaData const& meta_data,
                           MathSolverDispatcher const& math_solver_dispatcher)
        : system_frequency_{system_frequency},
          meta_data_{&meta_data},
          math_solver_dispatcher_{&math_solver_dispatcher} {}

    MainModelImpl(MainModelImpl const& other)
        : calculation_info_{}, // calculation info should not be copied, because it may result in race conditions
          system_frequency_{other.system_frequency_},
          meta_data_{other.meta_data_},
          math_solver_dispatcher_{other.math_solver_dispatcher_},
          state_{other.state_},
          math_state_{other.math_state_},
          n_math_solvers_{other.n_math_solvers_},
          is_topology_up_to_date_{other.is_topology_up_to_date_},
          is_sym_parameter_up_to_date_{other.is_sym_parameter_up_to_date_},
          is_asym_parameter_up_to_date_{other.is_asym_parameter_up_to_date_},
          is_accumulated_component_updated_{other.is_accumulated_component_updated_},
          last_updated_calculation_symmetry_mode_{other.last_updated_calculation_symmetry_mode_},
          cached_inverse_update_{other.cached_inverse_update_},
          cached_state_changes_{other.cached_state_changes_},
          parameter_changed_components_{other.parameter_changed_components_}
#ifndef NDEBUG
          ,
          // construction_complete is used for debug assertions only
          construction_complete_{other.construction_complete_}
#endif // !NDEBUG
    {
    }
    MainModelImpl& operator=(MainModelImpl const& other) {
        if (this != &other) {
            calculation_info_ = {}; // calculation info should be reset, because it may result in race conditions
            system_frequency_ = other.system_frequency_;
            meta_data_ = other.meta_data_;
            math_solver_dispatcher_ = other.math_solver_dispatcher_;
            state_ = other.state_;
            math_state_ = other.math_state_;
            n_math_solvers_ = other.n_math_solvers_;
            is_topology_up_to_date_ = other.is_topology_up_to_date_;
            is_sym_parameter_up_to_date_ = other.is_sym_parameter_up_to_date_;
            is_asym_parameter_up_to_date_ = other.is_asym_parameter_up_to_date_;
            is_accumulated_component_updated_ = other.is_accumulated_component_updated_;
            last_updated_calculation_symmetry_mode_ = other.last_updated_calculation_symmetry_mode_;
            cached_inverse_update_ = other.cached_inverse_update_;
            cached_state_changes_ = other.cached_state_changes_;
            parameter_changed_components_ = other.parameter_changed_components_;
#ifndef NDEBUG
            // construction_complete is used for debug assertions only
            construction_complete_ = other.construction_complete_;
#endif // !NDEBUG
        }
        return *this;
    }
    MainModelImpl(MainModelImpl&& /*other*/) noexcept = default;
    MainModelImpl& operator=(MainModelImpl&& /*other*/) noexcept = default;
    ~MainModelImpl() = default;

    // helper function to get what components are present in the update data
    std::array<bool, main_core::utils::n_types<ComponentType...>>
    get_components_to_update(ConstDataset const& update_data) const {
        return main_core::utils::run_functor_with_all_types_return_array<ComponentType...>(
            [&update_data]<typename CompType>() {
                return (update_data.find_component(CompType::name, false) != main_core::utils::invalid_index);
            });
    }

  private:
    // template to construct components
    // using forward interators
    // different selection based on component type
    template <std::derived_from<Base> CompType, std::ranges::viewable_range Inputs>
    void add_component(Inputs&& components) {
        assert(!construction_complete_);
        main_core::add_component<CompType>(state_, std::forward<Inputs>(components), system_frequency_);
    }

    void add_components(ConstDataset const& input_data, Idx pos = 0) {
        auto const add_func = [this, pos, &input_data]<typename CT>() {
            if (input_data.is_columnar(CT::name)) {
                this->add_component<CT>(input_data.get_columnar_buffer_span<meta_data::input_getter_s, CT>(pos));
            } else {
                this->add_component<CT>(input_data.get_buffer_span<meta_data::input_getter_s, CT>(pos));
            }
        };
        main_core::utils::run_functor_with_all_types_return_void<ComponentType...>(add_func);
    }

    // template to update components
    // using forward interators
    // different selection based on component type
    // if sequence_idx is given, it will be used to load the object instead of using IDs via hash map.
    template <class CompType, cache_type_c CacheType, std::ranges::viewable_range Updates>
    void update_component(Updates&& updates, std::span<Idx2D const> sequence_idx) {
        constexpr auto comp_index = main_core::utils::index_of_component<CompType, ComponentType...>;

        assert(construction_complete_);
        assert(std::ranges::ssize(sequence_idx) == std::ranges::ssize(updates));

        if constexpr (CacheType::value) {
            main_core::update::update_inverse<CompType>(
                state_, updates, std::back_inserter(std::get<comp_index>(cached_inverse_update_)), sequence_idx);
        }

        UpdateChange const changed = main_core::update::update_component<CompType>(
            state_, std::forward<Updates>(updates),
            std::back_inserter(std::get<comp_index>(parameter_changed_components_)), sequence_idx);

        // update, get changed variable
        update_state(changed);
        if constexpr (CacheType::value) {
            cached_state_changes_ = cached_state_changes_ || changed;
        }
    }

    // entry point overload to update one row or column based component type
    template <class CompType, cache_type_c CacheType>
    void update_component_row_col(ConstDataset const& update_data, Idx pos, std::span<Idx2D const> sequence_idx) {
        assert(construction_complete_);
        assert(update_data.get_description().dataset->name == std::string_view("update"));

        if (update_data.is_columnar(CompType::name)) {
            this->update_component<CompType, CacheType>(
                update_data.get_columnar_buffer_span<meta_data::update_getter_s, CompType>(pos), sequence_idx);
        } else {
            this->update_component<CompType, CacheType>(
                update_data.get_buffer_span<meta_data::update_getter_s, CompType>(pos), sequence_idx);
        }
    }

  public:
    // overload to update all components across all scenarios
    template <cache_type_c CacheType, typename SequenceIdxMap>
        requires(std::same_as<SequenceIdxMap, main_core::utils::SequenceIdx<ComponentType...>> ||
                 std::same_as<SequenceIdxMap, SequenceIdxView>)
    void update_components(ConstDataset const& update_data, Idx pos, SequenceIdxMap const& sequence_idx_map) {
        main_core::utils::run_functor_with_all_types_return_void<ComponentType...>(
            [this, pos, &update_data, &sequence_idx_map]<typename CT>() {
                this->update_component_row_col<CT, CacheType>(
                    update_data, pos,
                    std::get<main_core::utils::index_of_component<CT, ComponentType...>>(sequence_idx_map));
            });
    }

    // overload to update all components in the first scenario (e.g. permanent update)
    template <cache_type_c CacheType> void update_components(ConstDataset const& update_data) {
        auto const components_to_update = get_components_to_update(update_data);
        auto const update_independence =
            main_core::update::independence::check_update_independence<ComponentType...>(state_, update_data);
        auto const sequence_idx_map = main_core::update::get_all_sequence_idx_map<ComponentType...>(
            state_, update_data, 0, components_to_update, update_independence, false);
        update_components<CacheType>(update_data, 0, sequence_idx_map);
    }

  private:
    // set complete construction
    // initialize internal arrays
    void set_construction_complete() {
        assert(!construction_complete_);
#ifndef NDEBUG
        // set construction_complete for debug assertions
        construction_complete_ = true;
#endif // !NDEBUG
        state_.components.set_construction_complete();
        construct_topology();
    }

    void construct_topology() {
        ComponentTopology comp_topo;
        main_core::register_topology_components<Node>(state_, comp_topo);
        main_core::register_topology_components<Branch>(state_, comp_topo);
        main_core::register_topology_components<Branch3>(state_, comp_topo);
        main_core::register_topology_components<Source>(state_, comp_topo);
        main_core::register_topology_components<Shunt>(state_, comp_topo);
        main_core::register_topology_components<GenericLoadGen>(state_, comp_topo);
        main_core::register_topology_components<GenericVoltageSensor>(state_, comp_topo);
        main_core::register_topology_components<GenericPowerSensor>(state_, comp_topo);
        main_core::register_topology_components<GenericCurrentSensor>(state_, comp_topo);
        main_core::register_topology_components<Regulator>(state_, comp_topo);
        state_.comp_topo = std::make_shared<ComponentTopology const>(std::move(comp_topo));
    }

    void reset_solvers() {
        assert(construction_complete_);
        is_topology_up_to_date_ = false;
        is_sym_parameter_up_to_date_ = false;
        is_asym_parameter_up_to_date_ = false;
        n_math_solvers_ = 0;
        main_core::clear(math_state_);
        state_.math_topology.clear();
        state_.topo_comp_coup.reset();
        state_.comp_coup = {};
    }

  public:
    /*
    the the sequence indexer given an input array of ID's for a given component type
    */
    void get_indexer(std::string_view component_type, ID const* id_begin, Idx size, Idx* indexer_begin) const {
        auto const get_index_func = [&state = this->state_, component_type, id_begin, size,
                                     indexer_begin]<typename CT>() {
            if (component_type == CT::name) {
                std::transform(id_begin, id_begin + size, indexer_begin,
                               [&state](ID id) { return main_core::get_component_idx_by_id<CT>(state, id).pos; });
            }
        };
        main_core::utils::run_functor_with_all_types_return_void<ComponentType...>(get_index_func);
    }

  private:
    // Entry point for main_model.hpp
    main_core::utils::SequenceIdx<ComponentType...> get_all_sequence_idx_map(ConstDataset const& update_data) {
        auto const components_to_update = get_components_to_update(update_data);
        auto const update_independence =
            main_core::update::independence::check_update_independence<ComponentType...>(state_, update_data);
        return main_core::update::get_all_sequence_idx_map<ComponentType...>(
            state_, update_data, 0, components_to_update, update_independence, false);
    }

    void update_state(UpdateChange const& changes) {
        // if topology changed, everything is not up to date
        // if only param changed, set param to not up to date
        is_topology_up_to_date_ = is_topology_up_to_date_ && !changes.topo;
        is_sym_parameter_up_to_date_ = is_sym_parameter_up_to_date_ && !changes.topo && !changes.param;
        is_asym_parameter_up_to_date_ = is_asym_parameter_up_to_date_ && !changes.topo && !changes.param;
    }

    template <typename CompType> void restore_component(SequenceIdxView const& sequence_idx) {
        constexpr auto component_index = main_core::utils::index_of_component<CompType, ComponentType...>;

        auto& cached_inverse_update = std::get<component_index>(cached_inverse_update_);
        auto const& component_sequence = std::get<component_index>(sequence_idx);

        if (!cached_inverse_update.empty()) {
            update_component<CompType, permanent_update_t>(cached_inverse_update, component_sequence);
            cached_inverse_update.clear();
        }
    }

  public:
    // restore the initial values of all components
    void restore_components(SequenceIdxView const& sequence_idx) {
        (restore_component<ComponentType>(sequence_idx), ...);

        update_state(cached_state_changes_);
        cached_state_changes_ = {};
    }

  private:
    void restore_components(std::array<std::reference_wrapper<std::vector<Idx2D> const>,
                                       main_core::utils::n_types<ComponentType...>> const& sequence_idx) {
        restore_components(std::array{std::span<Idx2D const>{
            std::get<main_core::utils::index_of_component<ComponentType, ComponentType...>>(sequence_idx).get()}...});
    }
    void restore_components(main_core::utils::SequenceIdx<ComponentType...> const& sequence_idx) {
        restore_components(std::array{std::span<Idx2D const>{
            std::get<main_core::utils::index_of_component<ComponentType, ComponentType...>>(sequence_idx)}...});
    }

    template <solver_output_type SolverOutputType, typename MathSolverType, typename YBus, typename InputType,
              typename PrepareInputFn, typename SolveFn>
        requires std::invocable<std::remove_cvref_t<PrepareInputFn>, Idx /*n_math_solvers*/> &&
                 std::invocable<std::remove_cvref_t<SolveFn>, MathSolverType&, YBus const&, InputType const&> &&
                 std::same_as<std::invoke_result_t<PrepareInputFn, Idx /*n_math_solvers*/>, std::vector<InputType>> &&
                 std::same_as<std::invoke_result_t<SolveFn, MathSolverType&, YBus const&, InputType const&>,
                              SolverOutputType>
    std::vector<SolverOutputType> calculate_(PrepareInputFn&& prepare_input, SolveFn&& solve) {
        using sym = typename SolverOutputType::sym;

        assert(construction_complete_);
        calculation_info_ = CalculationInfo{};
        // prepare
        auto const& input = [this, prepare_input_ = std::forward<PrepareInputFn>(prepare_input)] {
            Timer const timer(calculation_info_, 2100, "Prepare");
            prepare_solvers<sym>();
            assert(is_topology_up_to_date_ && is_parameter_up_to_date<sym>());
            return prepare_input_(n_math_solvers_);
        }();
        // calculate
        return [this, &input, solve_ = std::forward<SolveFn>(solve)] {
            Timer const timer(calculation_info_, 2200, "Math Calculation");
            auto& solvers = get_solvers<sym>();
            auto& y_bus_vec = get_y_bus<sym>();
            std::vector<SolverOutputType> solver_output;
            solver_output.reserve(n_math_solvers_);
            for (Idx i = 0; i != n_math_solvers_; ++i) {
                solver_output.emplace_back(solve_(solvers[i], y_bus_vec[i], input[i]));
            }
            return solver_output;
        }();
    }

    template <symmetry_tag sym> auto calculate_power_flow_(double err_tol, Idx max_iter) {
        return [this, err_tol, max_iter](MainModelState const& state,
                                         CalculationMethod calculation_method) -> std::vector<SolverOutput<sym>> {
            return calculate_<SolverOutput<sym>, MathSolverProxy<sym>, YBus<sym>, PowerFlowInput<sym>>(
                [&state](Idx n_math_solvers) {
                    return main_core::prepare_power_flow_input<sym>(state, n_math_solvers);
                },
                [this, err_tol, max_iter, calculation_method](MathSolverProxy<sym>& solver, YBus<sym> const& y_bus,
                                                              PowerFlowInput<sym> const& input) {
                    return solver.get().run_power_flow(input, err_tol, max_iter, calculation_info_, calculation_method,
                                                       y_bus);
                });
        };
    }

    template <symmetry_tag sym> auto calculate_state_estimation_(double err_tol, Idx max_iter) {
        return [this, err_tol, max_iter](MainModelState const& state,
                                         CalculationMethod calculation_method) -> std::vector<SolverOutput<sym>> {
            return calculate_<SolverOutput<sym>, MathSolverProxy<sym>, YBus<sym>, StateEstimationInput<sym>>(
                [&state](Idx n_math_solvers) {
                    return main_core::prepare_state_estimation_input<sym>(state, n_math_solvers);
                },
                [this, err_tol, max_iter, calculation_method](MathSolverProxy<sym>& solver, YBus<sym> const& y_bus,
                                                              StateEstimationInput<sym> const& input) {
                    return solver.get().run_state_estimation(input, err_tol, max_iter, calculation_info_,
                                                             calculation_method, y_bus);
                });
        };
    }

    template <symmetry_tag sym> auto calculate_short_circuit_(ShortCircuitVoltageScaling voltage_scaling) {
        return [this,
                voltage_scaling](MainModelState const& state,
                                 CalculationMethod calculation_method) -> std::vector<ShortCircuitSolverOutput<sym>> {
            (void)state; // to avoid unused-lambda-capture when in Release build
            assert(&state == &state_);

            return calculate_<ShortCircuitSolverOutput<sym>, MathSolverProxy<sym>, YBus<sym>, ShortCircuitInput>(
                [this, voltage_scaling](Idx n_math_solvers) {
                    assert(is_topology_up_to_date_ && is_parameter_up_to_date<sym>());
                    return main_core::prepare_short_circuit_input<sym>(state_, state_.comp_coup, n_math_solvers,
                                                                       voltage_scaling);
                },
                [this, calculation_method](MathSolverProxy<sym>& solver, YBus<sym> const& y_bus,
                                           ShortCircuitInput const& input) {
                    return solver.get().run_short_circuit(input, calculation_info_, calculation_method, y_bus);
                });
        };
    }

    // Calculate with optimization, e.g., automatic tap changer
    template <calculation_type_tag calculation_type, symmetry_tag sym> auto calculate(Options const& options) {
        auto const calculator = [this, &options] {
            if constexpr (std::derived_from<calculation_type, power_flow_t>) {
                return calculate_power_flow_<sym>(options.err_tol, options.max_iter);
            }
            assert(options.optimizer_type == OptimizerType::no_optimization);
            if constexpr (std::derived_from<calculation_type, state_estimation_t>) {
                return calculate_state_estimation_<sym>(options.err_tol, options.max_iter);
            }
            if constexpr (std::derived_from<calculation_type, short_circuit_t>) {
                return calculate_short_circuit_<sym>(options.short_circuit_voltage_scaling);
            }
            throw UnreachableHit{"MainModelImpl::calculate", "Unknown calculation type"};
        }();

        SearchMethod const& search_method = options.optimizer_strategy == OptimizerStrategy::any
                                                ? SearchMethod::linear_search
                                                : SearchMethod::binary_search;

        return optimizer::get_optimizer<MainModelState, ConstDataset>(
                   options.optimizer_type, options.optimizer_strategy, calculator,
                   [this](ConstDataset const& update_data) {
                       this->update_components<permanent_update_t>(update_data);
                   },
                   *meta_data_, search_method)
            ->optimize(state_, options.calculation_method);
    }

    // Single calculation, propagating the results to result_data
    void calculate(Options options, MutableDataset const& result_data, Idx pos = 0) {
        assert(construction_complete_);

        if (options.calculation_type == CalculationType::short_circuit) {
            auto const faults = state_.components.template citer<Fault>();
            auto const is_three_phase = std::ranges::all_of(
                faults, [](Fault const& fault) { return fault.get_fault_type() == FaultType::three_phase; });
            options.calculation_symmetry =
                is_three_phase ? CalculationSymmetry::symmetric : CalculationSymmetry::asymmetric;
        };

        calculation_type_symmetry_func_selector(
            options.calculation_type, options.calculation_symmetry,
            []<calculation_type_tag calculation_type, symmetry_tag sym>(
                MainModelImpl& main_model_, Options const& options_, MutableDataset const& result_data_, Idx pos_) {
                auto const math_output = main_model_.calculate<calculation_type, sym>(options_);

                if (pos_ != ignore_output) {
                    main_model_.output_result(math_output, result_data_, pos_);
                }
            },
            *this, options, result_data, pos);
    }

  public:
    /*
    Batch calculation, propagating the results to result_data

    Run the calculation function in batch on the provided update data.

    The calculation function should be able to run standalone.
    It should output to the provided result_data if the trailing argument is not ignore_output.

    threading
        < 0 sequential
        = 0 parallel, use number of hardware threads
        > 0 specify number of parallel threads
    raise a BatchCalculationError if any of the calculations in the batch raised an exception
    */
    BatchParameter calculate(Options const& options, MutableDataset const& result_data,
                             ConstDataset const& update_data) {
        JobDispatchAdapter<
            MainModelImpl<ExtraRetrievableTypes<ExtraRetrievableType...>, ComponentList<ComponentType...>>,
            ComponentType...>
            adapter{std::ref(*this)};
        return JobDispatch::batch_calculation(
            adapter,
            [&options](MainModelImpl& model, MutableDataset const& target_data, Idx pos) {
                auto sub_opt = options; // copy
                sub_opt.err_tol = pos != ignore_output ? options.err_tol : std::numeric_limits<double>::max();
                sub_opt.max_iter = pos != ignore_output ? options.max_iter : 1;

                model.calculate(sub_opt, target_data, pos);
            },
            result_data, update_data, options.threading);
    }

    CalculationInfo calculation_info() const { return calculation_info_; }
    void merge_calculation_info(CalculationInfo const& info) {
        assert(construction_complete_);
        main_core::merge_into(calculation_info_, info);
    }
    auto const& state() const {
        assert(construction_complete_);
        return state_;
    }
    auto const& meta_data() const {
        assert(construction_complete_);
        assert(meta_data_ != nullptr);
        return *meta_data_;
    }

    void check_no_experimental_features_used(Options const& /*options*/) const {}

  private:
    template <typename Component, typename MathOutputType, typename ResIt>
        requires solver_output_type<typename MathOutputType::SolverOutputType::value_type>
    ResIt output_result(MathOutputType const& math_output, ResIt res_it) const {
        assert(construction_complete_);
        return main_core::output_result<Component, ComponentContainer>(state_, math_output, res_it);
    }

    template <solver_output_type SolverOutputType>
    void output_result(MathOutput<std::vector<SolverOutputType>> const& math_output, MutableDataset const& result_data,
                       Idx pos = 0) const {
        auto const output_func = [this, &math_output, &result_data, pos]<typename CT>() {
            auto process_output_span = [this, &math_output](auto const& span) {
                if (std::empty(span)) {
                    return;
                }
                this->output_result<CT>(math_output, std::begin(span));
            };

            if (result_data.is_columnar(CT::name)) {
                auto const span =
                    result_data.get_columnar_buffer_span<typename output_type_getter<SolverOutputType>::type, CT>(pos);
                process_output_span(span);
            } else {
                auto const span =
                    result_data.get_buffer_span<typename output_type_getter<SolverOutputType>::type, CT>(pos);
                process_output_span(span);
            }
        };

        Timer const t_output(calculation_info_, 3000, "Produce output");
        main_core::utils::run_functor_with_all_types_return_void<ComponentType...>(output_func);
    }

    mutable CalculationInfo calculation_info_; // needs to be first due to padding override
                                               // may be changed in const functions for metrics

    double system_frequency_;
    MetaData const* meta_data_;
    MathSolverDispatcher const* math_solver_dispatcher_;

    MainModelState state_;
    // math model
    MathState math_state_;
    Idx n_math_solvers_{0};
    bool is_topology_up_to_date_{false};
    bool is_sym_parameter_up_to_date_{false};
    bool is_asym_parameter_up_to_date_{false};
    bool is_accumulated_component_updated_{true};
    bool last_updated_calculation_symmetry_mode_{false};

    OwnedUpdateDataset cached_inverse_update_{};
    UpdateChange cached_state_changes_{};
    std::array<std::vector<Idx2D>, main_core::utils::n_types<ComponentType...>> parameter_changed_components_{};
#ifndef NDEBUG
    // construction_complete is used for debug assertions only
    bool construction_complete_{false};
#endif // !NDEBUG

    template <symmetry_tag sym> bool& is_parameter_up_to_date() {
        if constexpr (is_symmetric_v<sym>) {
            return is_sym_parameter_up_to_date_;
        } else {
            return is_asym_parameter_up_to_date_;
        }
    }

    template <symmetry_tag sym> std::vector<MathSolverProxy<sym>>& get_solvers() {
        if constexpr (is_symmetric_v<sym>) {
            return math_state_.math_solvers_sym;
        } else {
            return math_state_.math_solvers_asym;
        }
    }

    template <symmetry_tag sym> std::vector<YBus<sym>>& get_y_bus() {
        if constexpr (is_symmetric_v<sym>) {
            return math_state_.y_bus_vec_sym;
        } else {
            return math_state_.y_bus_vec_asym;
        }
    }

    void rebuild_topology() {
        assert(construction_complete_);
        // clear old solvers
        reset_solvers();
        // get connection info
        ComponentConnections comp_conn;
        comp_conn.branch_connected.resize(state_.comp_topo->branch_node_idx.size());
        comp_conn.branch_phase_shift.resize(state_.comp_topo->branch_node_idx.size());
        comp_conn.branch3_connected.resize(state_.comp_topo->branch3_node_idx.size());
        comp_conn.branch3_phase_shift.resize(state_.comp_topo->branch3_node_idx.size());
        comp_conn.source_connected.resize(state_.comp_topo->source_node_idx.size());
        std::transform(
            state_.components.template citer<Branch>().begin(), state_.components.template citer<Branch>().end(),
            comp_conn.branch_connected.begin(), [](Branch const& branch) {
                return BranchConnected{static_cast<IntS>(branch.from_status()), static_cast<IntS>(branch.to_status())};
            });
        std::transform(state_.components.template citer<Branch>().begin(),
                       state_.components.template citer<Branch>().end(), comp_conn.branch_phase_shift.begin(),
                       [](Branch const& branch) { return branch.phase_shift(); });
        std::transform(
            state_.components.template citer<Branch3>().begin(), state_.components.template citer<Branch3>().end(),
            comp_conn.branch3_connected.begin(), [](Branch3 const& branch3) {
                return Branch3Connected{static_cast<IntS>(branch3.status_1()), static_cast<IntS>(branch3.status_2()),
                                        static_cast<IntS>(branch3.status_3())};
            });
        std::transform(state_.components.template citer<Branch3>().begin(),
                       state_.components.template citer<Branch3>().end(), comp_conn.branch3_phase_shift.begin(),
                       [](Branch3 const& branch3) { return branch3.phase_shift(); });
        std::transform(state_.components.template citer<Source>().begin(),
                       state_.components.template citer<Source>().end(), comp_conn.source_connected.begin(),
                       [](Source const& source) { return source.status(); });
        // re build
        Topology topology{*state_.comp_topo, comp_conn};
        std::tie(state_.math_topology, state_.topo_comp_coup) = topology.build_topology();
        n_math_solvers_ = static_cast<Idx>(state_.math_topology.size());
        is_topology_up_to_date_ = true;
        is_sym_parameter_up_to_date_ = false;
        is_asym_parameter_up_to_date_ = false;
    }

    template <symmetry_tag sym> std::vector<MathModelParam<sym>> get_math_param() {
        std::vector<MathModelParam<sym>> math_param(n_math_solvers_);
        for (Idx i = 0; i != n_math_solvers_; ++i) {
            math_param[i].branch_param.resize(state_.math_topology[i]->n_branch());
            math_param[i].shunt_param.resize(state_.math_topology[i]->n_shunt());
            math_param[i].source_param.resize(state_.math_topology[i]->n_source());
        }
        // loop all branch
        for (Idx i = 0; i != static_cast<Idx>(state_.comp_topo->branch_node_idx.size()); ++i) {
            Idx2D const math_idx = state_.topo_comp_coup->branch[i];
            if (math_idx.group == isolated_component) {
                continue;
            }
            // assign parameters
            math_param[math_idx.group].branch_param[math_idx.pos] =
                state_.components.template get_item_by_seq<Branch>(i).template calc_param<sym>();
        }
        // loop all branch3
        for (Idx i = 0; i != static_cast<Idx>(state_.comp_topo->branch3_node_idx.size()); ++i) {
            Idx2DBranch3 const math_idx = state_.topo_comp_coup->branch3[i];
            if (math_idx.group == isolated_component) {
                continue;
            }
            // assign parameters, branch3 param consists of three branch parameters
            auto const branch3_param =
                state_.components.template get_item_by_seq<Branch3>(i).template calc_param<sym>();
            for (size_t branch2 = 0; branch2 < 3; ++branch2) {
                math_param[math_idx.group].branch_param[math_idx.pos[branch2]] = branch3_param[branch2];
            }
        }
        // loop all shunt
        for (Idx i = 0; i != static_cast<Idx>(state_.comp_topo->shunt_node_idx.size()); ++i) {
            Idx2D const math_idx = state_.topo_comp_coup->shunt[i];
            if (math_idx.group == isolated_component) {
                continue;
            }
            // assign parameters
            math_param[math_idx.group].shunt_param[math_idx.pos] =
                state_.components.template get_item_by_seq<Shunt>(i).template calc_param<sym>();
        }
        // loop all source
        for (Idx i = 0; i != static_cast<Idx>(state_.comp_topo->source_node_idx.size()); ++i) {
            Idx2D const math_idx = state_.topo_comp_coup->source[i];
            if (math_idx.group == isolated_component) {
                continue;
            }
            // assign parameters
            math_param[math_idx.group].source_param[math_idx.pos] =
                state_.components.template get_item_by_seq<Source>(i).template math_param<sym>();
        }
        return math_param;
    }
    template <symmetry_tag sym> std::vector<MathModelParamIncrement> get_math_param_increment() {
        using AddToIncrement = void (*)(std::vector<MathModelParamIncrement>&, MainModelState const&, Idx2D const&);

        static constexpr std::array<AddToIncrement, main_core::utils::n_types<ComponentType...>> add_to_increments{
            [](std::vector<MathModelParamIncrement>& increments, MainModelState const& state,
               Idx2D const& changed_component_idx) {
                if constexpr (std::derived_from<ComponentType, Branch>) {
                    Idx2D const math_idx =
                        state.topo_comp_coup
                            ->branch[main_core::get_component_sequence_idx<Branch>(state, changed_component_idx)];
                    if (math_idx.group == isolated_component) {
                        return;
                    }
                    // assign parameters
                    increments[math_idx.group].branch_param_to_change.push_back(math_idx.pos);
                } else if constexpr (std::derived_from<ComponentType, Branch3>) {
                    Idx2DBranch3 const math_idx =
                        state.topo_comp_coup
                            ->branch3[main_core::get_component_sequence_idx<Branch3>(state, changed_component_idx)];
                    if (math_idx.group == isolated_component) {
                        return;
                    }
                    // assign parameters, branch3 param consists of three branch parameters
                    // auto const branch3_param =
                    //   get_component<Branch3>(state, changed_component_idx).template calc_param<sym>();
                    for (size_t branch2 = 0; branch2 < 3; ++branch2) {
                        increments[math_idx.group].branch_param_to_change.push_back(math_idx.pos[branch2]);
                    }
                } else if constexpr (std::same_as<ComponentType, Shunt>) {
                    Idx2D const math_idx =
                        state.topo_comp_coup
                            ->shunt[main_core::get_component_sequence_idx<Shunt>(state, changed_component_idx)];
                    if (math_idx.group == isolated_component) {
                        return;
                    }
                    // assign parameters
                    increments[math_idx.group].shunt_param_to_change.push_back(math_idx.pos);
                }
            }...};

        std::vector<MathModelParamIncrement> math_param_increment(n_math_solvers_);

        for (size_t i = 0; i < main_core::utils::n_types<ComponentType...>; ++i) {
            auto const& changed_type_components = parameter_changed_components_[i];
            auto const& add_type_to_increment = add_to_increments[i];
            for (auto const& changed_component : changed_type_components) {
                add_type_to_increment(math_param_increment, state_, changed_component);
            }
        }

        return math_param_increment;
    }

    template <symmetry_tag sym> void prepare_y_bus() {
        std::vector<YBus<sym>>& y_bus_vec = get_y_bus<sym>();
        // also get the vector of other Y_bus (sym -> asym, or asym -> sym)
        std::vector<YBus<other_symmetry_t<sym>>>& other_y_bus_vec = get_y_bus<other_symmetry_t<sym>>();
        // If no Ybus exists, build them
        if (y_bus_vec.empty()) {
            bool const other_y_bus_exist = (!other_y_bus_vec.empty());
            y_bus_vec.reserve(n_math_solvers_);
            auto math_params = get_math_param<sym>();

            // Check the branch and shunt indices
            constexpr auto branch_param_in_seq_map =
                std::array{main_core::utils::index_of_component<Line, ComponentType...>,
                           main_core::utils::index_of_component<Link, ComponentType...>,
                           main_core::utils::index_of_component<Transformer, ComponentType...>};
            constexpr auto shunt_param_in_seq_map =
                std::array{main_core::utils::index_of_component<Shunt, ComponentType...>};

            for (Idx i = 0; i != n_math_solvers_; ++i) {
                // construct from existing Y_bus structure if possible
                if (other_y_bus_exist) {
                    y_bus_vec.emplace_back(state_.math_topology[i],
                                           std::make_shared<MathModelParam<sym> const>(std::move(math_params[i])),
                                           other_y_bus_vec[i].get_y_bus_structure());
                } else {
                    y_bus_vec.emplace_back(state_.math_topology[i],
                                           std::make_shared<MathModelParam<sym> const>(std::move(math_params[i])));
                }

                y_bus_vec.back().set_branch_param_idx(
                    IdxVector{branch_param_in_seq_map.begin(), branch_param_in_seq_map.end()});
                y_bus_vec.back().set_shunt_param_idx(
                    IdxVector{shunt_param_in_seq_map.begin(), shunt_param_in_seq_map.end()});
            }
        }
    }

    template <symmetry_tag sym> void prepare_solvers() {
        std::vector<MathSolverProxy<sym>>& solvers = get_solvers<sym>();
        // rebuild topology if needed
        if (!is_topology_up_to_date_) {
            rebuild_topology();
        }
        prepare_y_bus<sym>();

        if (n_math_solvers_ != static_cast<Idx>(solvers.size())) {
            assert(solvers.empty());
            assert(n_math_solvers_ == static_cast<Idx>(state_.math_topology.size()));
            assert(n_math_solvers_ == static_cast<Idx>(get_y_bus<sym>().size()));

            solvers.clear();
            solvers.reserve(n_math_solvers_);
            std::ranges::transform(state_.math_topology, std::back_inserter(solvers), [this](auto const& math_topo) {
                return MathSolverProxy<sym>{math_solver_dispatcher_, math_topo};
            });
            for (Idx idx = 0; idx < n_math_solvers_; ++idx) {
                get_y_bus<sym>()[idx].register_parameters_changed_callback(
                    [solver = std::ref(solvers[idx])](bool changed) {
                        solver.get().get().parameters_changed(changed);
                    });
            }
        } else if (!is_parameter_up_to_date<sym>()) {
            std::vector<MathModelParam<sym>> const math_params = get_math_param<sym>();
            std::vector<MathModelParamIncrement> const math_param_increments = get_math_param_increment<sym>();
            if (last_updated_calculation_symmetry_mode_ == is_symmetric_v<sym>) {
                main_core::update_y_bus(math_state_, math_params, math_param_increments);
            } else {
                main_core::update_y_bus(math_state_, math_params);
            }
        }
        // else do nothing, set everything up to date
        is_parameter_up_to_date<sym>() = true;
        std::ranges::for_each(parameter_changed_components_, [](auto& comps) { comps.clear(); });
        last_updated_calculation_symmetry_mode_ = is_symmetric_v<sym>;
    }
};

} // namespace power_grid_model<|MERGE_RESOLUTION|>--- conflicted
+++ resolved
@@ -132,21 +132,10 @@
     using SequenceIdxView = std::array<std::span<Idx2D const>, main_core::utils::n_types<ComponentType...>>;
     using OwnedUpdateDataset = std::tuple<std::vector<typename ComponentType::UpdateType>...>;
 
-<<<<<<< HEAD
-    using JobDispatcher =
-        JobDispatch<MainModelImpl<ExtraRetrievableTypes<ExtraRetrievableType...>, ComponentList<ComponentType...>>,
-                    ComponentType...>;
-
-    static constexpr Idx ignore_output{JobDispatcher::ignore_output};
+    static constexpr Idx ignore_output{JobDispatch::ignore_output};
     static constexpr Idx isolated_component{main_core::isolated_component};
     static constexpr Idx not_connected{main_core::not_connected};
-    static constexpr Idx sequential{JobDispatcher::sequential};
-=======
-    static constexpr Idx ignore_output{JobDispatch::ignore_output};
-    static constexpr Idx isolated_component{-1};
-    static constexpr Idx not_connected{-1};
     static constexpr Idx sequential{JobDispatch::sequential};
->>>>>>> e3c976c1
 
   public:
     using Options = MainModelOptions;
