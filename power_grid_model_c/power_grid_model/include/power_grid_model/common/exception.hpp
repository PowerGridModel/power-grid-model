// SPDX-FileCopyrightText: Contributors to the Power Grid Model project <powergridmodel@lfenergy.org>
//
// SPDX-License-Identifier: MPL-2.0

#pragma once

#include "common.hpp"
#include "enum.hpp"

#include <exception>
#include <format>
#include <sstream>
#include <string>

namespace power_grid_model {
namespace detail {
inline auto to_string(std::floating_point auto x) {
    std::ostringstream sstr{}; // NOLINT(misc-const-correctness) // https://github.com/llvm/llvm-project/issues/57297
    sstr << x;
    return sstr.str();
}
inline auto to_string(std::integral auto x) { return std::to_string(x); }
} // namespace detail

class PowerGridError : public std::exception {
  public:
    void append_msg(std::string_view msg) { msg_ = std::format("{}{}", msg_, msg); }
    char const* what() const noexcept final { return msg_.c_str(); }

  private:
    std::string msg_;
};

class InvalidArguments : public PowerGridError {
  public:
    struct TypeValuePair {
        std::string name;
        std::string value;
    };

    template <std::same_as<TypeValuePair>... Options>
    InvalidArguments(std::string const& method, std::string const& arguments) {
        append_msg(std::format("{} is not implemented for {}!\n", method, arguments));
    }

    template <class... Options>
        requires(std::same_as<std::remove_cvref_t<Options>, TypeValuePair> && ...)
    InvalidArguments(std::string const& method, Options const&... options)
        : InvalidArguments{method, "the following combination of options"} {
<<<<<<< HEAD
        (append_msg(" " + options.name + ": " + options.value + "\n"), ...);
=======
        (append_msg(std::format(" {}: {}\n", options.name, options.value)), ...);
>>>>>>> b1378c65
    }
};

class MissingCaseForEnumError : public InvalidArguments {
  public:
    template <typename T>
    MissingCaseForEnumError(std::string const& method, T const& value)
<<<<<<< HEAD
        : InvalidArguments{method, std::string{typeid(T).name()} + " #" + detail::to_string(static_cast<IntS>(value))} {
    }
=======
        : InvalidArguments{method,
                           std::format("{} #{}", typeid(T).name(), detail::to_string(static_cast<IntS>(value)))} {}
>>>>>>> b1378c65
};

class ConflictVoltage : public PowerGridError {
  public:
    ConflictVoltage(ID id, ID id1, ID id2, double u1, double u2) {
        append_msg(std::format(
            "Conflicting voltage for line {}\n voltage at from node {} is {}\n voltage at to node {} is {}\n",
            detail::to_string(id), detail::to_string(id1), detail::to_string(u1), detail::to_string(id2),
            detail::to_string(u2)));
    }
};

class InvalidBranch : public PowerGridError {
  public:
    InvalidBranch(ID branch_id, ID node_id) {
        append_msg(std::format("Branch {} has the same from- and to-node {},\n This is not allowed!\n",
                               detail::to_string(branch_id), detail::to_string(node_id)));
    }
};

class InvalidBranch3 : public PowerGridError {
  public:
    InvalidBranch3(ID branch3_id, ID node_1_id, ID node_2_id, ID node_3_id) {
        append_msg(std::format(
            "Branch3 {} is connected to the same node at least twice. Node 1/2/3: {}/{}/{},\n This is not allowed!\n",
            detail::to_string(branch3_id), detail::to_string(node_1_id), detail::to_string(node_2_id),
            detail::to_string(node_3_id)));
    }
};

class InvalidTransformerClock : public PowerGridError {
  public:
    InvalidTransformerClock(ID id, IntS clock) {
        append_msg(std::format("Invalid clock for transformer {}, clock {}\n", detail::to_string(id),
                               detail::to_string(clock)));
    }
};

class SparseMatrixError : public PowerGridError {
  public:
    SparseMatrixError(Idx err, std::string const& msg = "") {
        append_msg(
            std::format("Sparse matrix error with error code #{} (possibly singular)\n", detail::to_string(err)));
        if (!msg.empty()) {
            append_msg(std::format("{}\n", msg));
        }
        append_msg("If you get this error from state estimation, ");
        append_msg("it usually means the system is not fully observable, i.e. not enough measurements.");
    }
    SparseMatrixError() {
        append_msg("Sparse matrix error, possibly singular matrix!\n"
                   "If you get this error from state estimation, "
                   "it might mean the system is not fully observable, i.e. not enough measurements.\n"
                   "It might also mean that you are running into a corner case where PGM cannot resolve yet."
                   "See https://github.com/PowerGridModel/power-grid-model/issues/864.");
    }
};

class NotObservableError : public PowerGridError {
  public:
    NotObservableError(std::string const& msg = "") {
        append_msg("Not enough measurements available for state estimation.\n");
        if (!msg.empty()) {
            append_msg(std::format("{}\n", msg));
        }
    }
};

class IterationDiverge : public PowerGridError {
  public:
    IterationDiverge() = default;
    IterationDiverge(Idx num_iter, double max_dev, double err_tol) {
        append_msg(
            std::format("Iteration failed to converge after {} iterations! Max deviation: {}, error tolerance: {}.\n",
                        detail::to_string(num_iter), detail::to_string(max_dev), detail::to_string(err_tol)));
    }
};

class MaxIterationReached : public IterationDiverge {
  public:
    MaxIterationReached(std::string const& msg = "") {
        append_msg(std::format("Maximum number of iterations reached{}\n", msg));
    }
};

class ConflictID : public PowerGridError {
  public:
    explicit ConflictID(ID id) { append_msg(std::format("Conflicting id detected: {}\n", detail::to_string(id))); }
};

class IDNotFound : public PowerGridError {
  public:
    explicit IDNotFound(ID id) { append_msg(std::format("The id cannot be found: {}\n", detail::to_string(id))); }
};
class Idx2DNotFound : public PowerGridError {
  public:
    explicit Idx2DNotFound(Idx2D id) {
        append_msg(std::format("The idx 2d cannot be found: {{{}, {}}}.\n", detail::to_string(id.group),
                               detail::to_string(id.pos)));
    }
};

class InvalidMeasuredObject : public PowerGridError {
  public:
    InvalidMeasuredObject(std::string const& object, std::string const& sensor) {
        append_msg(std::format("{} measurement is not supported for object of type {}", sensor, object));
    }
};

class InvalidMeasuredTerminalType : public PowerGridError {
  public:
    InvalidMeasuredTerminalType(MeasuredTerminalType const terminal_type, std::string const& sensor) {
        append_msg(std::format("{} measurement is not supported for object of type {}", sensor,
                               detail::to_string(static_cast<IntS>(terminal_type))));
    }
};

class InvalidRegulatedObject : public PowerGridError {
  public:
    InvalidRegulatedObject(std::string const& object, std::string const& regulator) {
        append_msg(std::format("{} regulator is not supported for object of type {}", regulator, object));
    }
    InvalidRegulatedObject(ID id, std::string const& regulator) {
        append_msg(
            std::format("{} regulator is not supported for object with ID {}", regulator, detail::to_string(id)));
    }
};

class DuplicativelyRegulatedObject : public PowerGridError {
  public:
    DuplicativelyRegulatedObject() {
        append_msg("There are objects regulated by more than one regulator. Maximum one regulator is allowed.");
    }
};

class AutomaticTapCalculationError : public PowerGridError {
  public:
    AutomaticTapCalculationError(ID id) {
        append_msg(
            std::format("Automatic tap changing regulator with tap_side at LV side is not supported. Found at id {}",
                        detail::to_string(id)));
    }
};

class AutomaticTapInputError : public PowerGridError {
  public:
    AutomaticTapInputError(std::string const& msg) {
        append_msg("Automatic tap changer has invalid configuration. " + msg); // NOSONAR
    }
};

class IDWrongType : public PowerGridError {
  public:
    explicit IDWrongType(ID id) {
        append_msg(std::format("Wrong type for object with id {}\n", detail::to_string(id)));
    }
};

class CalculationError : public PowerGridError {
  public:
    explicit CalculationError(std::string const& msg) { append_msg(msg); }
};

class BatchCalculationError : public CalculationError {
  public:
    BatchCalculationError(std::string const& msg, IdxVector failed_scenarios, std::vector<std::string> err_msgs)
        : CalculationError(msg), failed_scenarios_{std::move(failed_scenarios)}, err_msgs_(std::move(err_msgs)) {}

    IdxVector const& failed_scenarios() const { return failed_scenarios_; }

    std::vector<std::string> const& err_msgs() const { return err_msgs_; }

  private:
    IdxVector failed_scenarios_;
    std::vector<std::string> err_msgs_;
};

class InvalidCalculationMethod : public CalculationError {
  public:
    InvalidCalculationMethod() : CalculationError("The calculation method is invalid for this calculation!") {}
};

class InvalidShortCircuitType : public PowerGridError {
  public:
    explicit InvalidShortCircuitType(FaultType short_circuit_type) {
        append_msg(std::format("The short circuit type ({}) is invalid!\n",
                               detail::to_string(static_cast<IntS>(short_circuit_type))));
    }
    InvalidShortCircuitType(bool sym, FaultType short_circuit_type) {
        append_msg(std::format("The short circuit type ({}) does not match the calculation type (symmetric={})\n",
                               detail::to_string(static_cast<IntS>(short_circuit_type)),
                               detail::to_string(static_cast<int>(sym))));
    }
};

class InvalidShortCircuitPhases : public PowerGridError {
  public:
    InvalidShortCircuitPhases(FaultType short_circuit_type, FaultPhase short_circuit_phases) {
        append_msg(std::format("The short circuit phases ({}) do not match the short circuit type ({})\n",
                               detail::to_string(static_cast<IntS>(short_circuit_phases)),
                               detail::to_string(static_cast<IntS>(short_circuit_type))));
    }
};

class InvalidShortCircuitPhaseOrType : public PowerGridError {
  public:
    InvalidShortCircuitPhaseOrType() {
        append_msg("During one calculation the short circuit types phases should be similar for all faults\n");
    }
};

class SerializationError : public PowerGridError {
  public:
    explicit SerializationError(std::string const& msg) { append_msg(msg); }
};

class DatasetError : public PowerGridError {
  public:
    explicit DatasetError(std::string const& msg) { append_msg(std::format("Dataset error: {}", msg)); }
};

class ExperimentalFeature : public InvalidArguments {
    using InvalidArguments::InvalidArguments;
};

class NotImplementedError : public PowerGridError {
  public:
    NotImplementedError() { append_msg("Function not yet implemented"); }
};

class UnreachableHit : public PowerGridError {
  public:
    UnreachableHit(std::string const& method, std::string const& reason_for_assumption) {
        append_msg(std::format("Unreachable code hit when executing {}.\n The following assumption for unreachability "
                               "was not met: {}.\n This may be a bug in the library\n",
                               method, reason_for_assumption));
    }
};

class TapSearchStrategyIncompatibleError : public InvalidArguments {
  public:
    template <typename T1, typename T2>
    TapSearchStrategyIncompatibleError(std::string const& method, T1 const& value1, T2 const& value2)
<<<<<<< HEAD
        : InvalidArguments{
              method, std::string{typeid(T1).name()} + " #" + detail::to_string(static_cast<IntS>(value1)) + " and " +
                          std::string{typeid(T2).name()} + " #" + detail::to_string(static_cast<IntS>(value2))} {}
=======
        : InvalidArguments{method, std::format("{} #{} and {} #{}", typeid(T1).name(),
                                               detail::to_string(static_cast<IntS>(value1)), typeid(T2).name(),
                                               detail::to_string(static_cast<IntS>(value2)))} {}
>>>>>>> b1378c65
};

} // namespace power_grid_model<|MERGE_RESOLUTION|>--- conflicted
+++ resolved
@@ -47,11 +47,7 @@
         requires(std::same_as<std::remove_cvref_t<Options>, TypeValuePair> && ...)
     InvalidArguments(std::string const& method, Options const&... options)
         : InvalidArguments{method, "the following combination of options"} {
-<<<<<<< HEAD
-        (append_msg(" " + options.name + ": " + options.value + "\n"), ...);
-=======
         (append_msg(std::format(" {}: {}\n", options.name, options.value)), ...);
->>>>>>> b1378c65
     }
 };
 
@@ -59,13 +55,8 @@
   public:
     template <typename T>
     MissingCaseForEnumError(std::string const& method, T const& value)
-<<<<<<< HEAD
-        : InvalidArguments{method, std::string{typeid(T).name()} + " #" + detail::to_string(static_cast<IntS>(value))} {
-    }
-=======
         : InvalidArguments{method,
                            std::format("{} #{}", typeid(T).name(), detail::to_string(static_cast<IntS>(value)))} {}
->>>>>>> b1378c65
 };
 
 class ConflictVoltage : public PowerGridError {
@@ -309,15 +300,9 @@
   public:
     template <typename T1, typename T2>
     TapSearchStrategyIncompatibleError(std::string const& method, T1 const& value1, T2 const& value2)
-<<<<<<< HEAD
-        : InvalidArguments{
-              method, std::string{typeid(T1).name()} + " #" + detail::to_string(static_cast<IntS>(value1)) + " and " +
-                          std::string{typeid(T2).name()} + " #" + detail::to_string(static_cast<IntS>(value2))} {}
-=======
         : InvalidArguments{method, std::format("{} #{} and {} #{}", typeid(T1).name(),
                                                detail::to_string(static_cast<IntS>(value1)), typeid(T2).name(),
                                                detail::to_string(static_cast<IntS>(value2)))} {}
->>>>>>> b1378c65
 };
 
 } // namespace power_grid_model