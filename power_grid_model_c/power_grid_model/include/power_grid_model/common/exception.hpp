// SPDX-FileCopyrightText: Contributors to the Power Grid Model project <powergridmodel@lfenergy.org>
//
// SPDX-License-Identifier: MPL-2.0

#pragma once

#include "common.hpp"
#include "enum.hpp"

#include <exception>
#include <format>
#include <sstream>
#include <string>

namespace power_grid_model {
namespace detail {
inline auto to_string(std::floating_point auto x) {
    std::ostringstream sstr{}; // NOLINT(misc-const-correctness) // https://github.com/llvm/llvm-project/issues/57297
    sstr << x;
    return sstr.str();
}
inline auto to_string(std::integral auto x) { return std::to_string(x); }
} // namespace detail

class PowerGridError : public std::exception {
  public:
    void append_msg(std::string_view msg) { msg_ = std::format("{}{}", msg_, msg); }
    char const* what() const noexcept final { return msg_.c_str(); }

  private:
    std::string msg_;
};

class InvalidArguments : public PowerGridError {
  public:
    struct TypeValuePair {
        std::string name;
        std::string value;
    };

    template <std::same_as<TypeValuePair>... Options>
    InvalidArguments(std::string_view method, std::string_view arguments) {
        append_msg(std::format("{} is not implemented for {}!\n", method, arguments));
    }

    template <class... Options>
        requires(std::same_as<std::remove_cvref_t<Options>, TypeValuePair> && ...)
    InvalidArguments(std::string_view method, Options const&... options)
        : InvalidArguments{method, "the following combination of options"} {
        (append_msg(std::format(" {}: {}\n", options.name, options.value)), ...);
    }
};

class MissingCaseForEnumError : public InvalidArguments {
  public:
    template <typename T>
    MissingCaseForEnumError(std::string_view method, T const& value)
        : InvalidArguments{method,
                           std::format("{} #{}", typeid(T).name(), detail::to_string(static_cast<IntS>(value)))} {}
};

class ConflictVoltage : public PowerGridError {
  public:
    ConflictVoltage(ID id, ID id1, ID id2, double u1, double u2) {
        append_msg(std::format(
            "Conflicting voltage for line {}\n voltage at from node {} is {}\n voltage at to node {} is {}\n",
            detail::to_string(id), detail::to_string(id1), detail::to_string(u1), detail::to_string(id2),
            detail::to_string(u2)));
    }
};

class InvalidBranch : public PowerGridError {
  public:
    InvalidBranch(ID branch_id, ID node_id) {
        append_msg(std::format("Branch {} has the same from- and to-node {},\n This is not allowed!\n",
                               detail::to_string(branch_id), detail::to_string(node_id)));
    }
};

class InvalidBranch3 : public PowerGridError {
  public:
    InvalidBranch3(ID branch3_id, ID node_1_id, ID node_2_id, ID node_3_id) {
        append_msg(std::format(
            "Branch3 {} is connected to the same node at least twice. Node 1/2/3: {}/{}/{},\n This is not allowed!\n",
            detail::to_string(branch3_id), detail::to_string(node_1_id), detail::to_string(node_2_id),
            detail::to_string(node_3_id)));
    }
};

class InvalidTransformerClock : public PowerGridError {
  public:
    InvalidTransformerClock(ID id, IntS clock) {
        append_msg(std::format("Invalid clock for transformer {}, clock {}\n", detail::to_string(id),
                               detail::to_string(clock)));
    }
};

class SparseMatrixError : public PowerGridError {
  public:
    SparseMatrixError(Idx err, std::string_view msg = "") {
        append_msg(
            std::format("Sparse matrix error with error code #{} (possibly singular)\n", detail::to_string(err)));
        if (!msg.empty()) {
            append_msg(std::format("{}\n", msg));
        }
        append_msg("If you get this error from state estimation, ");
        append_msg("it usually means the system is not fully observable, i.e. not enough measurements.");
    }
    SparseMatrixError() {
        append_msg("Sparse matrix error, possibly singular matrix!\n"
                   "If you get this error from state estimation, "
                   "it might mean the system is not fully observable, i.e. not enough measurements.\n"
                   "It might also mean that you are running into a corner case where PGM cannot resolve yet."
                   "See https://github.com/PowerGridModel/power-grid-model/issues/864.");
    }
};

class NotObservableError : public PowerGridError {
  public:
    NotObservableError(std::string_view msg = "") {
        append_msg("Not enough measurements available for state estimation.\n");
        if (!msg.empty()) {
            append_msg(std::format("{}\n", msg));
        }
    }
};

class IterationDiverge : public PowerGridError {
  public:
    IterationDiverge() = default;
    IterationDiverge(Idx num_iter, double max_dev, double err_tol) {
        append_msg(
            std::format("Iteration failed to converge after {} iterations! Max deviation: {}, error tolerance: {}.\n",
                        detail::to_string(num_iter), detail::to_string(max_dev), detail::to_string(err_tol)));
    }
};

class MaxIterationReached : public IterationDiverge {
  public:
<<<<<<< HEAD
    MaxIterationReached(std::string const& msg = "") {
        append_msg(std::format("Maximum number of iterations reached {}\n", msg));
=======
    MaxIterationReached(std::string_view msg = "") {
        append_msg(std::format("Maximum number of iterations reached{}\n", msg));
>>>>>>> 33c41769
    }
};

class ConflictID : public PowerGridError {
  public:
    explicit ConflictID(ID id) { append_msg(std::format("Conflicting id detected: {}\n", detail::to_string(id))); }
};

class IDNotFound : public PowerGridError {
  public:
    explicit IDNotFound(ID id) { append_msg(std::format("The id cannot be found: {}\n", detail::to_string(id))); }
};
class Idx2DNotFound : public PowerGridError {
  public:
    explicit Idx2DNotFound(Idx2D id) {
        append_msg(std::format("The idx 2d cannot be found: {{{}, {}}}.\n", detail::to_string(id.group),
                               detail::to_string(id.pos)));
    }
};

class InvalidMeasuredObject : public PowerGridError {
  public:
    InvalidMeasuredObject(std::string_view object, std::string_view sensor) {
        append_msg(std::format("{} measurement is not supported for object of type {}", sensor, object));
    }
};

class InvalidMeasuredTerminalType : public PowerGridError {
  public:
    InvalidMeasuredTerminalType(MeasuredTerminalType const terminal_type, std::string_view sensor) {
        append_msg(std::format("{} measurement is not supported for object of type {}", sensor,
                               detail::to_string(static_cast<IntS>(terminal_type))));
    }
};

class InvalidRegulatedObject : public PowerGridError {
  public:
    InvalidRegulatedObject(std::string_view object, std::string_view regulator) {
        append_msg(std::format("{} regulator is not supported for object of type {}", regulator, object));
    }
    InvalidRegulatedObject(ID id, std::string_view regulator) {
        append_msg(
            std::format("{} regulator is not supported for object with ID {}", regulator, detail::to_string(id)));
    }
};

class DuplicativelyRegulatedObject : public PowerGridError {
  public:
    DuplicativelyRegulatedObject() {
        append_msg("There are objects regulated by more than one regulator. Maximum one regulator is allowed.");
    }
};

class AutomaticTapCalculationError : public PowerGridError {
  public:
    AutomaticTapCalculationError(ID id) {
        append_msg(
            std::format("Automatic tap changing regulator with tap_side at LV side is not supported. Found at id {}",
                        detail::to_string(id)));
    }
};

class AutomaticTapInputError : public PowerGridError {
  public:
    AutomaticTapInputError(std::string_view msg) {
        append_msg(std::format("Automatic tap changer has invalid configuration. {}", msg));
    }
};

class IDWrongType : public PowerGridError {
  public:
    explicit IDWrongType(ID id) {
        append_msg(std::format("Wrong type for object with id {}\n", detail::to_string(id)));
    }
};

class ConflictingAngleMeasurementType : public PowerGridError {
  public:
    ConflictingAngleMeasurementType(std::string_view msg) {
        append_msg(std::format("Conflicting angle measurement type. {}", msg));
    }
};

class CalculationError : public PowerGridError {
  public:
    explicit CalculationError(std::string_view msg) { append_msg(msg); }
};

class BatchCalculationError : public CalculationError {
  public:
    BatchCalculationError(std::string_view msg, IdxVector failed_scenarios, std::vector<std::string> err_msgs)
        : CalculationError(msg), failed_scenarios_{std::move(failed_scenarios)}, err_msgs_(std::move(err_msgs)) {}

    IdxVector const& failed_scenarios() const { return failed_scenarios_; }

    std::vector<std::string> const& err_msgs() const { return err_msgs_; }

  private:
    IdxVector failed_scenarios_;
    std::vector<std::string> err_msgs_;
};

class InvalidCalculationMethod : public CalculationError {
  public:
    InvalidCalculationMethod() : CalculationError("The calculation method is invalid for this calculation!") {}
};

class InvalidShortCircuitType : public PowerGridError {
  public:
    explicit InvalidShortCircuitType(FaultType short_circuit_type) {
        append_msg(std::format("The short circuit type ({}) is invalid!\n",
                               detail::to_string(static_cast<IntS>(short_circuit_type))));
    }
    InvalidShortCircuitType(bool sym, FaultType short_circuit_type) {
        append_msg(std::format("The short circuit type ({}) does not match the calculation type (symmetric={})\n",
                               detail::to_string(static_cast<IntS>(short_circuit_type)),
                               detail::to_string(static_cast<int>(sym))));
    }
};

class InvalidShortCircuitPhases : public PowerGridError {
  public:
    InvalidShortCircuitPhases(FaultType short_circuit_type, FaultPhase short_circuit_phases) {
        append_msg(std::format("The short circuit phases ({}) do not match the short circuit type ({})\n",
                               detail::to_string(static_cast<IntS>(short_circuit_phases)),
                               detail::to_string(static_cast<IntS>(short_circuit_type))));
    }
};

class InvalidShortCircuitPhaseOrType : public PowerGridError {
  public:
    InvalidShortCircuitPhaseOrType() {
        append_msg("During one calculation the short circuit types phases should be similar for all faults\n");
    }
};

class SerializationError : public PowerGridError {
  public:
    explicit SerializationError(std::string_view msg) { append_msg(msg); }
};

class DatasetError : public PowerGridError {
  public:
    explicit DatasetError(std::string_view msg) { append_msg(std::format("Dataset error: {}", msg)); }
};

class ExperimentalFeature : public InvalidArguments {
    using InvalidArguments::InvalidArguments;
};

class NotImplementedError : public PowerGridError {
  public:
    NotImplementedError() { append_msg("Function not yet implemented"); }
};

class UnreachableHit : public PowerGridError {
  public:
    UnreachableHit(std::string_view method, std::string_view reason_for_assumption) {
        append_msg(std::format("Unreachable code hit when executing {}.\n The following assumption for unreachability "
                               "was not met: {}.\n This may be a bug in the library\n",
                               method, reason_for_assumption));
    }
};

class TapSearchStrategyIncompatibleError : public InvalidArguments {
  public:
    template <typename T1, typename T2>
    TapSearchStrategyIncompatibleError(std::string_view method, T1 const& value1, T2 const& value2)
        : InvalidArguments{method, std::format("{} #{} and {} #{}", typeid(T1).name(),
                                               detail::to_string(static_cast<IntS>(value1)), typeid(T2).name(),
                                               detail::to_string(static_cast<IntS>(value2)))} {}
};

} // namespace power_grid_model<|MERGE_RESOLUTION|>--- conflicted
+++ resolved
@@ -137,13 +137,8 @@
 
 class MaxIterationReached : public IterationDiverge {
   public:
-<<<<<<< HEAD
     MaxIterationReached(std::string const& msg = "") {
         append_msg(std::format("Maximum number of iterations reached {}\n", msg));
-=======
-    MaxIterationReached(std::string_view msg = "") {
-        append_msg(std::format("Maximum number of iterations reached{}\n", msg));
->>>>>>> 33c41769
     }
 };
 
