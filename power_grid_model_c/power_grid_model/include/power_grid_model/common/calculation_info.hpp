--- conflicted
+++ resolved
@@ -4,11 +4,7 @@
 
 #pragma once
 
-<<<<<<< HEAD
 #include "logging_impl.hpp"
-=======
-#include "logging.hpp"
->>>>>>> b97788bd
 
 #include <cstddef>
 #include <functional>
@@ -20,13 +16,13 @@
 namespace power_grid_model {
 namespace common::logging {
 class CalculationInfo : public DefaultLogger {
-    using Data = std::map<LoggingTag, double>;
+    using Data = std::map<LogEvent, double>;
 
   public:
     using const_iterator = Data::const_iterator;
 
-    void log(LoggingTag tag, double value) override { log_impl(tag, value); }
-    void log(LoggingTag tag, Idx value) override { log_impl(tag, static_cast<double>(value)); }
+    void log(LogEvent tag, double value) override { log_impl(tag, value); }
+    void log(LogEvent tag, Idx value) override { log_impl(tag, static_cast<double>(value)); }
     void merge(const CalculationInfo& other) {
         for (const auto& [tag, value] : other.data_) {
             log(tag, value);
@@ -36,50 +32,54 @@
   private:
     Data data_;
 
-    void log_impl(LoggingTag tag, double value) {
-        using enum LoggingTag;
+    void log_impl(LogEvent tag, double value) {
+        using enum LogEvent;
 
         switch (tag) {
-        case timer:
+        case total:
+        case build_model:
+        case total_single_calculation_in_thread:
+        case total_batch_calculation_in_thread:
+        case copy_model:
+        case update_model:
+        case restore_model:
+        case scenario_exception:
+        case recover_from_bad:
+        case prepare:
+        case create_math_solver:
+        case math_calculation:
+        case math_solver:
+        case initialize_calculation:
+        case preprocess_measured_value:
+        case prepare_matrix:
+        case prepare_matrix_including_prefactorization:
+        case prepare_matrices:
+        case initialize_voltages:
+        case calculate_rhs:
+        case prepare_lhs_rhs:
+        case solve_sparse_linear_equation:
+        case solve_sparse_linear_equation_prefactorized:
+        case iterate_unknown:
+        case calculate_math_result:
+        case produce_output:
             return accumulate_log(tag, value);
         case iterative_pf_solver_max_num_iter:
-        case ilse_max_num_iter:
-        case nrse_max_num_iter:
+        case max_num_iter:
             return maximize_log(tag, value);
         default:
             return;
         }
     }
-    void accumulate_log(LoggingTag tag, double value) { data_[tag] += value; }
-    void maximize_log(LoggingTag tag, double value) { data_[tag] = std::max(data_[tag], value); }
+    void accumulate_log(LogEvent tag, double value) { data_[tag] += value; }
+    void maximize_log(LogEvent tag, double value) { data_[tag] = std::max(data_[tag], value); }
 
   public:
-    static std::string make_key(LoggingTag code) { // TODO(mgovers): make private + only use for reporting
-        auto const name = common::logging::to_string(code);
-
-        std::stringstream ss;
-        ss << std::setw(4) << std::setfill('0') << static_cast<std::underlying_type_t<LoggingTag>>(code) << ".";
-        auto key = ss.str();
-        for (size_t i = 0, n = key.length() - 1; i < n; ++i) {
-            if (key[i] == '0') {
-                break;
-            }
-            key += "\t";
-        }
-        key += name;
-        return key;
-    }
-
-<<<<<<< HEAD
     auto begin() { return std::ranges::begin(data_); }
     auto begin() const { return std::ranges::begin(data_); }
     auto end() { return std::ranges::end(data_); }
     auto end() const { return std::ranges::end(data_); }
 };
 } // namespace common::logging
-=======
-using CalculationInfo = std::map<LogEvent, double>;
->>>>>>> b97788bd
 
 using common::logging::CalculationInfo;
 } // namespace power_grid_model