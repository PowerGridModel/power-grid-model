--- conflicted
+++ resolved
@@ -17,43 +17,22 @@
 class JobInterface {
   public:
     // the multiple  NOSONARs are used to avoid the complaints about the unnamed concepts
-<<<<<<< HEAD
     template <typename Self, typename ResultDataset>
-    void calculate(this Self&& self, ResultDataset const& result_data, Idx pos = 0)
+    void calculate(this Self&& self, ResultDataset const& result_data, Idx pos, Logger& logger)
         requires requires { // NOSONAR
-            { std::forward<Self>(self).calculate_impl(result_data, pos) } -> std::same_as<void>;
+            { std::forward<Self>(self).calculate_impl(result_data, pos, logger) } -> std::same_as<void>;
         }
     {
-        return std::forward<Self>(self).calculate_impl(result_data, pos);
+        return std::forward<Self>(self).calculate_impl(result_data, pos, logger);
     }
 
     template <typename Self>
-    void cache_calculate(this Self&& self)
+    void cache_calculate(this Self&& self, Logger& logger)
         requires requires { // NOSONAR
-            { std::forward<Self>(self).cache_calculate_impl() } -> std::same_as<void>;
+            { std::forward<Self>(self).cache_calculate_impl(logger) } -> std::same_as<void>;
         }
     {
-        return std::forward<Self>(self).cache_calculate_impl();
-=======
-    template <typename ResultDataset>
-    void calculate(ResultDataset const& result_data, Idx pos, Logger& logger)
-        requires requires(Adapter& adapter) { // NOSONAR
-            { adapter.calculate_impl(result_data, pos, logger) } -> std::same_as<void>;
-        }
-    {
-        static_cast<Adapter*>(this)->calculate_impl(result_data, pos, logger);
-    }
-    template <typename ResultDataset> void calculate(ResultDataset const& result_data, Logger& logger) {
-        calculate(result_data, Idx{}, logger);
-    }
-
-    void cache_calculate(Logger& logger)
-        requires requires(Adapter& adapter) { // NOSONAR
-            { adapter.cache_calculate_impl(logger) } -> std::same_as<void>;
-        }
-    {
-        static_cast<Adapter*>(this)->cache_calculate_impl(logger);
->>>>>>> 6f2387e0
+        return std::forward<Self>(self).cache_calculate_impl(logger);
     }
 
     template <typename Self, typename UpdateDataset>
@@ -62,11 +41,7 @@
             { std::forward<Self>(self).prepare_job_dispatch_impl(update_data) } -> std::same_as<void>;
         }
     {
-<<<<<<< HEAD
         return std::forward<Self>(self).prepare_job_dispatch_impl(update_data);
-=======
-        static_cast<Adapter*>(this)->prepare_job_dispatch_impl(update_data);
->>>>>>> 6f2387e0
     }
 
     template <typename Self, typename UpdateDataset>
@@ -75,11 +50,7 @@
             { std::forward<Self>(self).setup_impl(update_data, scenario_idx) } -> std::same_as<void>;
         }
     {
-<<<<<<< HEAD
         return std::forward<Self>(self).setup_impl(update_data, scenario_idx);
-=======
-        static_cast<Adapter*>(this)->setup_impl(update_data, scenario_idx);
->>>>>>> 6f2387e0
     }
 
     template <typename Self>
@@ -88,29 +59,7 @@
             { std::forward<Self>(self).winddown_impl() } -> std::same_as<void>;
         }
     {
-<<<<<<< HEAD
         return std::forward<Self>(self).winddown_impl();
-    }
-
-    template <typename Self>
-    void reset_logger(this Self&& self)
-        requires requires { // NOSONAR
-            { std::forward<Self>(self).reset_logger_impl() } -> std::same_as<void>;
-        }
-    {
-        std::forward<Self>(self).reset_logger_impl();
-    }
-
-    template <typename Self>
-    void set_logger(this Self&& self, Logger& log)
-        requires requires { // NOSONAR
-            { std::forward<Self>(self).set_logger_impl(log) } -> std::same_as<void>;
-        }
-    {
-        std::forward<Self>(self).set_logger_impl(log);
-=======
-        static_cast<Adapter*>(this)->winddown_impl();
->>>>>>> 6f2387e0
     }
 
   protected:
