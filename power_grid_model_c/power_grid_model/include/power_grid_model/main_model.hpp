// SPDX-FileCopyrightText: Contributors to the Power Grid Model project <powergridmodel@lfenergy.org>
//
// SPDX-License-Identifier: MPL-2.0

#pragma once

// main model class

// main include
#include "batch_parameter.hpp"
#include "calculation_parameters.hpp"
#include "container.hpp"
#include "topology.hpp"

// common
#include "common/common.hpp"
#include "common/exception.hpp"
#include "common/timer.hpp"

// component include
#include "all_components.hpp"
#include "auxiliary/dataset.hpp"
#include "auxiliary/input.hpp"
#include "auxiliary/output.hpp"

// math model include
#include "math_solver/math_solver.hpp"

#include "optimizer/optimizer.hpp"

// main model implementation
#include "main_core/calculation_info.hpp"
#include "main_core/input.hpp"
#include "main_core/math_state.hpp"
#include "main_core/output.hpp"
#include "main_core/topology.hpp"
#include "main_core/update.hpp"

// stl library
#include <memory>
#include <span>
#include <thread>

namespace power_grid_model {

// solver output type to output type getter meta function

template <solver_output_type SolverOutputType> struct output_type_getter;
template <short_circuit_solver_output_type SolverOutputType> struct output_type_getter<SolverOutputType> {
    template <class T> using type = meta_data::sc_output_getter_s<T>;
};
template <> struct output_type_getter<SolverOutput<symmetric_t>> {
    template <class T> using type = meta_data::sym_output_getter_s<T>;
};
template <> struct output_type_getter<SolverOutput<asymmetric_t>> {
    template <class T> using type = meta_data::asym_output_getter_s<T>;
};

// main model implementation template
template <class T, class U> class MainModelImpl;

template <class... ExtraRetrievableType, class... ComponentType>
class MainModelImpl<ExtraRetrievableTypes<ExtraRetrievableType...>, ComponentList<ComponentType...>> {
  private:
    // internal type traits
    // container class
    using ComponentContainer = Container<ExtraRetrievableTypes<ExtraRetrievableType...>, ComponentType...>;
    using MainModelState = main_core::MainModelState<ComponentContainer>;
    using MathState = main_core::MathState;

    template <class CT>
    static constexpr size_t index_of_component = container_impl::get_cls_pos_v<CT, ComponentType...>;

    // trait on type list
    // struct of entry
    // name of the component, and the index in the list
    struct ComponentEntry {
        char const* name;
        size_t index;
    };

    static constexpr size_t n_types = sizeof...(ComponentType);

    using SequenceIdx = std::array<std::vector<Idx2D>, n_types>;

    using OwnedUpdateDataset = std::tuple<std::vector<typename ComponentType::UpdateType>...>;

    static constexpr Idx ignore_output{-1};

    // run functors with all component types
    template <class Functor> static constexpr void run_functor_with_all_types_return_void(Functor functor) {
        (functor.template operator()<ComponentType>(), ...);
    }
    template <class Functor> static constexpr auto run_functor_with_all_types_return_array(Functor functor) {
        return std::array { functor.template operator()<ComponentType>()... };
    }

  public:
    struct cached_update_t : std::true_type {};

    struct permanent_update_t : std::false_type {};

    struct Options {
        static constexpr Idx sequential = -1;

        CalculationMethod calculation_method{CalculationMethod::default_method};
        OptimizerType optimizer_type{OptimizerType::no_optimization};
        OptimizerStrategy optimizer_strategy{OptimizerStrategy::any};

        double err_tol{1e-8};
        Idx max_iter{20};
        Idx threading{sequential};

        ShortCircuitVoltageScaling short_circuit_voltage_scaling{ShortCircuitVoltageScaling::maximum};
    };

    // constructor with data
    explicit MainModelImpl(double system_frequency, ConstDataset const& input_data, Idx pos = 0)
        : system_frequency_{system_frequency}, meta_data_{&input_data.meta_data()} {
        assert(input_data.get_description().dataset->name == std::string_view("input"));
        auto const add_func = [this, pos, &input_data]<typename CT>() {
            this->add_component<CT>(input_data.get_buffer_span<meta_data::input_getter_s, CT>(pos));
        };
        run_functor_with_all_types_return_void(add_func);
        set_construction_complete();
    }

    // constructor with only frequency
    explicit MainModelImpl(double system_frequency) : system_frequency_{system_frequency}, meta_data_{} {}

    // get number
    template <class CompType> Idx component_count() const {
        assert(construction_complete_);
        return state_.components.template size<CompType>();
    }

    // all component count
    std::map<std::string, Idx> all_component_count() const {
        auto const get_comp_count = [this]<typename CT>() -> std::pair<std::string, Idx> {
            return make_pair(std::string{CT::name}, component_count<CT>());
        };
        auto const all_count = run_functor_with_all_types_return_array(get_comp_count);
        return std::map<std::string, Idx>{all_count.cbegin(), all_count.cend()};
    }

    // helper function to add vectors of components
    template <class CompType> void add_component(std::span<typename CompType::InputType const> components) {
        add_component<CompType>(components.begin(), components.end());
    }

    // template to construct components
    // using forward interators
    // different selection based on component type
    template <std::derived_from<Base> CompType, std::forward_iterator ForwardIterator>
    void add_component(ForwardIterator begin, ForwardIterator end) {
        assert(!construction_complete_);
        main_core::add_component<CompType>(state_, begin, end, system_frequency_);
    }

    // template to update components
    // using forward interators
    // different selection based on component type
    // if sequence_idx is given, it will be used to load the object instead of using IDs via hash map.
    template <class CompType, class CacheType, std::forward_iterator ForwardIterator>
    void update_component(ForwardIterator begin, ForwardIterator end, std::vector<Idx2D> const& sequence_idx) {
        constexpr auto comp_index = index_of_component<CompType>;

        assert(construction_complete_);
        assert(static_cast<ptrdiff_t>(sequence_idx.size()) == std::distance(begin, end));

        if constexpr (CacheType::value) {
            main_core::update_inverse<CompType>(
                state_, begin, end, std::back_inserter(std::get<comp_index>(cached_inverse_update_)), sequence_idx);
        }

        UpdateChange const changed = main_core::update_component<CompType>(
            state_, begin, end, std::back_inserter(std::get<comp_index>(parameter_changed_components_)), sequence_idx);

        // update, get changed variable
        update_state(changed);
        if constexpr (CacheType::value) {
            cached_state_changes_ = cached_state_changes_ || changed;
        }
    }

    // helper function to update vectors of components
    template <class CompType, class CacheType>
    void update_component(std::span<typename CompType::UpdateType const> components,
                          std::vector<Idx2D> const& sequence_idx) {
        if (!components.empty()) {
            update_component<CompType, CacheType>(components.begin(), components.end(), sequence_idx);
        }
    }

    // update all components
    template <class CacheType>
    void update_component(ConstDataset const& update_data, Idx pos, SequenceIdx const& sequence_idx_map) {
        assert(construction_complete_);
        assert(update_data.get_description().dataset->name == std::string_view("update"));
        auto const update_func = [this, pos, &update_data, &sequence_idx_map]<typename CT>() {
            this->update_component<CT, CacheType>(update_data.get_buffer_span<meta_data::update_getter_s, CT>(pos),
                                                  sequence_idx_map[index_of_component<CT>]);
        };
        run_functor_with_all_types_return_void(update_func);
    }

    // update all components
    template <class CacheType> void update_component(ConstDataset const& update_data, Idx pos = 0) {
        update_component<CacheType>(update_data, pos, get_sequence_idx_map(update_data));
    }

    template <typename CompType> void restore_component(SequenceIdx const& sequence_idx) {
        constexpr auto component_index = index_of_component<CompType>;

        auto& cached_inverse_update = std::get<component_index>(cached_inverse_update_);
        auto const& component_sequence = std::get<component_index>(sequence_idx);

        if (!cached_inverse_update.empty()) {
            update_component<CompType, permanent_update_t>(cached_inverse_update, component_sequence);
            cached_inverse_update.clear();
        }
    }

    // restore the initial values of all components
    void restore_components(SequenceIdx const& sequence_idx) {
        (restore_component<ComponentType>(sequence_idx), ...);

        update_state(cached_state_changes_);
        cached_state_changes_ = {};
    }

    // set complete construction
    // initialize internal arrays
    void set_construction_complete() {
        assert(!construction_complete_);
#ifndef NDEBUG
        // set construction_complete for debug assertions
        construction_complete_ = true;
#endif // !NDEBUG
        state_.components.set_construction_complete();
        construct_topology();
    }

    void construct_topology() {
        ComponentTopology comp_topo;
        main_core::register_topology_components<Node>(state_, comp_topo);
        main_core::register_topology_components<Branch>(state_, comp_topo);
        main_core::register_topology_components<Branch3>(state_, comp_topo);
        main_core::register_topology_components<Source>(state_, comp_topo);
        main_core::register_topology_components<Shunt>(state_, comp_topo);
        main_core::register_topology_components<GenericLoadGen>(state_, comp_topo);
        main_core::register_topology_components<GenericVoltageSensor>(state_, comp_topo);
        main_core::register_topology_components<GenericPowerSensor>(state_, comp_topo);
        main_core::register_topology_components<Regulator>(state_, comp_topo);
        state_.comp_topo = std::make_shared<ComponentTopology const>(std::move(comp_topo));
    }

    void reset_solvers() {
        assert(construction_complete_);
        is_topology_up_to_date_ = false;
        is_sym_parameter_up_to_date_ = false;
        is_asym_parameter_up_to_date_ = false;
        n_math_solvers_ = 0;
        main_core::clear(math_state_);
        state_.math_topology.clear();
        state_.topo_comp_coup.reset();
        state_.comp_coup = {};
    }

    /*
    the the sequence indexer given an input array of ID's for a given component type
    */
    void get_indexer(std::string_view component_type, ID const* id_begin, Idx size, Idx* indexer_begin) const {
        auto const get_index_func = [&state = this->state_, component_type, id_begin, size,
                                     indexer_begin]<typename CT>() {
            if (component_type == CT::name) {
                std::transform(id_begin, id_begin + size, indexer_begin,
                               [&state](ID id) { return main_core::get_component_idx_by_id<CT>(state, id).pos; });
            }
        };
        run_functor_with_all_types_return_void(get_index_func);
    }

    // get sequence idx map of a certain batch scenario
    SequenceIdx get_sequence_idx_map(ConstDataset const& update_data, Idx scenario_idx) const {

        auto const get_seq_idx_func = [&state = this->state_, &update_data,
                                       scenario_idx]<typename CT>() -> std::vector<Idx2D> {
            auto const buffer_span = update_data.get_buffer_span<meta_data::update_getter_s, CT>(scenario_idx);
            auto const it_begin = buffer_span.begin();
            auto const it_end = buffer_span.end();
            return main_core::get_component_sequence<CT>(state, it_begin, it_end);
        };
        return run_functor_with_all_types_return_array(get_seq_idx_func);
    }

    // get sequence idx map of an entire batch for fast caching of component sequences
    // (only applicable for independent update dataset)
    SequenceIdx get_sequence_idx_map(ConstDataset const& update_data) const {
        assert(is_update_independent(update_data));
        return get_sequence_idx_map(update_data, 0);
    }

  private:
    void update_state(const UpdateChange& changes) {
        // if topology changed, everything is not up to date
        // if only param changed, set param to not up to date
        is_topology_up_to_date_ = is_topology_up_to_date_ && !changes.topo;
        is_sym_parameter_up_to_date_ = is_sym_parameter_up_to_date_ && !changes.topo && !changes.param;
        is_asym_parameter_up_to_date_ = is_asym_parameter_up_to_date_ && !changes.topo && !changes.param;
    }

    template <solver_output_type SolverOutputType, typename MathSolverType, typename YBus, typename InputType,
              typename PrepareInputFn, typename SolveFn>
        requires std::invocable<std::remove_cvref_t<PrepareInputFn>, Idx /*n_math_solvers*/> &&
                 std::invocable<std::remove_cvref_t<SolveFn>, MathSolverType&, YBus const&, InputType const&> &&
                 std::same_as<std::invoke_result_t<PrepareInputFn, Idx /*n_math_solvers*/>, std::vector<InputType>> &&
                 std::same_as<std::invoke_result_t<SolveFn, MathSolverType&, YBus const&, InputType const&>,
                              SolverOutputType>
    std::vector<SolverOutputType> calculate_(PrepareInputFn&& prepare_input, SolveFn&& solve) {
        using sym = typename SolverOutputType::sym;

        assert(construction_complete_);
        calculation_info_ = CalculationInfo{};
        // prepare
        auto const& input = [this, &prepare_input] {
            Timer const timer(calculation_info_, 2100, "Prepare");
            prepare_solvers<sym>();
            assert(is_topology_up_to_date_ && is_parameter_up_to_date<sym>());
            return prepare_input(n_math_solvers_);
        }();
        // calculate
        return [this, &input, &solve] {
            Timer const timer(calculation_info_, 2200, "Math Calculation");
            auto& solvers = get_solvers<sym>();
            auto& y_bus_vec = get_y_bus<sym>();
            std::vector<SolverOutputType> solver_output;
            solver_output.reserve(n_math_solvers_);
            for (Idx i = 0; i != n_math_solvers_; ++i) {
                solver_output.emplace_back(solve(solvers[i], y_bus_vec[i], input[i]));
            }
            return solver_output;
        }();
    }

    template <symmetry_tag sym> auto calculate_power_flow_(double err_tol, Idx max_iter) {
        return [this, err_tol, max_iter](MainModelState const& state,
                                         CalculationMethod calculation_method) -> std::vector<SolverOutput<sym>> {
            return calculate_<SolverOutput<sym>, MathSolver<sym>, YBus<sym>, PowerFlowInput<sym>>(
                [&state](Idx n_math_solvers) { return prepare_power_flow_input<sym>(state, n_math_solvers); },
                [this, err_tol, max_iter, calculation_method](MathSolver<sym>& solver, YBus<sym> const& y_bus,
                                                              PowerFlowInput<sym> const& input) {
                    return solver.run_power_flow(input, err_tol, max_iter, calculation_info_, calculation_method,
                                                 y_bus);
                });
        };
    }

    template <symmetry_tag sym> auto calculate_state_estimation_(double err_tol, Idx max_iter) {
        return [this, err_tol, max_iter](MainModelState const& state,
                                         CalculationMethod calculation_method) -> std::vector<SolverOutput<sym>> {
            return calculate_<SolverOutput<sym>, MathSolver<sym>, YBus<sym>, StateEstimationInput<sym>>(
                [&state](Idx n_math_solvers) { return prepare_state_estimation_input<sym>(state, n_math_solvers); },
                [this, err_tol, max_iter, calculation_method](MathSolver<sym>& solver, YBus<sym> const& y_bus,
                                                              StateEstimationInput<sym> const& input) {
                    return solver.run_state_estimation(input, err_tol, max_iter, calculation_info_, calculation_method,
                                                       y_bus);
                });
        };
    }

    template <symmetry_tag sym> auto calculate_short_circuit_(ShortCircuitVoltageScaling voltage_scaling) {
        return [this,
                voltage_scaling](MainModelState const& /*state*/,
                                 CalculationMethod calculation_method) -> std::vector<ShortCircuitSolverOutput<sym>> {
            return calculate_<ShortCircuitSolverOutput<sym>, MathSolver<sym>, YBus<sym>, ShortCircuitInput>(
                [this, voltage_scaling](Idx /* n_math_solvers */) {
                    assert(is_topology_up_to_date_ && is_parameter_up_to_date<sym>());
                    return prepare_short_circuit_input<sym>(voltage_scaling);
                },
                [this, calculation_method](MathSolver<sym>& solver, YBus<sym> const& y_bus,
                                           ShortCircuitInput const& input) {
                    return solver.run_short_circuit(input, calculation_info_, calculation_method, y_bus);
                });
        };
    }

    /*
    run the calculation function in batch on the provided update data.

    The calculation function should be able to run standalone.
    It should output to the provided result_data if the trailing argument is not ignore_output.

    threading
        < 0 sequential
        = 0 parallel, use number of hardware threads
        > 0 specify number of parallel threads
    raise a BatchCalculationError if any of the calculations in the batch raised an exception
    */
    template <typename Calculate>
        requires std::invocable<std::remove_cvref_t<Calculate>, MainModelImpl&, MutableDataset const&, Idx>
    BatchParameter batch_calculation_(Calculate&& calculation_fn, MutableDataset const& result_data,
                                      ConstDataset const& update_data, Idx threading = -1) {
        // if the update dataset is empty without any component
        // execute one power flow in the current instance, no batch calculation is needed
        if (update_data.empty()) {
            calculation_fn(*this, result_data, 0);
            return BatchParameter{};
        }

        // get batch size
        Idx const n_scenarios = update_data.batch_size();

        // if the batch_size is zero, it is a special case without doing any calculations at all
        // we consider in this case the batch set is independent and but not topology cachable
        if (n_scenarios == 0) {
            return BatchParameter{};
        }

        // calculate once to cache topology, ignore results, all math solvers are initialized
        try {
            calculation_fn(*this,
                           {
                               false,
                               1,
                               "sym_output",
                               *meta_data_,
                           },
                           ignore_output);
        } catch (const SparseMatrixError&) {
            // missing entries are provided in the update data
        } catch (const NotObservableError&) {
            // missing entries are provided in the update data
        }

        // error messages
        std::vector<std::string> exceptions(n_scenarios, "");
        std::vector<CalculationInfo> infos(n_scenarios);

        // lambda for sub batch calculation
        auto sub_batch = sub_batch_calculation_(calculation_fn, result_data, update_data, exceptions, infos);

        batch_dispatch(sub_batch, n_scenarios, threading);

        handle_batch_exceptions(exceptions);
        calculation_info_ = main_core::merge_calculation_info(infos);

        return BatchParameter{};
    }

    template <typename Calculate>
        requires std::invocable<std::remove_cvref_t<Calculate>, MainModelImpl&, MutableDataset const&, Idx>
    auto sub_batch_calculation_(Calculate&& calculation_fn, MutableDataset const& result_data,
                                ConstDataset const& update_data, std::vector<std::string>& exceptions,
                                std::vector<CalculationInfo>& infos) {
        // const ref of current instance
        MainModelImpl const& base_model = *this;

        // cache component update order if possible
        bool const is_independent = MainModelImpl::is_update_independent(update_data);

        return [&base_model, &exceptions, &infos, &calculation_fn, &result_data, &update_data,
                is_independent](Idx start, Idx stride, Idx n_scenarios) {
            assert(n_scenarios <= narrow_cast<Idx>(exceptions.size()));
            assert(n_scenarios <= narrow_cast<Idx>(infos.size()));

            Timer const t_total(infos[start], 0000, "Total in thread");

            auto copy_model = [&base_model, &infos](Idx scenario_idx) {
                Timer const t_copy_model(infos[scenario_idx], 1100, "Copy model");
                return MainModelImpl{base_model};
            };
            auto model = copy_model(start);

            SequenceIdx scenario_sequence = is_independent ? model.get_sequence_idx_map(update_data) : SequenceIdx{};

            auto [setup, winddown] =
                scenario_update_restore(model, update_data, is_independent, scenario_sequence, infos);

            auto calculate_scenario = MainModelImpl::call_with<Idx>(
                [&model, &calculation_fn, &result_data, &infos](Idx scenario_idx) {
                    calculation_fn(model, result_data, scenario_idx);
                    infos[scenario_idx].merge(model.calculation_info_);
                },
                std::move(setup), std::move(winddown), scenario_exception_handler(model, exceptions, infos),
                [&model, &copy_model](Idx scenario_idx) { model = copy_model(scenario_idx); });

            for (Idx scenario_idx = start; scenario_idx < n_scenarios; scenario_idx += stride) {
                Timer const t_total_single(infos[scenario_idx], 0100, "Total single calculation in thread");

                calculate_scenario(scenario_idx);
            }
        };
    }

    // run sequential if
    //    specified threading < 0
    //    use hardware threads, but it is either unknown (0) or only has one thread (1)
    //    specified threading = 1
    template <typename RunSubBatchFn>
        requires std::invocable<std::remove_cvref_t<RunSubBatchFn>, Idx /*start*/, Idx /*stride*/, Idx /*n_scenarios*/>
    static void batch_dispatch(RunSubBatchFn sub_batch, Idx n_scenarios, Idx threading) {
        // run batches sequential or parallel
        auto const hardware_thread = static_cast<Idx>(std::thread::hardware_concurrency());
        if (threading < 0 || threading == 1 || (threading == 0 && hardware_thread < 2)) {
            // run all in sequential
            sub_batch(0, 1, n_scenarios);
        } else {
            // create parallel threads
            Idx const n_thread = std::min(threading == 0 ? hardware_thread : threading, n_scenarios);
            std::vector<std::thread> threads;
            threads.reserve(n_thread);
            for (Idx thread_number = 0; thread_number < n_thread; ++thread_number) {
                // compute each sub batch with stride
                threads.emplace_back(sub_batch, thread_number, n_thread, n_scenarios);
            }
            for (auto& thread : threads) {
                thread.join();
            }
        }
    }

    template <typename... Args, typename RunFn, typename SetupFn, typename WinddownFn, typename HandleExceptionFn,
              typename RecoverFromBadFn>
        requires std::invocable<std::remove_cvref_t<RunFn>, Args const&...> &&
                 std::invocable<std::remove_cvref_t<SetupFn>, Args const&...> &&
                 std::invocable<std::remove_cvref_t<WinddownFn>, Args const&...> &&
                 std::invocable<std::remove_cvref_t<HandleExceptionFn>, Args const&...> &&
                 std::invocable<std::remove_cvref_t<RecoverFromBadFn>, Args const&...>
    static auto call_with(RunFn run, SetupFn setup, WinddownFn winddown, HandleExceptionFn handle_exception,
                          RecoverFromBadFn recover_from_bad) {
        return [setup_ = std::move(setup), run_ = std::move(run), winddown_ = std::move(winddown),
                handle_exception_ = std::move(handle_exception),
                recover_from_bad_ = std::move(recover_from_bad)](Args const&... args) {
            try {
                setup_(args...);
                run_(args...);
                winddown_(args...);
            } catch (...) {
                handle_exception_(args...);
                try {
                    winddown_(args...);
                } catch (...) {
                    recover_from_bad_(args...);
                }
            }
        };
    }

    static auto scenario_update_restore(MainModelImpl& model, ConstDataset const& update_data,
                                        bool const is_independent, SequenceIdx& scenario_sequence,
                                        std::vector<CalculationInfo>& infos) {
        return std::make_pair(
            [&model, &update_data, &scenario_sequence, is_independent, &infos](Idx scenario_idx) {
                Timer const t_update_model(infos[scenario_idx], 1200, "Update model");
                if (!is_independent) {
                    scenario_sequence = model.get_sequence_idx_map(update_data, scenario_idx);
                }
                model.template update_component<cached_update_t>(update_data, scenario_idx, scenario_sequence);
            },
            [&model, &scenario_sequence, is_independent, &infos](Idx scenario_idx) {
                Timer const t_update_model(infos[scenario_idx], 1201, "Restore model");
                model.restore_components(scenario_sequence);
                if (!is_independent) {
                    std::ranges::for_each(scenario_sequence, [](auto& comp_seq_idx) { comp_seq_idx.clear(); });
                }
            });
    }

    // Lippincott pattern
    static auto scenario_exception_handler(MainModelImpl& model, std::vector<std::string>& messages,
                                           std::vector<CalculationInfo>& infos) {
        return [&model, &messages, &infos](Idx scenario_idx) {
            std::exception_ptr const ex_ptr = std::current_exception();
            try {
                std::rethrow_exception(ex_ptr);
            } catch (std::exception const& ex) {
                messages[scenario_idx] = ex.what();
            } catch (...) {
                messages[scenario_idx] = "unknown exception";
            }
            infos[scenario_idx].merge(model.calculation_info_);
        };
    }

    static void handle_batch_exceptions(std::vector<std::string> const& exceptions) {
        std::string combined_error_message;
        IdxVector failed_scenarios;
        std::vector<std::string> err_msgs;
        for (Idx batch = 0; batch < static_cast<Idx>(exceptions.size()); ++batch) {
            // append exception if it is not empty
            if (!exceptions[batch].empty()) {
                combined_error_message += "Error in batch #" + std::to_string(batch) + ": " + exceptions[batch];
                failed_scenarios.push_back(batch);
                err_msgs.push_back(exceptions[batch]);
            }
        }
        if (!combined_error_message.empty()) {
            throw BatchCalculationError(combined_error_message, failed_scenarios, err_msgs);
        }
    }

  public:
    template <class Component> using UpdateType = typename Component::UpdateType;

    static bool is_update_independent(ConstDataset const& update_data) {
        // If the batch size is (0 or) 1, then the update data for this component is 'independent'
        if (update_data.batch_size() <= 1) {
            return true;
        }

        auto const is_component_update_independent = [&update_data]<typename CT>() -> bool {
            // get span of all the update data
            auto const all_spans = update_data.get_buffer_span_all_scenarios<meta_data::update_getter_s, CT>();
            // Remember the first batch size, then loop over the remaining batches and check if they are of the same
            // length
            Idx const elements_per_scenario = static_cast<Idx>(all_spans.front().size());
            bool const uniform_batch = std::ranges::all_of(all_spans, [elements_per_scenario](auto const& span) {
                return static_cast<Idx>(span.size()) == elements_per_scenario;
            });
            if (!uniform_batch) {
                return false;
            }
            if (elements_per_scenario == 0) {
                return true;
            }
            // Remember the begin iterator of the first scenario, then loop over the remaining scenarios and check the
            // ids
            auto const it_first_begin = all_spans[0].begin();
            // check the subsequent scenarios
            // only return true if all scenarios match the ids of the first batch
            return std::all_of(IdxCount{1}, IdxCount{update_data.batch_size()},
                               [it_first_begin, &all_spans](Idx scenario) {
                                   auto const it_begin = all_spans[scenario].begin();
                                   auto const it_end = all_spans[scenario].end();
                                   return std::equal(it_begin, it_end, it_first_begin,
                                                     [](UpdateType<CT> const& obj, UpdateType<CT> const& first) {
                                                         return obj.id == first.id;
                                                     });
                               });
        };

        // check all components
        auto const update_independent = run_functor_with_all_types_return_array(is_component_update_independent);
        return std::ranges::all_of(update_independent, [](bool const is_independent) { return is_independent; });
    }

<<<<<<< HEAD
    template <symmetry_tag sym>
    auto calculate_power_flow(double err_tol, Idx max_iter, CalculationMethod calculation_method) {
        auto result_pf =
            optimizer::get_optimizer<MainModelState, ConstDataset>(
                OptimizerType::no_optimization, OptimizerStrategy::any, calculate_power_flow_<sym>(err_tol, max_iter),
                [this](ConstDataset update_data) { this->update_component<permanent_update_t>(update_data); },
                *meta_data_)
                ->optimize(state_, calculation_method);
        return MathOutput<SolverOutput<sym>>{.solver_output = std::move(result_pf), .optimizer_output = {}};
=======
    template <symmetry_tag sym> auto calculate_power_flow(Options const& options) {
        return optimizer::get_optimizer<MainModelState, ConstDataset>(
                   options.optimizer_type, options.optimizer_strategy,
                   calculate_power_flow_<sym>(options.err_tol, options.max_iter),
                   [this](ConstDataset update_data) { this->update_component<permanent_update_t>(update_data); })
            ->optimize(state_, options.calculation_method);
>>>>>>> d3b0da86
    }

    // Single load flow calculation, propagating the results to result_data
    template <symmetry_tag sym>
<<<<<<< HEAD
    void calculate_power_flow(double err_tol, Idx max_iter, CalculationMethod calculation_method,
                              MutableDataset const& result_data, Idx pos = 0) {
=======
    void calculate_power_flow(Options const& options, Dataset const& result_data, Idx pos = 0) {
>>>>>>> d3b0da86
        assert(construction_complete_);
        auto const math_output = calculate_power_flow<sym>(options);

        if (pos != ignore_output) {
            output_result(math_output, result_data, pos);
        }
    }

    // Batch load flow calculation, propagating the results to result_data
    template <symmetry_tag sym>
<<<<<<< HEAD
    BatchParameter calculate_power_flow(double err_tol, Idx max_iter, CalculationMethod calculation_method,
                                        MutableDataset const& result_data, ConstDataset const& update_data,
                                        Idx threading = -1) {
        return batch_calculation_(
            [err_tol, max_iter, calculation_method](MainModelImpl& model, MutableDataset const& target_data, Idx pos) {
                auto const err_tol_ = pos != ignore_output ? err_tol : std::numeric_limits<double>::max();
                auto const max_iter_ = pos != ignore_output ? max_iter : 1;
=======
    BatchParameter calculate_power_flow(Options const& options, Dataset const& result_data,
                                        ConstDataset const& update_data) {
        return batch_calculation_(
            [&options](MainModelImpl& model, Dataset const& target_data, Idx pos) {
                auto sub_opt = options; // copy

                sub_opt.err_tol = pos != ignore_output ? options.err_tol : std::numeric_limits<double>::max();
                sub_opt.max_iter = pos != ignore_output ? options.max_iter : 1;
>>>>>>> d3b0da86

                model.calculate_power_flow<sym>(sub_opt, target_data, pos);
            },
            result_data, update_data, options.threading);
    }

    // Single state estimation calculation, returning math output results
    template <symmetry_tag sym> auto calculate_state_estimation(Options const& options) {
        return MathOutput<std::vector<SolverOutput<sym>>>{
            .solver_output =
                calculate_state_estimation_<sym>(options.err_tol, options.max_iter)(state_, options.calculation_method),
            .optimizer_output = {}};
    }

    // Single state estimation calculation, propagating the results to result_data
    template <symmetry_tag sym>
<<<<<<< HEAD
    void calculate_state_estimation(double err_tol, Idx max_iter, CalculationMethod calculation_method,
                                    MutableDataset const& result_data, Idx pos = 0) {
=======
    void calculate_state_estimation(Options const& options, Dataset const& result_data, Idx pos = 0) {
>>>>>>> d3b0da86
        assert(construction_complete_);
        auto const solver_output = calculate_state_estimation<sym>(options);

        if (pos != ignore_output) {
            output_result(solver_output, result_data, pos);
        }
    }

    // Batch state estimation calculation, propagating the results to result_data
    template <symmetry_tag sym>
<<<<<<< HEAD
    BatchParameter calculate_state_estimation(double err_tol, Idx max_iter, CalculationMethod calculation_method,
                                              MutableDataset const& result_data, ConstDataset const& update_data,
                                              Idx threading = -1) {
        return batch_calculation_(
            [err_tol, max_iter, calculation_method](MainModelImpl& model, MutableDataset const& target_data, Idx pos) {
                auto const err_tol_ = pos != ignore_output ? err_tol : std::numeric_limits<double>::max();
                auto const max_iter_ = pos != ignore_output ? max_iter : 1;
=======
    BatchParameter calculate_state_estimation(Options const& options, Dataset const& result_data,
                                              ConstDataset const& update_data) {
        return batch_calculation_(
            [&options](MainModelImpl& model, Dataset const& target_data, Idx pos) {
                auto sub_opt = options; // copy

                sub_opt.err_tol = pos != ignore_output ? options.err_tol : std::numeric_limits<double>::max();
                sub_opt.max_iter = pos != ignore_output ? options.max_iter : 1;
>>>>>>> d3b0da86

                model.calculate_state_estimation<sym>(sub_opt, target_data, pos);
            },
            result_data, update_data, options.threading);
    }

    // Single short circuit calculation, returning short circuit math output results
    template <symmetry_tag sym> auto calculate_short_circuit(Options const& options) {
        return MathOutput<std::vector<ShortCircuitSolverOutput<sym>>>{
            .solver_output = calculate_short_circuit_<sym>(options.short_circuit_voltage_scaling)(
                state_, options.calculation_method),
            .optimizer_output = {}};
    }

    // Single short circuit calculation, propagating the results to result_data
<<<<<<< HEAD
    void calculate_short_circuit(ShortCircuitVoltageScaling voltage_scaling, CalculationMethod calculation_method,
                                 MutableDataset const& result_data, Idx pos = 0) {
=======
    void calculate_short_circuit(Options const& options, Dataset const& result_data, Idx pos = 0) {
>>>>>>> d3b0da86
        assert(construction_complete_);
        if (std::all_of(state_.components.template citer<Fault>().begin(),
                        state_.components.template citer<Fault>().end(),
                        [](Fault const& fault) { return fault.get_fault_type() == FaultType::three_phase; })) {
            auto const solver_output = calculate_short_circuit<symmetric_t>(options);
            output_result(solver_output, result_data, pos);
        } else {
            auto const solver_output = calculate_short_circuit<asymmetric_t>(options);
            output_result(solver_output, result_data, pos);
        }
    }

<<<<<<< HEAD
    // Batch short circuit calculation, propagating the results to result_data
    BatchParameter calculate_short_circuit(ShortCircuitVoltageScaling voltage_scaling,
                                           CalculationMethod calculation_method, MutableDataset const& result_data,
                                           ConstDataset const& update_data, Idx threading = -1) {
        return batch_calculation_(
            [voltage_scaling, calculation_method](MainModelImpl& model, MutableDataset const& target_data, Idx pos) {
=======
    // Batch load flow calculation, propagating the results to result_data
    BatchParameter calculate_short_circuit(Options const& options, Dataset const& result_data,
                                           ConstDataset const& update_data) {
        return batch_calculation_(
            [&options](MainModelImpl& model, Dataset const& target_data, Idx pos) {
>>>>>>> d3b0da86
                if (pos != ignore_output) {
                    model.calculate_short_circuit(options, target_data, pos);
                }
            },
            result_data, update_data, options.threading);
    }

    template <typename Component, typename MathOutputType, std::forward_iterator ResIt>
        requires solver_output_type<typename MathOutputType::SolverOutputType::value_type>
    ResIt output_result(MathOutputType const& math_output, ResIt res_it) const {
        assert(construction_complete_);
        return main_core::output_result<Component, ComponentContainer>(state_, math_output, res_it);
    }

    template <solver_output_type SolverOutputType>
<<<<<<< HEAD
    void output_result(MathOutput<SolverOutputType> const& math_output, MutableDataset const& result_data,
                       Idx pos = 0) {
        auto const output_func = [this, &math_output, &result_data, pos]<typename CT>() {
            // output
            auto const span = result_data.get_buffer_span<output_type_getter<SolverOutputType>::template type, CT>(pos);
            if (span.empty()) {
                return;
=======
    void output_result(MathOutput<std::vector<SolverOutputType>> const& math_output, Dataset const& result_data,
                       Idx pos = 0) {
        using OutputFunc = void (*)(MainModelImpl & x, MathOutput<std::vector<SolverOutputType>> const& math_output,
                                    MutableDataPointer const& data_ptr, Idx position);

        static constexpr std::array<OutputFunc, n_types> get_result{
            [](MainModelImpl& model, MathOutput<std::vector<SolverOutputType>> const& math_output_,
               MutableDataPointer const& data_ptr, Idx position) {
                auto const begin = data_ptr
                                       .get_iterators<std::conditional_t<
                                           steady_state_solver_output_type<SolverOutputType>,
                                           typename ComponentType::template OutputType<typename SolverOutputType::sym>,
                                           typename ComponentType::ShortCircuitOutputType>>(position)
                                       .first;
                model.output_result<ComponentType>(math_output_, begin);
            }...};

        Timer const t_output(calculation_info_, 3000, "Produce output");
        for (ComponentEntry const& entry : AllComponents::component_index_map) {
            auto const found = result_data.find(entry.name);
            // skip if component does not exist
            if (found == result_data.cend()) {
                continue;
>>>>>>> d3b0da86
            }
            this->output_result<CT>(math_output, span.begin());
        };
        Timer const t_output(calculation_info_, 3000, "Produce output");
        run_functor_with_all_types_return_void(output_func);
    }

    CalculationInfo calculation_info() const { return calculation_info_; }

  private:
    CalculationInfo calculation_info_; // needs to be first due to padding override

    double system_frequency_;
    meta_data::MetaData const* meta_data_;

    MainModelState state_;
    // math model
    MathState math_state_;
    Idx n_math_solvers_{0};
    bool is_topology_up_to_date_{false};
    bool is_sym_parameter_up_to_date_{false};
    bool is_asym_parameter_up_to_date_{false};
    bool is_accumulated_component_updated_{true};
    bool last_updated_calculation_symmetry_mode_{false};

    OwnedUpdateDataset cached_inverse_update_{};
    UpdateChange cached_state_changes_{};
    std::array<std::vector<Idx2D>, n_types> parameter_changed_components_{};
#ifndef NDEBUG
    // construction_complete is used for debug assertions only
    bool construction_complete_{false};
#endif // !NDEBUG

    template <symmetry_tag sym> bool& is_parameter_up_to_date() {
        if constexpr (is_symmetric_v<sym>) {
            return is_sym_parameter_up_to_date_;
        } else {
            return is_asym_parameter_up_to_date_;
        }
    }

    template <symmetry_tag sym> std::vector<MathSolver<sym>>& get_solvers() {
        if constexpr (is_symmetric_v<sym>) {
            return math_state_.math_solvers_sym;
        } else {
            return math_state_.math_solvers_asym;
        }
    }

    template <symmetry_tag sym> std::vector<YBus<sym>>& get_y_bus() {
        if constexpr (is_symmetric_v<sym>) {
            return math_state_.y_bus_vec_sym;
        } else {
            return math_state_.y_bus_vec_asym;
        }
    }

    void rebuild_topology() {
        assert(construction_complete_);
        // clear old solvers
        reset_solvers();
        // get connection info
        ComponentConnections comp_conn;
        comp_conn.branch_connected.resize(state_.comp_topo->branch_node_idx.size());
        comp_conn.branch_phase_shift.resize(state_.comp_topo->branch_node_idx.size());
        comp_conn.branch3_connected.resize(state_.comp_topo->branch3_node_idx.size());
        comp_conn.branch3_phase_shift.resize(state_.comp_topo->branch3_node_idx.size());
        comp_conn.source_connected.resize(state_.comp_topo->source_node_idx.size());
        std::transform(
            state_.components.template citer<Branch>().begin(), state_.components.template citer<Branch>().end(),
            comp_conn.branch_connected.begin(), [](Branch const& branch) {
                return BranchConnected{static_cast<IntS>(branch.from_status()), static_cast<IntS>(branch.to_status())};
            });
        std::transform(state_.components.template citer<Branch>().begin(),
                       state_.components.template citer<Branch>().end(), comp_conn.branch_phase_shift.begin(),
                       [](Branch const& branch) { return branch.phase_shift(); });
        std::transform(
            state_.components.template citer<Branch3>().begin(), state_.components.template citer<Branch3>().end(),
            comp_conn.branch3_connected.begin(), [](Branch3 const& branch3) {
                return Branch3Connected{static_cast<IntS>(branch3.status_1()), static_cast<IntS>(branch3.status_2()),
                                        static_cast<IntS>(branch3.status_3())};
            });
        std::transform(state_.components.template citer<Branch3>().begin(),
                       state_.components.template citer<Branch3>().end(), comp_conn.branch3_phase_shift.begin(),
                       [](Branch3 const& branch3) { return branch3.phase_shift(); });
        std::transform(state_.components.template citer<Source>().begin(),
                       state_.components.template citer<Source>().end(), comp_conn.source_connected.begin(),
                       [](Source const& source) { return source.status(); });
        // re build
        Topology topology{*state_.comp_topo, comp_conn};
        std::tie(state_.math_topology, state_.topo_comp_coup) = topology.build_topology();
        n_math_solvers_ = static_cast<Idx>(state_.math_topology.size());
        is_topology_up_to_date_ = true;
        is_sym_parameter_up_to_date_ = false;
        is_asym_parameter_up_to_date_ = false;
    }

    template <symmetry_tag sym> std::vector<MathModelParam<sym>> get_math_param() {
        std::vector<MathModelParam<sym>> math_param(n_math_solvers_);
        for (Idx i = 0; i != n_math_solvers_; ++i) {
            math_param[i].branch_param.resize(state_.math_topology[i]->n_branch());
            math_param[i].shunt_param.resize(state_.math_topology[i]->n_shunt());
            math_param[i].source_param.resize(state_.math_topology[i]->n_source());
        }
        // loop all branch
        for (Idx i = 0; i != static_cast<Idx>(state_.comp_topo->branch_node_idx.size()); ++i) {
            Idx2D const math_idx = state_.topo_comp_coup->branch[i];
            if (math_idx.group == -1) {
                continue;
            }
            // assign parameters
            math_param[math_idx.group].branch_param[math_idx.pos] =
                state_.components.template get_item_by_seq<Branch>(i).template calc_param<sym>();
        }
        // loop all branch3
        for (Idx i = 0; i != static_cast<Idx>(state_.comp_topo->branch3_node_idx.size()); ++i) {
            Idx2DBranch3 const math_idx = state_.topo_comp_coup->branch3[i];
            if (math_idx.group == -1) {
                continue;
            }
            // assign parameters, branch3 param consists of three branch parameters
            auto const branch3_param =
                state_.components.template get_item_by_seq<Branch3>(i).template calc_param<sym>();
            for (size_t branch2 = 0; branch2 < 3; ++branch2) {
                math_param[math_idx.group].branch_param[math_idx.pos[branch2]] = branch3_param[branch2];
            }
        }
        // loop all shunt
        for (Idx i = 0; i != static_cast<Idx>(state_.comp_topo->shunt_node_idx.size()); ++i) {
            Idx2D const math_idx = state_.topo_comp_coup->shunt[i];
            if (math_idx.group == -1) {
                continue;
            }
            // assign parameters
            math_param[math_idx.group].shunt_param[math_idx.pos] =
                state_.components.template get_item_by_seq<Shunt>(i).template calc_param<sym>();
        }
        // loop all source
        for (Idx i = 0; i != static_cast<Idx>(state_.comp_topo->source_node_idx.size()); ++i) {
            Idx2D const math_idx = state_.topo_comp_coup->source[i];
            if (math_idx.group == -1) {
                continue;
            }
            // assign parameters
            math_param[math_idx.group].source_param[math_idx.pos] =
                state_.components.template get_item_by_seq<Source>(i).template math_param<sym>();
        }
        return math_param;
    }
    template <symmetry_tag sym> std::vector<MathModelParamIncrement> get_math_param_increment() {
        using AddToIncrement = void (*)(std::vector<MathModelParamIncrement>&, MainModelState const&, Idx2D const&);

        static constexpr std::array<AddToIncrement, n_types> add_to_increments{
            [](std::vector<MathModelParamIncrement>& increments, MainModelState const& state,
               Idx2D const& changed_component_idx) {
                if constexpr (std::derived_from<ComponentType, Branch>) {
                    Idx2D const math_idx =
                        state.topo_comp_coup
                            ->branch[main_core::get_component_sequence<Branch>(state, changed_component_idx)];
                    if (math_idx.group == -1) {
                        return;
                    }
                    // assign parameters
                    increments[math_idx.group].branch_param_to_change.push_back(math_idx.pos);
                } else if constexpr (std::derived_from<ComponentType, Branch3>) {
                    Idx2DBranch3 const math_idx =
                        state.topo_comp_coup
                            ->branch3[main_core::get_component_sequence<Branch3>(state, changed_component_idx)];
                    if (math_idx.group == -1) {
                        return;
                    }
                    // assign parameters, branch3 param consists of three branch parameters
                    // auto const branch3_param =
                    //   get_component<Branch3>(state, changed_component_idx).template calc_param<sym>();
                    for (size_t branch2 = 0; branch2 < 3; ++branch2) {
                        increments[math_idx.group].branch_param_to_change.push_back(math_idx.pos[branch2]);
                    }
                } else if constexpr (std::same_as<ComponentType, Shunt>) {
                    Idx2D const math_idx =
                        state.topo_comp_coup
                            ->shunt[main_core::get_component_sequence<Shunt>(state, changed_component_idx)];
                    if (math_idx.group == -1) {
                        return;
                    }
                    // assign parameters
                    increments[math_idx.group].shunt_param_to_change.push_back(math_idx.pos);
                }
            }...};

        std::vector<MathModelParamIncrement> math_param_increment(n_math_solvers_);

        for (size_t i = 0; i < n_types; ++i) {
            auto const& changed_type_components = parameter_changed_components_[i];
            auto const& add_type_to_increment = add_to_increments[i];
            for (auto const& changed_component : changed_type_components) {
                add_type_to_increment(math_param_increment, state_, changed_component);
            }
        }

        return math_param_increment;
    }

    static constexpr auto include_all = [](Idx) { return true; };

    /** This is a heavily templated member function because it operates on many different variables of many different
     * types, but the essence is ever the same: filling one member (vector) of the calculation calc_input struct
     * (soa) with the right calculation symmetric or asymmetric calculation parameters, in the same order as the
     * corresponding component are stored in the component topology. There is one such struct for each sub graph / math
     * model and all of them are filled within the same function call (i.e. Notice that calc_input is a vector).
     *
     *  1. For each component, check if it should be included.
     *     By default, all component are included, except for some cases, like power sensors. For power sensors, the
     *     list of component contains all power sensors, but the preparation should only be done for one type of power
     *     sensors at a time. Therefore, `included` will be a lambda function, such as:
     *
     *       [this](Idx i) { return state_.comp_topo->power_sensor_terminal_type[i] == MeasuredTerminalType::source; }
     *
     *  2. Find the original component in the topology and retrieve its calculation parameters.
     *
     *  3. Fill the calculation parameters of the right math model.
     *
     *  @tparam CalcStructOut
     *      The calculation input type (soa) for the desired calculation (e.g. PowerFlowInput<sym> or
     *StateEstimationInput<sym>).
     *
     * @tparam CalcParamOut
     *      The data type for the desired calculation for the given ComponentIn (e.g. SourceCalcParam<sym> or
     *      VoltageSensorCalcParam<sym>).
     *
     * @tparam comp_vect
     *      The (pre-allocated and resized) vector of CalcParamOuts which shall be filled with component specific
     *      calculation parameters. Note that this is a pointer to member
     *
     * @tparam ComponentIn
     * 	    The component type for which we are collecting calculation parameters
     *
     * @tparam PredicateIn
     * 	    The lambda function type. The actual type depends on the captured variables, and will be automatically
     * 	    deduced.
     *
     * @param component[in]
     *      The vector of component math indices to consider (e.g. state_.topo_comp_coup->source).
     *      When idx.group = -1, the original component is not assigned to a math model, so we can skip it.
     *
     * @param calc_input[out]
     *		Although this variable is called `input`, it is actually the output of this function, it stored the
     *		calculation parameters for each math model, for each component of type ComponentIn.
     *
     * @param include
     *      A lambda function (Idx i -> bool) which returns true if the component at Idx i should be included.
     * 	    The default lambda `include_all` always returns `true`.
     */
    template <calculation_input_type CalcStructOut, typename CalcParamOut,
              std::vector<CalcParamOut>(CalcStructOut::*comp_vect), class ComponentIn,
              std::invocable<Idx> PredicateIn = decltype(include_all)>
        requires std::convertible_to<std::invoke_result_t<PredicateIn, Idx>, bool>
    static void prepare_input(MainModelState const& state, std::vector<Idx2D> const& components,
                              std::vector<CalcStructOut>& calc_input, PredicateIn include = include_all) {
        for (Idx i = 0, n = narrow_cast<Idx>(components.size()); i != n; ++i) {
            if (include(i)) {
                Idx2D const math_idx = components[i];
                if (math_idx.group != -1) {
                    auto const& component = get_component_by_sequence<ComponentIn>(state, i);
                    CalcStructOut& math_model_input = calc_input[math_idx.group];
                    std::vector<CalcParamOut>& math_model_input_vect = math_model_input.*comp_vect;
                    math_model_input_vect[math_idx.pos] = calculate_param<CalcStructOut>(component);
                }
            }
        }
    }

    template <calculation_input_type CalcStructOut, typename CalcParamOut,
              std::vector<CalcParamOut>(CalcStructOut::*comp_vect), class ComponentIn,
              std::invocable<Idx> PredicateIn = decltype(include_all)>
        requires std::convertible_to<std::invoke_result_t<PredicateIn, Idx>, bool>
    static void prepare_input(MainModelState const& state, std::vector<Idx2D> const& components,
                              std::vector<CalcStructOut>& calc_input,
                              std::invocable<ComponentIn const&> auto extra_args, PredicateIn include = include_all) {
        for (Idx i = 0, n = narrow_cast<Idx>(components.size()); i != n; ++i) {
            if (include(i)) {
                Idx2D const math_idx = components[i];
                if (math_idx.group != -1) {
                    auto const& component = get_component_by_sequence<ComponentIn>(state, i);
                    CalcStructOut& math_model_input = calc_input[math_idx.group];
                    std::vector<CalcParamOut>& math_model_input_vect = math_model_input.*comp_vect;
                    math_model_input_vect[math_idx.pos] =
                        calculate_param<CalcStructOut>(component, extra_args(component));
                }
            }
        }
    }

    template <calculation_input_type CalcInputType>
    static auto calculate_param(auto const& c, auto const&... extra_args)
        requires requires {
            { c.calc_param(extra_args...) };
        }
    {
        return c.calc_param(extra_args...);
    }

    template <calculation_input_type CalcInputType>
    static auto calculate_param(auto const& c, auto const&... extra_args)
        requires requires {
            { c.template calc_param<typename CalcInputType::sym>(extra_args...) };
        }
    {
        return c.template calc_param<typename CalcInputType::sym>(extra_args...);
    }

    template <symmetry_tag sym, IntSVector(StateEstimationInput<sym>::*component), class Component>
    static void prepare_input_status(MainModelState const& state, std::vector<Idx2D> const& objects,
                                     std::vector<StateEstimationInput<sym>>& input) {
        for (Idx i = 0, n = narrow_cast<Idx>(objects.size()); i != n; ++i) {
            Idx2D const math_idx = objects[i];
            if (math_idx.group == -1) {
                continue;
            }
            (input[math_idx.group].*component)[math_idx.pos] =
                main_core::get_component_by_sequence<Component>(state, i).status();
        }
    }

    template <symmetry_tag sym>
    static std::vector<PowerFlowInput<sym>> prepare_power_flow_input(MainModelState const& state, Idx n_math_solvers) {
        std::vector<PowerFlowInput<sym>> pf_input(n_math_solvers);
        for (Idx i = 0; i != n_math_solvers; ++i) {
            pf_input[i].s_injection.resize(state.math_topology[i]->n_load_gen());
            pf_input[i].source.resize(state.math_topology[i]->n_source());
        }
        prepare_input<PowerFlowInput<sym>, DoubleComplex, &PowerFlowInput<sym>::source, Source>(
            state, state.topo_comp_coup->source, pf_input);

        prepare_input<PowerFlowInput<sym>, ComplexValue<sym>, &PowerFlowInput<sym>::s_injection, GenericLoadGen>(
            state, state.topo_comp_coup->load_gen, pf_input);

        return pf_input;
    }

    template <symmetry_tag sym>
    static std::vector<StateEstimationInput<sym>> prepare_state_estimation_input(MainModelState const& state,
                                                                                 Idx n_math_solvers) {
        std::vector<StateEstimationInput<sym>> se_input(n_math_solvers);

        for (Idx i = 0; i != n_math_solvers; ++i) {
            se_input[i].shunt_status.resize(state.math_topology[i]->n_shunt());
            se_input[i].load_gen_status.resize(state.math_topology[i]->n_load_gen());
            se_input[i].source_status.resize(state.math_topology[i]->n_source());
            se_input[i].measured_voltage.resize(state.math_topology[i]->n_voltage_sensor());
            se_input[i].measured_source_power.resize(state.math_topology[i]->n_source_power_sensor());
            se_input[i].measured_load_gen_power.resize(state.math_topology[i]->n_load_gen_power_sensor());
            se_input[i].measured_shunt_power.resize(state.math_topology[i]->n_shunt_power_power_sensor());
            se_input[i].measured_branch_from_power.resize(state.math_topology[i]->n_branch_from_power_sensor());
            se_input[i].measured_branch_to_power.resize(state.math_topology[i]->n_branch_to_power_sensor());
            se_input[i].measured_bus_injection.resize(state.math_topology[i]->n_bus_power_sensor());
        }

        prepare_input_status<sym, &StateEstimationInput<sym>::shunt_status, Shunt>(state, state.topo_comp_coup->shunt,
                                                                                   se_input);
        prepare_input_status<sym, &StateEstimationInput<sym>::load_gen_status, GenericLoadGen>(
            state, state.topo_comp_coup->load_gen, se_input);
        prepare_input_status<sym, &StateEstimationInput<sym>::source_status, Source>(
            state, state.topo_comp_coup->source, se_input);

        prepare_input<StateEstimationInput<sym>, VoltageSensorCalcParam<sym>,
                      &StateEstimationInput<sym>::measured_voltage, GenericVoltageSensor>(
            state, state.topo_comp_coup->voltage_sensor, se_input);
        prepare_input<StateEstimationInput<sym>, PowerSensorCalcParam<sym>,
                      &StateEstimationInput<sym>::measured_source_power, GenericPowerSensor>(
            state, state.topo_comp_coup->power_sensor, se_input,
            [&state](Idx i) { return state.comp_topo->power_sensor_terminal_type[i] == MeasuredTerminalType::source; });
        prepare_input<StateEstimationInput<sym>, PowerSensorCalcParam<sym>,
                      &StateEstimationInput<sym>::measured_load_gen_power, GenericPowerSensor>(
            state, state.topo_comp_coup->power_sensor, se_input, [&state](Idx i) {
                return state.comp_topo->power_sensor_terminal_type[i] == MeasuredTerminalType::load ||
                       state.comp_topo->power_sensor_terminal_type[i] == MeasuredTerminalType::generator;
            });
        prepare_input<StateEstimationInput<sym>, PowerSensorCalcParam<sym>,
                      &StateEstimationInput<sym>::measured_shunt_power, GenericPowerSensor>(
            state, state.topo_comp_coup->power_sensor, se_input,
            [&state](Idx i) { return state.comp_topo->power_sensor_terminal_type[i] == MeasuredTerminalType::shunt; });
        prepare_input<StateEstimationInput<sym>, PowerSensorCalcParam<sym>,
                      &StateEstimationInput<sym>::measured_branch_from_power, GenericPowerSensor>(
            state, state.topo_comp_coup->power_sensor, se_input, [&state](Idx i) {
                using enum MeasuredTerminalType;
                return state.comp_topo->power_sensor_terminal_type[i] == branch_from ||
                       // all branch3 sensors are at from side in the mathematical model
                       state.comp_topo->power_sensor_terminal_type[i] == branch3_1 ||
                       state.comp_topo->power_sensor_terminal_type[i] == branch3_2 ||
                       state.comp_topo->power_sensor_terminal_type[i] == branch3_3;
            });
        prepare_input<StateEstimationInput<sym>, PowerSensorCalcParam<sym>,
                      &StateEstimationInput<sym>::measured_branch_to_power, GenericPowerSensor>(
            state, state.topo_comp_coup->power_sensor, se_input, [&state](Idx i) {
                return state.comp_topo->power_sensor_terminal_type[i] == MeasuredTerminalType::branch_to;
            });
        prepare_input<StateEstimationInput<sym>, PowerSensorCalcParam<sym>,
                      &StateEstimationInput<sym>::measured_bus_injection, GenericPowerSensor>(
            state, state.topo_comp_coup->power_sensor, se_input,
            [&state](Idx i) { return state.comp_topo->power_sensor_terminal_type[i] == MeasuredTerminalType::node; });

        return se_input;
    }

    template <symmetry_tag sym>
    std::vector<ShortCircuitInput> prepare_short_circuit_input(ShortCircuitVoltageScaling voltage_scaling) {
        // TODO(mgovers) split component mapping from actual preparing
        std::vector<IdxVector> topo_fault_indices(state_.math_topology.size());
        std::vector<IdxVector> topo_bus_indices(state_.math_topology.size());

        for (Idx fault_idx{0}; fault_idx < state_.components.template size<Fault>(); ++fault_idx) {
            auto const& fault = state_.components.template get_item_by_seq<Fault>(fault_idx);
            if (fault.status()) {
                auto const node_idx = state_.components.template get_seq<Node>(fault.get_fault_object());
                auto const topo_bus_idx = state_.topo_comp_coup->node[node_idx];

                if (topo_bus_idx.group >= 0) { // Consider non-isolated objects only
                    topo_fault_indices[topo_bus_idx.group].push_back(fault_idx);
                    topo_bus_indices[topo_bus_idx.group].push_back(topo_bus_idx.pos);
                }
            }
        }

        auto fault_coup = std::vector<Idx2D>(state_.components.template size<Fault>(), Idx2D{-1, -1});
        std::vector<ShortCircuitInput> sc_input(n_math_solvers_);

        for (Idx i = 0; i != n_math_solvers_; ++i) {
            auto map = build_dense_mapping(topo_bus_indices[i], state_.math_topology[i]->n_bus());

            for (Idx reordered_idx{0}; reordered_idx < static_cast<Idx>(map.reorder.size()); ++reordered_idx) {
                fault_coup[topo_fault_indices[i][map.reorder[reordered_idx]]] = Idx2D{i, reordered_idx};
            }

            sc_input[i].fault_buses = {from_dense, std::move(map.indvector), state_.math_topology[i]->n_bus()};
            sc_input[i].faults.resize(state_.components.template size<Fault>());
            sc_input[i].source.resize(state_.math_topology[i]->n_source());
        }

        state_.comp_coup = ComponentToMathCoupling{.fault = std::move(fault_coup)};

        prepare_input<ShortCircuitInput, FaultCalcParam, &ShortCircuitInput::faults, Fault>(
            state_, state_.comp_coup.fault, sc_input, [this](Fault const& fault) {
                return state_.components.template get_item<Node>(fault.get_fault_object()).u_rated();
            });
        prepare_input<ShortCircuitInput, DoubleComplex, &ShortCircuitInput::source, Source>(
            state_, state_.topo_comp_coup->source, sc_input, [this, voltage_scaling](Source const& source) {
                return std::pair{state_.components.template get_item<Node>(source.node()).u_rated(), voltage_scaling};
            });

        return sc_input;
    }

    template <symmetry_tag sym> void prepare_y_bus() {
        std::vector<YBus<sym>>& y_bus_vec = get_y_bus<sym>();
        // also get the vector of other Y_bus (sym -> asym, or asym -> sym)
        std::vector<YBus<other_symmetry_t<sym>>>& other_y_bus_vec = get_y_bus<other_symmetry_t<sym>>();
        // If no Ybus exists, build them
        if (y_bus_vec.empty()) {
            bool const other_y_bus_exist = (!other_y_bus_vec.empty());
            y_bus_vec.reserve(n_math_solvers_);
            auto math_params = get_math_param<sym>();

            // Check the branch and shunt indices
            constexpr auto branch_param_in_seq_map =
                std::array{index_of_component<Line>, index_of_component<Link>, index_of_component<Transformer>};
            constexpr auto shunt_param_in_seq_map = std::array{index_of_component<Shunt>};

            for (Idx i = 0; i != n_math_solvers_; ++i) {
                // construct from existing Y_bus structure if possible
                if (other_y_bus_exist) {
                    y_bus_vec.emplace_back(state_.math_topology[i],
                                           std::make_shared<MathModelParam<sym> const>(std::move(math_params[i])),
                                           other_y_bus_vec[i].get_y_bus_structure());
                } else {
                    y_bus_vec.emplace_back(state_.math_topology[i],
                                           std::make_shared<MathModelParam<sym> const>(std::move(math_params[i])));
                }

                y_bus_vec.back().set_branch_param_idx(
                    IdxVector{branch_param_in_seq_map.begin(), branch_param_in_seq_map.end()});
                y_bus_vec.back().set_shunt_param_idx(
                    IdxVector{shunt_param_in_seq_map.begin(), shunt_param_in_seq_map.end()});
            }
        }
    }

    template <symmetry_tag sym> void prepare_solvers() {
        std::vector<MathSolver<sym>>& solvers = get_solvers<sym>();
        // rebuild topology if needed
        if (!is_topology_up_to_date_) {
            rebuild_topology();
        }
        prepare_y_bus<sym>();

        if (n_math_solvers_ != static_cast<Idx>(solvers.size())) {
            assert(solvers.empty());
            assert(n_math_solvers_ == static_cast<Idx>(state_.math_topology.size()));
            assert(n_math_solvers_ == static_cast<Idx>(get_y_bus<sym>().size()));

            solvers.clear();
            solvers.reserve(n_math_solvers_);
            std::ranges::transform(state_.math_topology, std::back_inserter(solvers),
                                   [](auto math_topo) { return MathSolver<sym>{std::move(math_topo)}; });
            for (Idx idx = 0; idx < n_math_solvers_; ++idx) {
                get_y_bus<sym>()[idx].register_parameters_changed_callback(
                    [solver = std::ref(solvers[idx])](bool changed) { solver.get().parameters_changed(changed); });
            }
        } else if (!is_parameter_up_to_date<sym>()) {
            std::vector<MathModelParam<sym>> const math_params = get_math_param<sym>();
            std::vector<MathModelParamIncrement> const math_param_increments = get_math_param_increment<sym>();
            if (last_updated_calculation_symmetry_mode_ == is_symmetric_v<sym>) {
                main_core::update_y_bus(math_state_, math_params, math_param_increments);
            } else {
                main_core::update_y_bus(math_state_, math_params);
            }
        }
        // else do nothing, set everything up to date
        is_parameter_up_to_date<sym>() = true;
        std::ranges::for_each(parameter_changed_components_, [](auto& comps) { comps.clear(); });
        last_updated_calculation_symmetry_mode_ = is_symmetric_v<sym>;
    }
};

using MainModel =
    MainModelImpl<ExtraRetrievableTypes<Base, Node, Branch, Branch3, Appliance, GenericLoadGen, GenericLoad,
                                        GenericGenerator, GenericPowerSensor, GenericVoltageSensor, Regulator>,
                  AllComponents>;

} // namespace power_grid_model<|MERGE_RESOLUTION|>--- conflicted
+++ resolved
@@ -645,34 +645,18 @@
         return std::ranges::all_of(update_independent, [](bool const is_independent) { return is_independent; });
     }
 
-<<<<<<< HEAD
-    template <symmetry_tag sym>
-    auto calculate_power_flow(double err_tol, Idx max_iter, CalculationMethod calculation_method) {
-        auto result_pf =
-            optimizer::get_optimizer<MainModelState, ConstDataset>(
-                OptimizerType::no_optimization, OptimizerStrategy::any, calculate_power_flow_<sym>(err_tol, max_iter),
-                [this](ConstDataset update_data) { this->update_component<permanent_update_t>(update_data); },
-                *meta_data_)
-                ->optimize(state_, calculation_method);
-        return MathOutput<SolverOutput<sym>>{.solver_output = std::move(result_pf), .optimizer_output = {}};
-=======
     template <symmetry_tag sym> auto calculate_power_flow(Options const& options) {
         return optimizer::get_optimizer<MainModelState, ConstDataset>(
                    options.optimizer_type, options.optimizer_strategy,
                    calculate_power_flow_<sym>(options.err_tol, options.max_iter),
-                   [this](ConstDataset update_data) { this->update_component<permanent_update_t>(update_data); })
+                   [this](ConstDataset update_data) { this->update_component<permanent_update_t>(update_data); },
+                   *meta_data_)
             ->optimize(state_, options.calculation_method);
->>>>>>> d3b0da86
     }
 
     // Single load flow calculation, propagating the results to result_data
     template <symmetry_tag sym>
-<<<<<<< HEAD
-    void calculate_power_flow(double err_tol, Idx max_iter, CalculationMethod calculation_method,
-                              MutableDataset const& result_data, Idx pos = 0) {
-=======
-    void calculate_power_flow(Options const& options, Dataset const& result_data, Idx pos = 0) {
->>>>>>> d3b0da86
+    void calculate_power_flow(Options const& options, MutableDataset const& result_data, Idx pos = 0) {
         assert(construction_complete_);
         auto const math_output = calculate_power_flow<sym>(options);
 
@@ -683,24 +667,13 @@
 
     // Batch load flow calculation, propagating the results to result_data
     template <symmetry_tag sym>
-<<<<<<< HEAD
-    BatchParameter calculate_power_flow(double err_tol, Idx max_iter, CalculationMethod calculation_method,
-                                        MutableDataset const& result_data, ConstDataset const& update_data,
-                                        Idx threading = -1) {
-        return batch_calculation_(
-            [err_tol, max_iter, calculation_method](MainModelImpl& model, MutableDataset const& target_data, Idx pos) {
-                auto const err_tol_ = pos != ignore_output ? err_tol : std::numeric_limits<double>::max();
-                auto const max_iter_ = pos != ignore_output ? max_iter : 1;
-=======
-    BatchParameter calculate_power_flow(Options const& options, Dataset const& result_data,
+    BatchParameter calculate_power_flow(Options const& options, MutableDataset const& result_data,
                                         ConstDataset const& update_data) {
         return batch_calculation_(
-            [&options](MainModelImpl& model, Dataset const& target_data, Idx pos) {
+            [&options](MainModelImpl& model, MutableDataset const& target_data, Idx pos) {
                 auto sub_opt = options; // copy
-
                 sub_opt.err_tol = pos != ignore_output ? options.err_tol : std::numeric_limits<double>::max();
                 sub_opt.max_iter = pos != ignore_output ? options.max_iter : 1;
->>>>>>> d3b0da86
 
                 model.calculate_power_flow<sym>(sub_opt, target_data, pos);
             },
@@ -717,12 +690,7 @@
 
     // Single state estimation calculation, propagating the results to result_data
     template <symmetry_tag sym>
-<<<<<<< HEAD
-    void calculate_state_estimation(double err_tol, Idx max_iter, CalculationMethod calculation_method,
-                                    MutableDataset const& result_data, Idx pos = 0) {
-=======
-    void calculate_state_estimation(Options const& options, Dataset const& result_data, Idx pos = 0) {
->>>>>>> d3b0da86
+    void calculate_state_estimation(Options const& options, MutableDataset const& result_data, Idx pos = 0) {
         assert(construction_complete_);
         auto const solver_output = calculate_state_estimation<sym>(options);
 
@@ -733,24 +701,14 @@
 
     // Batch state estimation calculation, propagating the results to result_data
     template <symmetry_tag sym>
-<<<<<<< HEAD
-    BatchParameter calculate_state_estimation(double err_tol, Idx max_iter, CalculationMethod calculation_method,
-                                              MutableDataset const& result_data, ConstDataset const& update_data,
-                                              Idx threading = -1) {
-        return batch_calculation_(
-            [err_tol, max_iter, calculation_method](MainModelImpl& model, MutableDataset const& target_data, Idx pos) {
-                auto const err_tol_ = pos != ignore_output ? err_tol : std::numeric_limits<double>::max();
-                auto const max_iter_ = pos != ignore_output ? max_iter : 1;
-=======
-    BatchParameter calculate_state_estimation(Options const& options, Dataset const& result_data,
+    BatchParameter calculate_state_estimation(Options const& options, MutableDataset const& result_data,
                                               ConstDataset const& update_data) {
         return batch_calculation_(
-            [&options](MainModelImpl& model, Dataset const& target_data, Idx pos) {
+            [&options](MainModelImpl& model, MutableDataset const& target_data, Idx pos) {
                 auto sub_opt = options; // copy
 
                 sub_opt.err_tol = pos != ignore_output ? options.err_tol : std::numeric_limits<double>::max();
                 sub_opt.max_iter = pos != ignore_output ? options.max_iter : 1;
->>>>>>> d3b0da86
 
                 model.calculate_state_estimation<sym>(sub_opt, target_data, pos);
             },
@@ -766,12 +724,7 @@
     }
 
     // Single short circuit calculation, propagating the results to result_data
-<<<<<<< HEAD
-    void calculate_short_circuit(ShortCircuitVoltageScaling voltage_scaling, CalculationMethod calculation_method,
-                                 MutableDataset const& result_data, Idx pos = 0) {
-=======
-    void calculate_short_circuit(Options const& options, Dataset const& result_data, Idx pos = 0) {
->>>>>>> d3b0da86
+    void calculate_short_circuit(Options const& options, MutableDataset const& result_data, Idx pos = 0) {
         assert(construction_complete_);
         if (std::all_of(state_.components.template citer<Fault>().begin(),
                         state_.components.template citer<Fault>().end(),
@@ -784,20 +737,11 @@
         }
     }
 
-<<<<<<< HEAD
-    // Batch short circuit calculation, propagating the results to result_data
-    BatchParameter calculate_short_circuit(ShortCircuitVoltageScaling voltage_scaling,
-                                           CalculationMethod calculation_method, MutableDataset const& result_data,
-                                           ConstDataset const& update_data, Idx threading = -1) {
-        return batch_calculation_(
-            [voltage_scaling, calculation_method](MainModelImpl& model, MutableDataset const& target_data, Idx pos) {
-=======
     // Batch load flow calculation, propagating the results to result_data
-    BatchParameter calculate_short_circuit(Options const& options, Dataset const& result_data,
+    BatchParameter calculate_short_circuit(Options const& options, MutableDataset const& result_data,
                                            ConstDataset const& update_data) {
         return batch_calculation_(
-            [&options](MainModelImpl& model, Dataset const& target_data, Idx pos) {
->>>>>>> d3b0da86
+            [&options](MainModelImpl& model, MutableDataset const& target_data, Idx pos) {
                 if (pos != ignore_output) {
                     model.calculate_short_circuit(options, target_data, pos);
                 }
@@ -813,39 +757,13 @@
     }
 
     template <solver_output_type SolverOutputType>
-<<<<<<< HEAD
-    void output_result(MathOutput<SolverOutputType> const& math_output, MutableDataset const& result_data,
+    void output_result(MathOutput<std::vector<SolverOutputType>> const& math_output, MutableDataset const& result_data,
                        Idx pos = 0) {
         auto const output_func = [this, &math_output, &result_data, pos]<typename CT>() {
             // output
             auto const span = result_data.get_buffer_span<output_type_getter<SolverOutputType>::template type, CT>(pos);
             if (span.empty()) {
                 return;
-=======
-    void output_result(MathOutput<std::vector<SolverOutputType>> const& math_output, Dataset const& result_data,
-                       Idx pos = 0) {
-        using OutputFunc = void (*)(MainModelImpl & x, MathOutput<std::vector<SolverOutputType>> const& math_output,
-                                    MutableDataPointer const& data_ptr, Idx position);
-
-        static constexpr std::array<OutputFunc, n_types> get_result{
-            [](MainModelImpl& model, MathOutput<std::vector<SolverOutputType>> const& math_output_,
-               MutableDataPointer const& data_ptr, Idx position) {
-                auto const begin = data_ptr
-                                       .get_iterators<std::conditional_t<
-                                           steady_state_solver_output_type<SolverOutputType>,
-                                           typename ComponentType::template OutputType<typename SolverOutputType::sym>,
-                                           typename ComponentType::ShortCircuitOutputType>>(position)
-                                       .first;
-                model.output_result<ComponentType>(math_output_, begin);
-            }...};
-
-        Timer const t_output(calculation_info_, 3000, "Produce output");
-        for (ComponentEntry const& entry : AllComponents::component_index_map) {
-            auto const found = result_data.find(entry.name);
-            // skip if component does not exist
-            if (found == result_data.cend()) {
-                continue;
->>>>>>> d3b0da86
             }
             this->output_result<CT>(math_output, span.begin());
         };
@@ -1050,18 +968,20 @@
 
     static constexpr auto include_all = [](Idx) { return true; };
 
-    /** This is a heavily templated member function because it operates on many different variables of many different
-     * types, but the essence is ever the same: filling one member (vector) of the calculation calc_input struct
-     * (soa) with the right calculation symmetric or asymmetric calculation parameters, in the same order as the
-     * corresponding component are stored in the component topology. There is one such struct for each sub graph / math
-     * model and all of them are filled within the same function call (i.e. Notice that calc_input is a vector).
+    /** This is a heavily templated member function because it operates on many different variables of many
+     *different types, but the essence is ever the same: filling one member (vector) of the calculation calc_input
+     *struct (soa) with the right calculation symmetric or asymmetric calculation parameters, in the same order as
+     *the corresponding component are stored in the component topology. There is one such struct for each sub graph
+     * / math model and all of them are filled within the same function call (i.e. Notice that calc_input is a
+     *vector).
      *
      *  1. For each component, check if it should be included.
      *     By default, all component are included, except for some cases, like power sensors. For power sensors, the
-     *     list of component contains all power sensors, but the preparation should only be done for one type of power
-     *     sensors at a time. Therefore, `included` will be a lambda function, such as:
+     *     list of component contains all power sensors, but the preparation should only be done for one type of
+     *power sensors at a time. Therefore, `included` will be a lambda function, such as:
      *
-     *       [this](Idx i) { return state_.comp_topo->power_sensor_terminal_type[i] == MeasuredTerminalType::source; }
+     *       [this](Idx i) { return state_.comp_topo->power_sensor_terminal_type[i] == MeasuredTerminalType::source;
+     *}
      *
      *  2. Find the original component in the topology and retrieve its calculation parameters.
      *
@@ -1083,16 +1003,16 @@
      * 	    The component type for which we are collecting calculation parameters
      *
      * @tparam PredicateIn
-     * 	    The lambda function type. The actual type depends on the captured variables, and will be automatically
-     * 	    deduced.
+     * 	    The lambda function type. The actual type depends on the captured variables, and will be
+     *automatically deduced.
      *
      * @param component[in]
      *      The vector of component math indices to consider (e.g. state_.topo_comp_coup->source).
      *      When idx.group = -1, the original component is not assigned to a math model, so we can skip it.
      *
      * @param calc_input[out]
-     *		Although this variable is called `input`, it is actually the output of this function, it stored the
-     *		calculation parameters for each math model, for each component of type ComponentIn.
+     *		Although this variable is called `input`, it is actually the output of this function, it stored
+     *the calculation parameters for each math model, for each component of type ComponentIn.
      *
      * @param include
      *      A lambda function (Idx i -> bool) which returns true if the component at Idx i should be included.
