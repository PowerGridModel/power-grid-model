// SPDX-FileCopyrightText: Contributors to the Power Grid Model project <powergridmodel@lfenergy.org>
//
// SPDX-License-Identifier: MPL-2.0

#pragma once

// main model class

// main include
#include "batch_parameter.hpp"
#include "calculation_parameters.hpp"
#include "container.hpp"
#include "topology.hpp"

// common
#include "common/common.hpp"
#include "common/exception.hpp"
#include "common/timer.hpp"

// component include
#include "all_components.hpp"
#include "auxiliary/dataset.hpp"
#include "auxiliary/input.hpp"
#include "auxiliary/output.hpp"

// math model include
#include "math_solver/math_solver.hpp"

#include "optimizer/optimizer.hpp"

// main model implementation
#include "main_core/calculation_info.hpp"
#include "main_core/input.hpp"
#include "main_core/math_state.hpp"
#include "main_core/output.hpp"
#include "main_core/topology.hpp"
#include "main_core/update.hpp"

// threading
#include <thread>

namespace power_grid_model {

// main model implementation template
template <class T, class U> class MainModelImpl;

template <class... ExtraRetrievableType, class... ComponentType>
class MainModelImpl<ExtraRetrievableTypes<ExtraRetrievableType...>, ComponentList<ComponentType...>> {
  private:
    // internal type traits
    // container class
    using ComponentContainer = Container<ExtraRetrievableTypes<ExtraRetrievableType...>, ComponentType...>;
    using MainModelState = main_core::MainModelState<ComponentContainer>;
    using MathState = main_core::MathState;

    // trait on type list
    // struct of entry
    // name of the component, and the index in the list
    struct ComponentEntry {
        char const* name;
        size_t index;
    };

    template <class T, class U> struct component_list_generator_impl;
    template <class... C, size_t... index>
    struct component_list_generator_impl<ComponentList<C...>, std::index_sequence<index...>> {
        using AllTypes = ComponentList<C...>;
        static constexpr std::array component_index_map{ComponentEntry{C::name, index}...};
        static constexpr size_t n_types = sizeof...(C);

        static size_t find_index(std::string const& name) {
            auto const found = std::ranges::find_if(component_index_map, [&name](auto x) { return x == name; });
            assert(found != component_index_map.cend());
            return found->index;
        }

        template <class Comp> static constexpr size_t index_of() { return container_impl::get_cls_pos_v<Comp, C...>; }
    };
    using AllComponents = component_list_generator_impl<ComponentList<ComponentType...>,
                                                        std::make_index_sequence<sizeof...(ComponentType)>>;
    static constexpr size_t n_types = AllComponents::n_types;

    using SequenceIdx = std::array<std::vector<Idx2D>, n_types>;

    using OwnedUpdateDataset = std::tuple<std::vector<typename ComponentType::UpdateType>...>;

    static constexpr Idx ignore_output{-1};

  public:
    struct cached_update_t : std::true_type {};

    struct permanent_update_t : std::false_type {};

    // constructor with data
    explicit MainModelImpl(double system_frequency, ConstDataset const& input_data, Idx pos = 0)
        : system_frequency_{system_frequency} {
        using InputFunc = void (*)(MainModelImpl & x, ConstDataPointer const& data_ptr, Idx position);

        static constexpr std::array<InputFunc, n_types> add{
            [](MainModelImpl& model, ConstDataPointer const& data_ptr, Idx position) {
                auto const [begin, end] = data_ptr.get_iterators<typename ComponentType::InputType>(position);
                model.add_component<ComponentType>(begin, end);
            }...};
        for (ComponentEntry const& entry : AllComponents::component_index_map) {
            auto const found = input_data.find(entry.name);
            // skip if component does not exist
            if (found == input_data.cend()) {
                continue;
            }
            // add
            add[entry.index](*this, found->second, pos);
        }
        set_construction_complete();
    }

    // constructor with only frequency
    explicit MainModelImpl(double system_frequency) : system_frequency_{system_frequency} {}

    // get number
    template <class CompType> Idx component_count() const {
        assert(construction_complete_);
        return state_.components.template size<CompType>();
    }

    // all component count
    std::map<std::string, Idx> all_component_count() const {
        std::map<std::string, Idx> map;
        static constexpr std::array counter{&MainModelImpl::component_count<ComponentType>...};
        for (ComponentEntry const& entry : AllComponents::component_index_map) {
            Idx const size = std::invoke(counter[entry.index], this);
            if (size > 0) {
                map[entry.name] = size;
            }
        }
        return map;
    }

    // helper function to add vectors of components
    template <class CompType> void add_component(std::vector<typename CompType::InputType> const& components) {
        add_component<CompType>(components.cbegin(), components.cend());
    }

    // template to construct components
    // using forward interators
    // different selection based on component type
    template <std::derived_from<Base> CompType, std::forward_iterator ForwardIterator>
    void add_component(ForwardIterator begin, ForwardIterator end) {
        assert(!construction_complete_);
        main_core::add_component<CompType>(state_, begin, end, system_frequency_);
    }

    // template to update components
    // using forward interators
    // different selection based on component type
    // if sequence_idx is given, it will be used to load the object instead of using IDs via hash map.
    template <class CompType, class CacheType, std::forward_iterator ForwardIterator>
    void update_component(ForwardIterator begin, ForwardIterator end, std::vector<Idx2D> const& sequence_idx) {
        constexpr auto comp_index = AllComponents::template index_of<CompType>();

        assert(construction_complete_);
        assert(static_cast<ptrdiff_t>(sequence_idx.size()) == std::distance(begin, end));

        if constexpr (CacheType::value) {
            main_core::update_inverse<CompType>(
                state_, begin, end, std::back_inserter(std::get<comp_index>(cached_inverse_update_)), sequence_idx);
        }

        UpdateChange const changed = main_core::update_component<CompType>(
            state_, begin, end, std::back_inserter(std::get<comp_index>(parameter_changed_components_)), sequence_idx);

        // update, get changed variable
        update_state(changed);
        if constexpr (CacheType::value) {
            cached_state_changes_ = cached_state_changes_ || changed;
        }
    }

    // helper function to update vectors of components
    template <class CompType, class CacheType>
    void update_component(std::vector<typename CompType::UpdateType> const& components,
                          std::vector<Idx2D> const& sequence_idx) {
        if (!components.empty()) {
            update_component<CompType, CacheType>(components.cbegin(), components.cend(), sequence_idx);
        }
    }

    // update all components
    template <class CacheType>
    void update_component(ConstDataset const& update_data, Idx pos, SequenceIdx const& sequence_idx_map) {
        using UpdateFunc = void (*)(MainModelImpl & x, ConstDataPointer const& data_ptr, Idx position,
                                    std::vector<Idx2D> const& sequence_idx);

        static constexpr std::array<UpdateFunc, n_types> update{[](MainModelImpl& model,
                                                                   ConstDataPointer const& data_ptr, Idx position,
                                                                   std::vector<Idx2D> const& sequence_idx) {
            auto const [begin, end] = data_ptr.get_iterators<typename ComponentType::UpdateType>(position);
            model.update_component<ComponentType, CacheType>(begin, end, sequence_idx);
        }...};
        for (ComponentEntry const& entry : AllComponents::component_index_map) {
            // skip if component does not exist
            if (auto const found = update_data.find(entry.name); found != update_data.cend()) {
                update[entry.index](*this, found->second, pos, sequence_idx_map[entry.index]);
            }
        }
    }

    // update all components
    template <class CacheType> void update_component(ConstDataset const& update_data, Idx pos = 0) {
        update_component<CacheType>(update_data, pos, get_sequence_idx_map(update_data));
    }

    template <typename CompType> void restore_component(SequenceIdx const& sequence_idx) {
        constexpr auto component_index = AllComponents::template index_of<CompType>();

        auto& cached_inverse_update = std::get<component_index>(cached_inverse_update_);
        auto const& component_sequence = std::get<component_index>(sequence_idx);

        if (!cached_inverse_update.empty()) {
            update_component<CompType, permanent_update_t>(cached_inverse_update, component_sequence);
            cached_inverse_update.clear();
        }
    }

    // restore the initial values of all components
    void restore_components(SequenceIdx const& sequence_idx) {
        (restore_component<ComponentType>(sequence_idx), ...);

        update_state(cached_state_changes_);
        cached_state_changes_ = {};
    }

    // set complete construction
    // initialize internal arrays
    void set_construction_complete() {
        assert(!construction_complete_);
#ifndef NDEBUG
        // set construction_complete for debug assertions
        construction_complete_ = true;
#endif // !NDEBUG
        state_.components.set_construction_complete();
        construct_topology();
    }

    void construct_topology() {
        ComponentTopology comp_topo;
        main_core::register_topology_components<Node>(state_, comp_topo);
        main_core::register_topology_components<Branch>(state_, comp_topo);
        main_core::register_topology_components<Branch3>(state_, comp_topo);
        main_core::register_topology_components<Source>(state_, comp_topo);
        main_core::register_topology_components<Shunt>(state_, comp_topo);
        main_core::register_topology_components<GenericLoadGen>(state_, comp_topo);
        main_core::register_topology_components<GenericVoltageSensor>(state_, comp_topo);
        main_core::register_topology_components<GenericPowerSensor>(state_, comp_topo);
        main_core::register_topology_components<Regulator>(state_, comp_topo);
        state_.comp_topo = std::make_shared<ComponentTopology const>(std::move(comp_topo));
    }

    void reset_solvers() {
        assert(construction_complete_);
        is_topology_up_to_date_ = false;
        is_sym_parameter_up_to_date_ = false;
        is_asym_parameter_up_to_date_ = false;
        n_math_solvers_ = 0;
        main_core::clear(math_state_);
        state_.math_topology.clear();
        state_.topo_comp_coup.reset();
        state_.comp_coup = {};
    }

    /*
    the the sequence indexer given an input array of ID's for a given component type
    */
    void get_indexer(std::string const& component_type, ID const* id_begin, Idx size, Idx* indexer_begin) const {
        using GetIndexerFunc = void (*)(MainModelState const& state, ID const* id_begin, Idx size, Idx* indexer_begin);

        // static function array
        static constexpr std::array<GetIndexerFunc, n_types> get_indexer_func{
            [](MainModelState const& state, ID const* id_begin_, Idx size_, Idx* indexer_begin_) {
                std::transform(id_begin_, id_begin_ + size_, indexer_begin_,
                               [&state](ID id) { return get_component_idx_by_id<ComponentType>(state, id).pos; });
            }...};
        // search component type name
        for (ComponentEntry const& entry : AllComponents::component_index_map) {
            if (entry.name == component_type) {
                return get_indexer_func[entry.index](state_, id_begin, size, indexer_begin);
            }
        }
    }

    // get sequence idx map of a certain batch scenario
    SequenceIdx get_sequence_idx_map(ConstDataset const& update_data, Idx scenario_idx) const {
        using GetSeqIdxFunc =
            std::vector<Idx2D> (*)(MainModelState const& state, ConstDataPointer const& component_update, Idx pos);

        // function pointer array to get cached idx
        static constexpr std::array<GetSeqIdxFunc, n_types> get_seq_idx{
            [](MainModelState const& state, ConstDataPointer const& component_update, Idx pos) -> std::vector<Idx2D> {
                using UpdateType = typename ComponentType::UpdateType;

                auto const [it_begin, it_end] = component_update.template get_iterators<UpdateType>(pos);
                return main_core::get_component_sequence<ComponentType>(state, it_begin, it_end);
            }...};

        // fill in the map per component type
        SequenceIdx sequence_idx_map;
        for (ComponentEntry const& entry : AllComponents::component_index_map) {
            // skip if component does not exist
            if (auto const found = update_data.find(entry.name); found != update_data.cend()) {
                // add
                sequence_idx_map[entry.index] = get_seq_idx[entry.index](state_, found->second, scenario_idx);
            }
        }
        return sequence_idx_map;
    }

    // get sequence idx map of an entire batch for fast caching of component sequences
    // (only applicable for independent update dataset)
    SequenceIdx get_sequence_idx_map(ConstDataset const& update_data) const {
        assert(is_update_independent(update_data));
        return get_sequence_idx_map(update_data, 0);
    }

  private:
    void update_state(const UpdateChange& changes) {
        // if topology changed, everything is not up to date
        // if only param changed, set param to not up to date
        is_topology_up_to_date_ = is_topology_up_to_date_ && !changes.topo;
        is_sym_parameter_up_to_date_ = is_sym_parameter_up_to_date_ && !changes.topo && !changes.param;
        is_asym_parameter_up_to_date_ = is_asym_parameter_up_to_date_ && !changes.topo && !changes.param;
    }

    template <math_output_type MathOutputType, typename MathSolverType, typename YBus, typename InputType,
              typename PrepareInputFn, typename SolveFn>
        requires std::invocable<std::remove_cvref_t<PrepareInputFn>, Idx /*n_math_solvers*/> &&
                 std::invocable<std::remove_cvref_t<SolveFn>, MathSolverType&, YBus const&, InputType const&> &&
                 std::same_as<std::invoke_result_t<PrepareInputFn, Idx /*n_math_solvers*/>, std::vector<InputType>> &&
                 std::same_as<std::invoke_result_t<SolveFn, MathSolverType&, YBus const&, InputType const&>,
                              MathOutputType>
    std::vector<MathOutputType> calculate_(PrepareInputFn&& prepare_input, SolveFn&& solve) {
        using sym = typename MathOutputType::sym;

        assert(construction_complete_);
        calculation_info_ = CalculationInfo{};
        // prepare
        auto const& input = [this, &prepare_input] {
            Timer const timer(calculation_info_, 2100, "Prepare");
            prepare_solvers<sym>();
            assert(is_topology_up_to_date_ && is_parameter_up_to_date<sym>());
            return prepare_input(n_math_solvers_);
        }();
        // calculate
        return [this, &input, &solve] {
            Timer const timer(calculation_info_, 2200, "Math Calculation");
            auto& solvers = get_solvers<sym>();
            auto& y_bus_vec = get_y_bus<sym>();
            std::vector<MathOutputType> math_output;
            math_output.reserve(n_math_solvers_);
            for (Idx i = 0; i != n_math_solvers_; ++i) {
                math_output.emplace_back(solve(solvers[i], y_bus_vec[i], input[i]));
            }
            return math_output;
        }();
    }

    template <symmetry_tag sym> auto calculate_power_flow_(double err_tol, Idx max_iter) {
        return [this, err_tol, max_iter](MainModelState const& state,
                                         CalculationMethod calculation_method) -> std::vector<MathOutput<sym>> {
            return calculate_<MathOutput<sym>, MathSolver<sym>, YBus<sym>, PowerFlowInput<sym>>(
                [&state](Idx n_math_solvers) { return prepare_power_flow_input<sym>(state, n_math_solvers); },
                [this, err_tol, max_iter, calculation_method](MathSolver<sym>& solver, YBus<sym> const& y_bus,
                                                              PowerFlowInput<sym> const& input) {
                    return solver.run_power_flow(input, err_tol, max_iter, calculation_info_, calculation_method,
                                                 y_bus);
                });
        };
    }

    template <symmetry_tag sym> auto calculate_state_estimation_(double err_tol, Idx max_iter) {
        return [this, err_tol, max_iter](MainModelState const& state,
                                         CalculationMethod calculation_method) -> std::vector<MathOutput<sym>> {
            return calculate_<MathOutput<sym>, MathSolver<sym>, YBus<sym>, StateEstimationInput<sym>>(
                [&state](Idx n_math_solvers) { return prepare_state_estimation_input<sym>(state, n_math_solvers); },
                [this, err_tol, max_iter, calculation_method](MathSolver<sym>& solver, YBus<sym> const& y_bus,
                                                              StateEstimationInput<sym> const& input) {
                    return solver.run_state_estimation(input, err_tol, max_iter, calculation_info_, calculation_method,
                                                       y_bus);
                });
        };
    }

    template <symmetry_tag sym> auto calculate_short_circuit_(ShortCircuitVoltageScaling voltage_scaling) {
        return
            [this, voltage_scaling](MainModelState const& /*state*/,
                                    CalculationMethod calculation_method) -> std::vector<ShortCircuitMathOutput<sym>> {
                return calculate_<ShortCircuitMathOutput<sym>, MathSolver<sym>, YBus<sym>, ShortCircuitInput>(
                    [this, voltage_scaling](Idx /* n_math_solvers */) {
                        assert(is_topology_up_to_date_ && is_parameter_up_to_date<sym>());
                        return prepare_short_circuit_input<sym>(voltage_scaling);
                    },
                    [this, calculation_method](MathSolver<sym>& solver, YBus<sym> const& y_bus,
                                               ShortCircuitInput const& input) {
                        return solver.run_short_circuit(input, calculation_info_, calculation_method, y_bus);
                    });
            };
    }

    /*
    run the calculation function in batch on the provided update data.

    The calculation function should be able to run standalone.
    It should output to the provided result_data if the trailing argument is not ignore_output.

    threading
        < 0 sequential
        = 0 parallel, use number of hardware threads
        > 0 specify number of parallel threads
    raise a BatchCalculationError if any of the calculations in the batch raised an exception
    */
    template <typename Calculate>
        requires std::invocable<std::remove_cvref_t<Calculate>, MainModelImpl&, Dataset const&, Idx>
    BatchParameter batch_calculation_(Calculate&& calculation_fn, Dataset const& result_data,
                                      ConstDataset const& update_data, Idx threading = -1) {
        // if the update batch is one empty map without any component
        // execute one power flow in the current instance, no batch calculation is needed
        // NOTE: if the map is not empty but the datasets inside are empty
        //     that will be considered as a zero batch_size
        if (update_data.empty()) {
            calculation_fn(*this, result_data, 0);
            return BatchParameter{};
        }

        // get batch size (can't be empty; see previous check)
        Idx const n_scenarios = update_data.cbegin()->second.batch_size();
        // assert if all component types have the same number of batches
        assert(std::all_of(update_data.cbegin(), update_data.cend(),
                           [n_scenarios](auto const& x) { return x.second.batch_size() == n_scenarios; }));

        // if the batch_size is zero, it is a special case without doing any calculations at all
        // we consider in this case the batch set is independent and but not topology cachable
        if (n_scenarios == 0) {
            return BatchParameter{};
        }

        // calculate once to cache topology, ignore results, all math solvers are initialized
        try {
            calculation_fn(*this, {}, ignore_output);
        } catch (const SparseMatrixError&) {
            // missing entries are provided in the update data
        } catch (const NotObservableError&) {
            // missing entries are provided in the update data
        }

        // error messages
        std::vector<std::string> exceptions(n_scenarios, "");
        std::vector<CalculationInfo> infos(n_scenarios);

        // lambda for sub batch calculation
        auto sub_batch = sub_batch_calculation_(calculation_fn, result_data, update_data, exceptions, infos);

        batch_dispatch(sub_batch, n_scenarios, threading);

        handle_batch_exceptions(exceptions);
        calculation_info_ = main_core::merge_calculation_info(infos);

        return BatchParameter{};
    }

    template <typename Calculate>
        requires std::invocable<std::remove_cvref_t<Calculate>, MainModelImpl&, Dataset const&, Idx>
    auto sub_batch_calculation_(Calculate&& calculation_fn, Dataset const& result_data, ConstDataset const& update_data,
                                std::vector<std::string>& exceptions, std::vector<CalculationInfo>& infos) {
        // const ref of current instance
        MainModelImpl const& base_model = *this;

        // cache component update order if possible
        bool const is_independent = MainModelImpl::is_update_independent(update_data);

        return [&base_model, &exceptions, &infos, &calculation_fn, &result_data, &update_data,
                is_independent](Idx start, Idx stride, Idx n_scenarios) {
            assert(n_scenarios <= narrow_cast<Idx>(exceptions.size()));
            assert(n_scenarios <= narrow_cast<Idx>(infos.size()));

            Timer const t_total(infos[start], 0000, "Total in thread");

            auto copy_model = [&base_model, &infos](Idx scenario_idx) {
                Timer const t_copy_model(infos[scenario_idx], 1100, "Copy model");
                return MainModelImpl{base_model};
            };
            auto model = copy_model(start);

            SequenceIdx scenario_sequence = is_independent ? model.get_sequence_idx_map(update_data) : SequenceIdx{};

            auto [setup, winddown] =
                scenario_update_restore(model, update_data, is_independent, scenario_sequence, infos);

            auto calculate_scenario = MainModelImpl::call_with<Idx>(
                [&model, &calculation_fn, &result_data, &infos](Idx scenario_idx) {
                    calculation_fn(model, result_data, scenario_idx);
                    infos[scenario_idx].merge(model.calculation_info_);
                },
                std::move(setup), std::move(winddown), scenario_exception_handler(model, exceptions, infos),
                [&model, &copy_model](Idx scenario_idx) { model = copy_model(scenario_idx); });

            for (Idx scenario_idx = start; scenario_idx < n_scenarios; scenario_idx += stride) {
                Timer const t_total_single(infos[scenario_idx], 0100, "Total single calculation in thread");

                calculate_scenario(scenario_idx);
            }
        };
    }

    // run sequential if
    //    specified threading < 0
    //    use hardware threads, but it is either unknown (0) or only has one thread (1)
    //    specified threading = 1
    template <typename RunSubBatchFn>
        requires std::invocable<std::remove_cvref_t<RunSubBatchFn>, Idx /*start*/, Idx /*stride*/, Idx /*n_scenarios*/>
    static void batch_dispatch(RunSubBatchFn sub_batch, Idx n_scenarios, Idx threading) {
        // run batches sequential or parallel
        auto const hardware_thread = static_cast<Idx>(std::thread::hardware_concurrency());
        if (threading < 0 || threading == 1 || (threading == 0 && hardware_thread < 2)) {
            // run all in sequential
            sub_batch(0, 1, n_scenarios);
        } else {
            // create parallel threads
            Idx const n_thread = std::min(threading == 0 ? hardware_thread : threading, n_scenarios);
            std::vector<std::thread> threads;
            threads.reserve(n_thread);
            for (Idx thread_number = 0; thread_number < n_thread; ++thread_number) {
                // compute each sub batch with stride
                threads.emplace_back(sub_batch, thread_number, n_thread, n_scenarios);
            }
            for (auto& thread : threads) {
                thread.join();
            }
        }
    }

    template <typename... Args, typename RunFn, typename SetupFn, typename WinddownFn, typename HandleExceptionFn,
              typename RecoverFromBadFn>
        requires std::invocable<std::remove_cvref_t<RunFn>, Args const&...> &&
                 std::invocable<std::remove_cvref_t<SetupFn>, Args const&...> &&
                 std::invocable<std::remove_cvref_t<WinddownFn>, Args const&...> &&
                 std::invocable<std::remove_cvref_t<HandleExceptionFn>, Args const&...> &&
                 std::invocable<std::remove_cvref_t<RecoverFromBadFn>, Args const&...>
    static auto call_with(RunFn run, SetupFn setup, WinddownFn winddown, HandleExceptionFn handle_exception,
                          RecoverFromBadFn recover_from_bad) {
        return [setup_ = std::move(setup), run_ = std::move(run), winddown_ = std::move(winddown),
                handle_exception_ = std::move(handle_exception),
                recover_from_bad_ = std::move(recover_from_bad)](Args const&... args) {
            try {
                setup_(args...);
                run_(args...);
                winddown_(args...);
            } catch (...) {
                handle_exception_(args...);
                try {
                    winddown_(args...);
                } catch (...) {
                    recover_from_bad_(args...);
                }
            }
        };
    }

    static auto scenario_update_restore(MainModelImpl& model, ConstDataset const& update_data,
                                        bool const is_independent, SequenceIdx& scenario_sequence,
                                        std::vector<CalculationInfo>& infos) {
        return std::make_pair(
            [&model, &update_data, &scenario_sequence, is_independent, &infos](Idx scenario_idx) {
                Timer const t_update_model(infos[scenario_idx], 1200, "Update model");
                if (!is_independent) {
                    scenario_sequence = model.get_sequence_idx_map(update_data, scenario_idx);
                }
                model.template update_component<cached_update_t>(update_data, scenario_idx, scenario_sequence);
            },
            [&model, &scenario_sequence, is_independent, &infos](Idx scenario_idx) {
                Timer const t_update_model(infos[scenario_idx], 1201, "Restore model");
                model.restore_components(scenario_sequence);
                if (!is_independent) {
                    std::ranges::for_each(scenario_sequence, [](auto& comp_seq_idx) { comp_seq_idx.clear(); });
                }
            });
    }

    // Lippincott pattern
    static auto scenario_exception_handler(MainModelImpl& model, std::vector<std::string>& messages,
                                           std::vector<CalculationInfo>& infos) {
        return [&model, &messages, &infos](Idx scenario_idx) {
            std::exception_ptr const ex_ptr = std::current_exception();
            try {
                std::rethrow_exception(ex_ptr);
            } catch (std::exception const& ex) {
                messages[scenario_idx] = ex.what();
            } catch (...) {
                messages[scenario_idx] = "unknown exception";
            }
            infos[scenario_idx].merge(model.calculation_info_);
        };
    }

    static void handle_batch_exceptions(std::vector<std::string> const& exceptions) {
        std::string combined_error_message;
        IdxVector failed_scenarios;
        std::vector<std::string> err_msgs;
        for (Idx batch = 0; batch < static_cast<Idx>(exceptions.size()); ++batch) {
            // append exception if it is not empty
            if (!exceptions[batch].empty()) {
                combined_error_message += "Error in batch #" + std::to_string(batch) + ": " + exceptions[batch];
                failed_scenarios.push_back(batch);
                err_msgs.push_back(exceptions[batch]);
            }
        }
        if (!combined_error_message.empty()) {
            throw BatchCalculationError(combined_error_message, failed_scenarios, err_msgs);
        }
    }

  public:
    template <class Component> using UpdateType = typename Component::UpdateType;

    static bool is_update_independent(ConstDataset const& update_data) {
        // check all components
        return std::ranges::all_of(AllComponents::component_index_map, [&update_data](ComponentEntry const& entry) {
            static constexpr std::array check_component_update_independent{
                &is_component_update_independent<ComponentType>...};
            auto const found = update_data.find(entry.name);
            // return true if this component update does not exist
            if (found == update_data.cend()) {
                return true;
            }
            // check for this component update
            return check_component_update_independent[entry.index](found->second);
        });
    }

    template <class Component> static bool is_component_update_independent(ConstDataPointer const& component_update) {
        // If the batch size is (0 or) 1, then the update data for this component is 'independent'
        if (component_update.batch_size() <= 1) {
            return true;
        }

        // Remember the first batch size, then loop over the remaining batches and check if they are of the same length
        Idx const elements_per_scenario = component_update.elements_per_scenario(0);
        for (Idx batch = 1; batch != component_update.batch_size(); ++batch) {
            if (elements_per_scenario != component_update.elements_per_scenario(batch)) {
                return false;
            }
        }

        // Remember the begin iterator of the first batch, then loop over the remaining batches and check the ids
        UpdateType<Component> const* it_first_begin =
            component_update.template get_iterators<UpdateType<Component>>(0).first;
        // check the subsequent batches
        // only return true if all batches match the ids of the first batch
        return std::all_of(
            IdxCount{1}, IdxCount{component_update.batch_size()}, [it_first_begin, &component_update](Idx batch) {
                auto const [it_begin, it_end] = component_update.template get_iterators<UpdateType<Component>>(batch);
                return std::equal(it_begin, it_end, it_first_begin,
                                  [](UpdateType<Component> const& obj, UpdateType<Component> const& first) {
                                      return obj.id == first.id;
                                  });
            });
    }

    // Single load flow calculation, returning math output results
    template <symmetry_tag sym>
    std::vector<MathOutput<sym>> calculate_power_flow(double err_tol, Idx max_iter,
                                                      CalculationMethod calculation_method) {
        return optimizer::get_optimizer<MainModelState, ConstDataset>(
                   OptimizerType::no_optimization, OptimizerStrategy::any,
                   calculate_power_flow_<sym>(err_tol, max_iter),
                   [this](ConstDataset update_data) { this->update_component<permanent_update_t>(update_data); })
            ->optimize(state_, calculation_method);
    }

    // Single load flow calculation, propagating the results to result_data
    template <symmetry_tag sym>
    void calculate_power_flow(double err_tol, Idx max_iter, CalculationMethod calculation_method,
                              Dataset const& result_data, Idx pos = 0) {
        assert(construction_complete_);
        auto const math_output = calculate_power_flow<sym>(err_tol, max_iter, calculation_method);
        if (pos != ignore_output) {
            output_result(math_output, result_data, pos);
        }
    }

    // Batch load flow calculation, propagating the results to result_data
    template <symmetry_tag sym>
    BatchParameter calculate_power_flow(double err_tol, Idx max_iter, CalculationMethod calculation_method,
                                        Dataset const& result_data, ConstDataset const& update_data,
                                        Idx threading = -1) {
        return batch_calculation_(
            [err_tol, max_iter, calculation_method](MainModelImpl& model, Dataset const& target_data, Idx pos) {
                auto const err_tol_ = pos != ignore_output ? err_tol : std::numeric_limits<double>::max();
                auto const max_iter_ = pos != ignore_output ? max_iter : 1;

                model.calculate_power_flow<sym>(err_tol_, max_iter_, calculation_method, target_data, pos);
            },
            result_data, update_data, threading);
    }

    // Single state estimation calculation, returning math output results
    template <symmetry_tag sym>
    std::vector<MathOutput<sym>> calculate_state_estimation(double err_tol, Idx max_iter,
                                                            CalculationMethod calculation_method) {
        return calculate_state_estimation_<sym>(err_tol, max_iter)(state_, calculation_method);
    }

    // Single state estimation calculation, propagating the results to result_data
    template <symmetry_tag sym>
    void calculate_state_estimation(double err_tol, Idx max_iter, CalculationMethod calculation_method,
                                    Dataset const& result_data, Idx pos = 0) {
        assert(construction_complete_);
        auto const math_output = calculate_state_estimation<sym>(err_tol, max_iter, calculation_method);
        output_result(math_output, result_data, pos);
    }

    // Batch state estimation calculation, propagating the results to result_data
    template <symmetry_tag sym>
    BatchParameter calculate_state_estimation(double err_tol, Idx max_iter, CalculationMethod calculation_method,
                                              Dataset const& result_data, ConstDataset const& update_data,
                                              Idx threading = -1) {
        return batch_calculation_(
            [err_tol, max_iter, calculation_method](MainModelImpl& model, Dataset const& target_data, Idx pos) {
                auto const err_tol_ = pos != ignore_output ? err_tol : std::numeric_limits<double>::max();
                auto const max_iter_ = pos != ignore_output ? max_iter : 1;

                model.calculate_state_estimation<sym>(err_tol_, max_iter_, calculation_method, target_data, pos);
            },
            result_data, update_data, threading);
    }

    // Single short circuit calculation, returning short circuit math output results
    template <symmetry_tag sym>
    std::vector<ShortCircuitMathOutput<sym>> calculate_short_circuit(ShortCircuitVoltageScaling voltage_scaling,
                                                                     CalculationMethod calculation_method) {
        return calculate_short_circuit_<sym>(voltage_scaling)(state_, calculation_method);
    }

    // Single short circuit calculation, propagating the results to result_data
    void calculate_short_circuit(ShortCircuitVoltageScaling voltage_scaling, CalculationMethod calculation_method,
                                 Dataset const& result_data, Idx pos = 0) {
        assert(construction_complete_);
        if (std::all_of(state_.components.template citer<Fault>().begin(),
                        state_.components.template citer<Fault>().end(),
                        [](Fault const& fault) { return fault.get_fault_type() == FaultType::three_phase; })) {
            auto const math_output = calculate_short_circuit<symmetric_t>(voltage_scaling, calculation_method);
            output_result(math_output, result_data, pos);
        } else {
            auto const math_output = calculate_short_circuit<asymmetric_t>(voltage_scaling, calculation_method);
            output_result(math_output, result_data, pos);
        }
    }

    // Batch short circuit calculation, propagating the results to result_data
    BatchParameter calculate_short_circuit(ShortCircuitVoltageScaling voltage_scaling,
                                           CalculationMethod calculation_method, Dataset const& result_data,
                                           ConstDataset const& update_data, Idx threading = -1) {
        return batch_calculation_(
            [voltage_scaling, calculation_method](MainModelImpl& model, Dataset const& target_data, Idx pos) {
                if (pos != ignore_output) {
                    model.calculate_short_circuit(voltage_scaling, calculation_method, target_data, pos);
                }
            },
            result_data, update_data, threading);
    }

    template <typename Component, math_output_type MathOutputType, std::forward_iterator ResIt>
    ResIt output_result(std::vector<MathOutputType> const& math_output, ResIt res_it) const {
        assert(construction_complete_);
        return main_core::output_result<Component, ComponentContainer>(state_, math_output, res_it);
    }

    template <math_output_type MathOutputType>
    void output_result(std::vector<MathOutputType> const& math_output, Dataset const& result_data, Idx pos = 0) {
        using OutputFunc = void (*)(MainModelImpl & x, std::vector<MathOutputType> const& math_output,
                                    MutableDataPointer const& data_ptr, Idx position);

        static constexpr std::array<OutputFunc, n_types> get_result{[](MainModelImpl& model,
                                                                       std::vector<MathOutputType> const& math_output_,
                                                                       MutableDataPointer const& data_ptr,
                                                                       Idx position) {
            auto const begin =
                data_ptr
                    .get_iterators<
                        std::conditional_t<steady_state_math_output_type<MathOutputType>,
                                           typename ComponentType::template OutputType<typename MathOutputType::sym>,
                                           typename ComponentType::ShortCircuitOutputType>>(position)
                    .first;
            model.output_result<ComponentType>(math_output_, begin);
        }...};

        Timer const t_output(calculation_info_, 3000, "Produce output");
        for (ComponentEntry const& entry : AllComponents::component_index_map) {
            auto const found = result_data.find(entry.name);
            // skip if component does not exist
            if (found == result_data.cend()) {
                continue;
            }
            // update
            get_result[entry.index](*this, math_output, found->second, pos);
        }
    }

    CalculationInfo calculation_info() const { return calculation_info_; }

  private:
    CalculationInfo calculation_info_; // needs to be first due to padding override

    double system_frequency_;

    MainModelState state_;
    // math model
    MathState math_state_;
    Idx n_math_solvers_{0};
    bool is_topology_up_to_date_{false};
    bool is_sym_parameter_up_to_date_{false};
    bool is_asym_parameter_up_to_date_{false};
    bool is_accumulated_component_updated_{true};
    bool last_updated_calculation_symmetry_mode_{false};

    OwnedUpdateDataset cached_inverse_update_{};
    UpdateChange cached_state_changes_{};
    std::array<std::vector<Idx2D>, n_types> parameter_changed_components_{};
#ifndef NDEBUG
    // construction_complete is used for debug assertions only
    bool construction_complete_{false};
#endif // !NDEBUG

    template <symmetry_tag sym> bool& is_parameter_up_to_date() {
        if constexpr (is_symmetric_v<sym>) {
            return is_sym_parameter_up_to_date_;
        } else {
            return is_asym_parameter_up_to_date_;
        }
    }

    template <symmetry_tag sym> std::vector<MathSolver<sym>>& get_solvers() {
        if constexpr (is_symmetric_v<sym>) {
            return math_state_.math_solvers_sym;
        } else {
            return math_state_.math_solvers_asym;
        }
    }

    template <symmetry_tag sym> std::vector<YBus<sym>>& get_y_bus() {
        if constexpr (is_symmetric_v<sym>) {
            return math_state_.y_bus_vec_sym;
        } else {
            return math_state_.y_bus_vec_asym;
        }
    }

    void rebuild_topology() {
        assert(construction_complete_);
        // clear old solvers
        reset_solvers();
        // get connection info
        ComponentConnections comp_conn;
        comp_conn.branch_connected.resize(state_.comp_topo->branch_node_idx.size());
        comp_conn.branch_phase_shift.resize(state_.comp_topo->branch_node_idx.size());
        comp_conn.branch3_connected.resize(state_.comp_topo->branch3_node_idx.size());
        comp_conn.branch3_phase_shift.resize(state_.comp_topo->branch3_node_idx.size());
        comp_conn.source_connected.resize(state_.comp_topo->source_node_idx.size());
        std::transform(
            state_.components.template citer<Branch>().begin(), state_.components.template citer<Branch>().end(),
            comp_conn.branch_connected.begin(), [](Branch const& branch) {
                return BranchConnected{static_cast<IntS>(branch.from_status()), static_cast<IntS>(branch.to_status())};
            });
        std::transform(state_.components.template citer<Branch>().begin(),
                       state_.components.template citer<Branch>().end(), comp_conn.branch_phase_shift.begin(),
                       [](Branch const& branch) { return branch.phase_shift(); });
        std::transform(
            state_.components.template citer<Branch3>().begin(), state_.components.template citer<Branch3>().end(),
            comp_conn.branch3_connected.begin(), [](Branch3 const& branch3) {
                return Branch3Connected{static_cast<IntS>(branch3.status_1()), static_cast<IntS>(branch3.status_2()),
                                        static_cast<IntS>(branch3.status_3())};
            });
        std::transform(state_.components.template citer<Branch3>().begin(),
                       state_.components.template citer<Branch3>().end(), comp_conn.branch3_phase_shift.begin(),
                       [](Branch3 const& branch3) { return branch3.phase_shift(); });
        std::transform(state_.components.template citer<Source>().begin(),
                       state_.components.template citer<Source>().end(), comp_conn.source_connected.begin(),
                       [](Source const& source) { return source.status(); });
        // re build
        Topology topology{*state_.comp_topo, comp_conn};
        std::tie(state_.math_topology, state_.topo_comp_coup) = topology.build_topology();
        n_math_solvers_ = static_cast<Idx>(state_.math_topology.size());
        is_topology_up_to_date_ = true;
        is_sym_parameter_up_to_date_ = false;
        is_asym_parameter_up_to_date_ = false;
    }

    template <symmetry_tag sym> std::vector<MathModelParam<sym>> get_math_param() {
        std::vector<MathModelParam<sym>> math_param(n_math_solvers_);
        for (Idx i = 0; i != n_math_solvers_; ++i) {
            math_param[i].branch_param.resize(state_.math_topology[i]->n_branch());
            math_param[i].shunt_param.resize(state_.math_topology[i]->n_shunt());
            math_param[i].source_param.resize(state_.math_topology[i]->n_source());
        }
        // loop all branch
        for (Idx i = 0; i != static_cast<Idx>(state_.comp_topo->branch_node_idx.size()); ++i) {
            Idx2D const math_idx = state_.topo_comp_coup->branch[i];
            if (math_idx.group == -1) {
                continue;
            }
            // assign parameters
            math_param[math_idx.group].branch_param[math_idx.pos] =
                state_.components.template get_item_by_seq<Branch>(i).template calc_param<sym>();
        }
        // loop all branch3
        for (Idx i = 0; i != static_cast<Idx>(state_.comp_topo->branch3_node_idx.size()); ++i) {
            Idx2DBranch3 const math_idx = state_.topo_comp_coup->branch3[i];
            if (math_idx.group == -1) {
                continue;
            }
            // assign parameters, branch3 param consists of three branch parameters
            auto const branch3_param =
                state_.components.template get_item_by_seq<Branch3>(i).template calc_param<sym>();
            for (size_t branch2 = 0; branch2 < 3; ++branch2) {
                math_param[math_idx.group].branch_param[math_idx.pos[branch2]] = branch3_param[branch2];
            }
        }
        // loop all shunt
        for (Idx i = 0; i != static_cast<Idx>(state_.comp_topo->shunt_node_idx.size()); ++i) {
            Idx2D const math_idx = state_.topo_comp_coup->shunt[i];
            if (math_idx.group == -1) {
                continue;
            }
            // assign parameters
            math_param[math_idx.group].shunt_param[math_idx.pos] =
                state_.components.template get_item_by_seq<Shunt>(i).template calc_param<sym>();
        }
        // loop all source
        for (Idx i = 0; i != static_cast<Idx>(state_.comp_topo->source_node_idx.size()); ++i) {
            Idx2D const math_idx = state_.topo_comp_coup->source[i];
            if (math_idx.group == -1) {
                continue;
            }
            // assign parameters
            math_param[math_idx.group].source_param[math_idx.pos] =
                state_.components.template get_item_by_seq<Source>(i).template math_param<sym>();
        }
        return math_param;
    }
    template <symmetry_tag sym> std::vector<MathModelParamIncrement> get_math_param_increment() {
        using AddToIncrement = void (*)(std::vector<MathModelParamIncrement>&, MainModelState const&, Idx2D const&);

        static constexpr std::array<AddToIncrement, n_types> add_to_increments{
            [](std::vector<MathModelParamIncrement>& increments, MainModelState const& state,
               Idx2D const& changed_component_idx) {
                if constexpr (std::derived_from<ComponentType, Branch>) {
                    Idx2D const math_idx =
<<<<<<< HEAD
                        state.topo_comp_coup->branch[get_component_sequence<Branch>(state, changed_component_idx)];
=======
                        state.topo_comp_coup
                            ->branch[main_core::get_component_sequence<Branch>(state, changed_component_idx)];
>>>>>>> 359fe063
                    if (math_idx.group == -1) {
                        return;
                    }
                    // assign parameters
                    increments[math_idx.group].branch_param_to_change.push_back(math_idx.pos);
                } else if constexpr (std::derived_from<ComponentType, Branch3>) {
                    Idx2DBranch3 const math_idx =
<<<<<<< HEAD
                        state.topo_comp_coup->branch3[get_component_sequence<Branch3>(state, changed_component_idx)];
=======
                        state.topo_comp_coup
                            ->branch3[main_core::get_component_sequence<Branch3>(state, changed_component_idx)];
>>>>>>> 359fe063
                    if (math_idx.group == -1) {
                        return;
                    }
                    // assign parameters, branch3 param consists of three branch parameters
                    // auto const branch3_param =
                    //   get_component<Branch3>(state, changed_component_idx).template calc_param<sym>();
                    for (size_t branch2 = 0; branch2 < 3; ++branch2) {
                        increments[math_idx.group].branch_param_to_change.push_back(math_idx.pos[branch2]);
                    }
                } else if constexpr (std::same_as<ComponentType, Shunt>) {
                    Idx2D const math_idx =
<<<<<<< HEAD
                        state.topo_comp_coup->shunt[get_component_sequence<Shunt>(state, changed_component_idx)];
=======
                        state.topo_comp_coup
                            ->shunt[main_core::get_component_sequence<Shunt>(state, changed_component_idx)];
>>>>>>> 359fe063
                    if (math_idx.group == -1) {
                        return;
                    }
                    // assign parameters
                    increments[math_idx.group].shunt_param_to_change.push_back(math_idx.pos);
                }
            }...};

        std::vector<MathModelParamIncrement> math_param_increment(n_math_solvers_);

        for (size_t i = 0; i < n_types; ++i) {
            auto const& changed_type_components = parameter_changed_components_[i];
            auto const& add_type_to_increment = add_to_increments[i];
            for (auto const& changed_component : changed_type_components) {
                add_type_to_increment(math_param_increment, state_, changed_component);
            }
        }

        return math_param_increment;
    }

    static constexpr auto include_all = [](Idx) { return true; };

    /** This is a heavily templated member function because it operates on many different variables of many different
     * types, but the essence is ever the same: filling one member (vector) of the calculation calc_input struct
     * (soa) with the right calculation symmetric or asymmetric calculation parameters, in the same order as the
     * corresponding component are stored in the component topology. There is one such struct for each sub graph / math
     * model and all of them are filled within the same function call (i.e. Notice that calc_input is a vector).
     *
     *  1. For each component, check if it should be included.
     *     By default, all component are included, except for some cases, like power sensors. For power sensors, the
     *     list of component contains all power sensors, but the preparation should only be done for one type of power
     *     sensors at a time. Therefore, `included` will be a lambda function, such as:
     *
     *       [this](Idx i) { return state_.comp_topo->power_sensor_terminal_type[i] == MeasuredTerminalType::source; }
     *
     *  2. Find the original component in the topology and retrieve its calculation parameters.
     *
     *  3. Fill the calculation parameters of the right math model.
     *
     *  @tparam CalcStructOut
     *      The calculation input type (soa) for the desired calculation (e.g. PowerFlowInput<sym> or
     *StateEstimationInput<sym>).
     *
     * @tparam CalcParamOut
     *      The data type for the desired calculation for the given ComponentIn (e.g. SourceCalcParam<sym> or
     *      VoltageSensorCalcParam<sym>).
     *
     * @tparam comp_vect
     *      The (pre-allocated and resized) vector of CalcParamOuts which shall be filled with component specific
     *      calculation parameters. Note that this is a pointer to member
     *
     * @tparam ComponentIn
     * 	    The component type for which we are collecting calculation parameters
     *
     * @tparam PredicateIn
     * 	    The lambda function type. The actual type depends on the captured variables, and will be automatically
     * 	    deduced.
     *
     * @param component[in]
     *      The vector of component math indices to consider (e.g. state_.topo_comp_coup->source).
     *      When idx.group = -1, the original component is not assigned to a math model, so we can skip it.
     *
     * @param calc_input[out]
     *		Although this variable is called `input`, it is actually the output of this function, it stored the
     *		calculation parameters for each math model, for each component of type ComponentIn.
     *
     * @param include
     *      A lambda function (Idx i -> bool) which returns true if the component at Idx i should be included.
     * 	    The default lambda `include_all` always returns `true`.
     */
    template <calculation_input_type CalcStructOut, typename CalcParamOut,
              std::vector<CalcParamOut>(CalcStructOut::*comp_vect), class ComponentIn,
              std::invocable<Idx> PredicateIn = decltype(include_all)>
        requires std::convertible_to<std::invoke_result_t<PredicateIn, Idx>, bool>
    static void prepare_input(MainModelState const& state, std::vector<Idx2D> const& components,
                              std::vector<CalcStructOut>& calc_input, PredicateIn include = include_all) {
        for (Idx i = 0, n = narrow_cast<Idx>(components.size()); i != n; ++i) {
            if (include(i)) {
                Idx2D const math_idx = components[i];
                if (math_idx.group != -1) {
                    auto const& component = get_component_by_sequence<ComponentIn>(state, i);
                    CalcStructOut& math_model_input = calc_input[math_idx.group];
                    std::vector<CalcParamOut>& math_model_input_vect = math_model_input.*comp_vect;
                    math_model_input_vect[math_idx.pos] = calculate_param<CalcStructOut>(component);
                }
            }
        }
    }

    template <calculation_input_type CalcStructOut, typename CalcParamOut,
              std::vector<CalcParamOut>(CalcStructOut::*comp_vect), class ComponentIn,
              std::invocable<Idx> PredicateIn = decltype(include_all)>
        requires std::convertible_to<std::invoke_result_t<PredicateIn, Idx>, bool>
    static void prepare_input(MainModelState const& state, std::vector<Idx2D> const& components,
                              std::vector<CalcStructOut>& calc_input,
                              std::invocable<ComponentIn const&> auto extra_args, PredicateIn include = include_all) {
        for (Idx i = 0, n = narrow_cast<Idx>(components.size()); i != n; ++i) {
            if (include(i)) {
                Idx2D const math_idx = components[i];
                if (math_idx.group != -1) {
                    auto const& component = get_component_by_sequence<ComponentIn>(state, i);
                    CalcStructOut& math_model_input = calc_input[math_idx.group];
                    std::vector<CalcParamOut>& math_model_input_vect = math_model_input.*comp_vect;
                    math_model_input_vect[math_idx.pos] =
                        calculate_param<CalcStructOut>(component, extra_args(component));
                }
            }
        }
    }

    template <calculation_input_type CalcInputType>
    static auto calculate_param(auto const& c, auto const&... extra_args)
        requires requires {
                     { c.calc_param(extra_args...) };
                 }
    {
        return c.calc_param(extra_args...);
    }

    template <calculation_input_type CalcInputType>
    static auto calculate_param(auto const& c, auto const&... extra_args)
        requires requires {
                     { c.template calc_param<typename CalcInputType::sym>(extra_args...) };
                 }
    {
        return c.template calc_param<typename CalcInputType::sym>(extra_args...);
    }

    template <symmetry_tag sym, IntSVector(StateEstimationInput<sym>::*component), class Component>
    static void prepare_input_status(MainModelState const& state, std::vector<Idx2D> const& objects,
                                     std::vector<StateEstimationInput<sym>>& input) {
        for (Idx i = 0, n = narrow_cast<Idx>(objects.size()); i != n; ++i) {
            Idx2D const math_idx = objects[i];
            if (math_idx.group == -1) {
                continue;
            }
<<<<<<< HEAD
            (input[math_idx.group].*component)[math_idx.pos] = get_component_by_sequence<Component>(state, i).status();
=======
            (input[math_idx.group].*component)[math_idx.pos] =
                main_core::get_component_by_sequence<Component>(state, i).status();
>>>>>>> 359fe063
        }
    }

    template <symmetry_tag sym>
    static std::vector<PowerFlowInput<sym>> prepare_power_flow_input(MainModelState const& state, Idx n_math_solvers) {
        std::vector<PowerFlowInput<sym>> pf_input(n_math_solvers);
        for (Idx i = 0; i != n_math_solvers; ++i) {
            pf_input[i].s_injection.resize(state.math_topology[i]->n_load_gen());
            pf_input[i].source.resize(state.math_topology[i]->n_source());
        }
        prepare_input<PowerFlowInput<sym>, DoubleComplex, &PowerFlowInput<sym>::source, Source>(
            state, state.topo_comp_coup->source, pf_input);

        prepare_input<PowerFlowInput<sym>, ComplexValue<sym>, &PowerFlowInput<sym>::s_injection, GenericLoadGen>(
            state, state.topo_comp_coup->load_gen, pf_input);

        return pf_input;
    }

    template <symmetry_tag sym>
    static std::vector<StateEstimationInput<sym>> prepare_state_estimation_input(MainModelState const& state,
                                                                                 Idx n_math_solvers) {
        std::vector<StateEstimationInput<sym>> se_input(n_math_solvers);

        for (Idx i = 0; i != n_math_solvers; ++i) {
            se_input[i].shunt_status.resize(state.math_topology[i]->n_shunt());
            se_input[i].load_gen_status.resize(state.math_topology[i]->n_load_gen());
            se_input[i].source_status.resize(state.math_topology[i]->n_source());
            se_input[i].measured_voltage.resize(state.math_topology[i]->n_voltage_sensor());
            se_input[i].measured_source_power.resize(state.math_topology[i]->n_source_power_sensor());
            se_input[i].measured_load_gen_power.resize(state.math_topology[i]->n_load_gen_power_sensor());
            se_input[i].measured_shunt_power.resize(state.math_topology[i]->n_shunt_power_power_sensor());
            se_input[i].measured_branch_from_power.resize(state.math_topology[i]->n_branch_from_power_sensor());
            se_input[i].measured_branch_to_power.resize(state.math_topology[i]->n_branch_to_power_sensor());
            se_input[i].measured_bus_injection.resize(state.math_topology[i]->n_bus_power_sensor());
        }

        prepare_input_status<sym, &StateEstimationInput<sym>::shunt_status, Shunt>(state, state.topo_comp_coup->shunt,
                                                                                   se_input);
        prepare_input_status<sym, &StateEstimationInput<sym>::load_gen_status, GenericLoadGen>(
            state, state.topo_comp_coup->load_gen, se_input);
        prepare_input_status<sym, &StateEstimationInput<sym>::source_status, Source>(
            state, state.topo_comp_coup->source, se_input);

        prepare_input<StateEstimationInput<sym>, VoltageSensorCalcParam<sym>,
                      &StateEstimationInput<sym>::measured_voltage, GenericVoltageSensor>(
            state, state.topo_comp_coup->voltage_sensor, se_input);
        prepare_input<StateEstimationInput<sym>, PowerSensorCalcParam<sym>,
                      &StateEstimationInput<sym>::measured_source_power, GenericPowerSensor>(
            state, state.topo_comp_coup->power_sensor, se_input,
            [&state](Idx i) { return state.comp_topo->power_sensor_terminal_type[i] == MeasuredTerminalType::source; });
        prepare_input<StateEstimationInput<sym>, PowerSensorCalcParam<sym>,
                      &StateEstimationInput<sym>::measured_load_gen_power, GenericPowerSensor>(
            state, state.topo_comp_coup->power_sensor, se_input, [&state](Idx i) {
                return state.comp_topo->power_sensor_terminal_type[i] == MeasuredTerminalType::load ||
                       state.comp_topo->power_sensor_terminal_type[i] == MeasuredTerminalType::generator;
            });
        prepare_input<StateEstimationInput<sym>, PowerSensorCalcParam<sym>,
                      &StateEstimationInput<sym>::measured_shunt_power, GenericPowerSensor>(
            state, state.topo_comp_coup->power_sensor, se_input,
            [&state](Idx i) { return state.comp_topo->power_sensor_terminal_type[i] == MeasuredTerminalType::shunt; });
        prepare_input<StateEstimationInput<sym>, PowerSensorCalcParam<sym>,
                      &StateEstimationInput<sym>::measured_branch_from_power, GenericPowerSensor>(
            state, state.topo_comp_coup->power_sensor, se_input, [&state](Idx i) {
                using enum MeasuredTerminalType;
                return state.comp_topo->power_sensor_terminal_type[i] == branch_from ||
                       // all branch3 sensors are at from side in the mathematical model
                       state.comp_topo->power_sensor_terminal_type[i] == branch3_1 ||
                       state.comp_topo->power_sensor_terminal_type[i] == branch3_2 ||
                       state.comp_topo->power_sensor_terminal_type[i] == branch3_3;
            });
        prepare_input<StateEstimationInput<sym>, PowerSensorCalcParam<sym>,
                      &StateEstimationInput<sym>::measured_branch_to_power, GenericPowerSensor>(
            state, state.topo_comp_coup->power_sensor, se_input, [&state](Idx i) {
                return state.comp_topo->power_sensor_terminal_type[i] == MeasuredTerminalType::branch_to;
            });
        prepare_input<StateEstimationInput<sym>, PowerSensorCalcParam<sym>,
                      &StateEstimationInput<sym>::measured_bus_injection, GenericPowerSensor>(
            state, state.topo_comp_coup->power_sensor, se_input,
            [&state](Idx i) { return state.comp_topo->power_sensor_terminal_type[i] == MeasuredTerminalType::node; });

        return se_input;
    }

    template <symmetry_tag sym>
    std::vector<ShortCircuitInput> prepare_short_circuit_input(ShortCircuitVoltageScaling voltage_scaling) {
        // TODO(mgovers) split component mapping from actual preparing
        std::vector<IdxVector> topo_fault_indices(state_.math_topology.size());
        std::vector<IdxVector> topo_bus_indices(state_.math_topology.size());

        for (Idx fault_idx{0}; fault_idx < state_.components.template size<Fault>(); ++fault_idx) {
            auto const& fault = state_.components.template get_item_by_seq<Fault>(fault_idx);
            if (fault.status()) {
                auto const node_idx = state_.components.template get_seq<Node>(fault.get_fault_object());
                auto const topo_bus_idx = state_.topo_comp_coup->node[node_idx];

                if (topo_bus_idx.group >= 0) { // Consider non-isolated objects only
                    topo_fault_indices[topo_bus_idx.group].push_back(fault_idx);
                    topo_bus_indices[topo_bus_idx.group].push_back(topo_bus_idx.pos);
                }
            }
        }

        auto fault_coup = std::vector<Idx2D>(state_.components.template size<Fault>(), Idx2D{-1, -1});
        std::vector<ShortCircuitInput> sc_input(n_math_solvers_);

        for (Idx i = 0; i != n_math_solvers_; ++i) {
            auto map = build_dense_mapping(topo_bus_indices[i], state_.math_topology[i]->n_bus());

            for (Idx reordered_idx{0}; reordered_idx < static_cast<Idx>(map.reorder.size()); ++reordered_idx) {
                fault_coup[topo_fault_indices[i][map.reorder[reordered_idx]]] = Idx2D{i, reordered_idx};
            }

            sc_input[i].fault_buses = {from_dense, std::move(map.indvector), state_.math_topology[i]->n_bus()};
            sc_input[i].faults.resize(state_.components.template size<Fault>());
            sc_input[i].source.resize(state_.math_topology[i]->n_source());
        }

        state_.comp_coup = ComponentToMathCoupling{.fault = std::move(fault_coup)};

        prepare_input<ShortCircuitInput, FaultCalcParam, &ShortCircuitInput::faults, Fault>(
            state_, state_.comp_coup.fault, sc_input, [this](Fault const& fault) {
                return state_.components.template get_item<Node>(fault.get_fault_object()).u_rated();
            });
        prepare_input<ShortCircuitInput, DoubleComplex, &ShortCircuitInput::source, Source>(
            state_, state_.topo_comp_coup->source, sc_input, [this, voltage_scaling](Source const& source) {
                return std::pair{state_.components.template get_item<Node>(source.node()).u_rated(), voltage_scaling};
            });

        return sc_input;
    }

    template <symmetry_tag sym> void prepare_y_bus() {
        std::vector<YBus<sym>>& y_bus_vec = get_y_bus<sym>();
        // also get the vector of other Y_bus (sym -> asym, or asym -> sym)
        std::vector<YBus<other_symmetry_t<sym>>>& other_y_bus_vec = get_y_bus<other_symmetry_t<sym>>();
        // If no Ybus exists, build them
        if (y_bus_vec.empty()) {
            bool const other_y_bus_exist = (!other_y_bus_vec.empty());
            y_bus_vec.reserve(n_math_solvers_);
            auto math_params = get_math_param<sym>();

            // Check the branch and shunt indices
            constexpr auto branch_param_in_seq_map =
                std::array{AllComponents::template index_of<Line>(), AllComponents::template index_of<Link>(),
                           AllComponents::template index_of<Transformer>()};
            constexpr auto shunt_param_in_seq_map = std::array{AllComponents::template index_of<Shunt>()};

            for (Idx i = 0; i != n_math_solvers_; ++i) {
                // construct from existing Y_bus structure if possible
                if (other_y_bus_exist) {
                    y_bus_vec.emplace_back(state_.math_topology[i],
                                           std::make_shared<MathModelParam<sym> const>(std::move(math_params[i])),
                                           other_y_bus_vec[i].get_y_bus_structure());
                } else {
                    y_bus_vec.emplace_back(state_.math_topology[i],
                                           std::make_shared<MathModelParam<sym> const>(std::move(math_params[i])));
                }

                y_bus_vec.back().set_branch_param_idx(
                    IdxVector{branch_param_in_seq_map.begin(), branch_param_in_seq_map.end()});
                y_bus_vec.back().set_shunt_param_idx(
                    IdxVector{shunt_param_in_seq_map.begin(), shunt_param_in_seq_map.end()});
            }
        }
    }

    template <symmetry_tag sym> void prepare_solvers() {
        std::vector<MathSolver<sym>>& solvers = get_solvers<sym>();
        // rebuild topology if needed
        if (!is_topology_up_to_date_) {
            rebuild_topology();
        }
        prepare_y_bus<sym>();

        if (n_math_solvers_ != static_cast<Idx>(solvers.size())) {
            assert(solvers.empty());
            assert(n_math_solvers_ == static_cast<Idx>(state_.math_topology.size()));
            assert(n_math_solvers_ == static_cast<Idx>(get_y_bus<sym>().size()));

            solvers.clear();
            solvers.reserve(n_math_solvers_);
            std::ranges::transform(state_.math_topology, std::back_inserter(solvers),
                                   [](auto math_topo) { return MathSolver<sym>{std::move(math_topo)}; });
            for (Idx idx = 0; idx < n_math_solvers_; ++idx) {
                get_y_bus<sym>()[idx].register_parameters_changed_callback(
                    [solver = std::ref(solvers[idx])](bool changed) { solver.get().parameters_changed(changed); });
            }
        } else if (!is_parameter_up_to_date<sym>()) {
            std::vector<MathModelParam<sym>> const math_params = get_math_param<sym>();
            std::vector<MathModelParamIncrement> const math_param_increments = get_math_param_increment<sym>();
            if (last_updated_calculation_symmetry_mode_ == is_symmetric_v<sym>) {
                main_core::update_y_bus(math_state_, math_params, math_param_increments);
            } else {
                main_core::update_y_bus(math_state_, math_params);
            }
        }
        // else do nothing, set everything up to date
        is_parameter_up_to_date<sym>() = true;
        std::ranges::for_each(parameter_changed_components_, [](auto& comps) { comps.clear(); });
        last_updated_calculation_symmetry_mode_ = is_symmetric_v<sym>;
    }
};

using MainModel =
    MainModelImpl<ExtraRetrievableTypes<Base, Node, Branch, Branch3, Appliance, GenericLoadGen, GenericLoad,
                                        GenericGenerator, GenericPowerSensor, GenericVoltageSensor, Regulator>,
                  AllComponents>;

} // namespace power_grid_model<|MERGE_RESOLUTION|>--- conflicted
+++ resolved
@@ -952,12 +952,8 @@
                Idx2D const& changed_component_idx) {
                 if constexpr (std::derived_from<ComponentType, Branch>) {
                     Idx2D const math_idx =
-<<<<<<< HEAD
-                        state.topo_comp_coup->branch[get_component_sequence<Branch>(state, changed_component_idx)];
-=======
                         state.topo_comp_coup
                             ->branch[main_core::get_component_sequence<Branch>(state, changed_component_idx)];
->>>>>>> 359fe063
                     if (math_idx.group == -1) {
                         return;
                     }
@@ -965,12 +961,8 @@
                     increments[math_idx.group].branch_param_to_change.push_back(math_idx.pos);
                 } else if constexpr (std::derived_from<ComponentType, Branch3>) {
                     Idx2DBranch3 const math_idx =
-<<<<<<< HEAD
-                        state.topo_comp_coup->branch3[get_component_sequence<Branch3>(state, changed_component_idx)];
-=======
                         state.topo_comp_coup
                             ->branch3[main_core::get_component_sequence<Branch3>(state, changed_component_idx)];
->>>>>>> 359fe063
                     if (math_idx.group == -1) {
                         return;
                     }
@@ -982,12 +974,8 @@
                     }
                 } else if constexpr (std::same_as<ComponentType, Shunt>) {
                     Idx2D const math_idx =
-<<<<<<< HEAD
-                        state.topo_comp_coup->shunt[get_component_sequence<Shunt>(state, changed_component_idx)];
-=======
                         state.topo_comp_coup
                             ->shunt[main_core::get_component_sequence<Shunt>(state, changed_component_idx)];
->>>>>>> 359fe063
                     if (math_idx.group == -1) {
                         return;
                     }
@@ -1125,12 +1113,8 @@
             if (math_idx.group == -1) {
                 continue;
             }
-<<<<<<< HEAD
-            (input[math_idx.group].*component)[math_idx.pos] = get_component_by_sequence<Component>(state, i).status();
-=======
             (input[math_idx.group].*component)[math_idx.pos] =
                 main_core::get_component_by_sequence<Component>(state, i).status();
->>>>>>> 359fe063
         }
     }
 
