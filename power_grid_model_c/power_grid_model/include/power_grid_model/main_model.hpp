// SPDX-FileCopyrightText: Contributors to the Power Grid Model project <powergridmodel@lfenergy.org>
//
// SPDX-License-Identifier: MPL-2.0

#pragma once

#include "job_adapter.hpp"
#include "job_dispatch.hpp"
#include "main_model_impl.hpp"

#include "common/calculation_info.hpp"

#include <memory>

namespace power_grid_model {

// main model class

class MainModel {
  private:
    using Impl = MainModelImpl<
        ExtraRetrievableTypes<Base, Node, Branch, Branch3, Appliance, GenericLoadGen, GenericLoad, GenericGenerator,
                              GenericPowerSensor, GenericVoltageSensor, GenericCurrentSensor, Regulator>,
        AllComponents>;

  public:
    using Options = MainModelOptions;

    explicit MainModel(double system_frequency, ConstDataset const& input_data,
                       MathSolverDispatcher const& math_solver_dispatcher, Idx pos = 0)
        : impl_{std::make_unique<Impl>(system_frequency, input_data, math_solver_dispatcher, pos)} {}
    explicit MainModel(double system_frequency, meta_data::MetaData const& meta_data,
                       MathSolverDispatcher const& math_solver_dispatcher)
        : impl_{std::make_unique<Impl>(system_frequency, meta_data, math_solver_dispatcher)} {};

    // deep copy
    MainModel(MainModel const& other) {
        if (other.impl_ != nullptr) {
            impl_ = std::make_unique<Impl>(*other.impl_);
        }
    }
    MainModel& operator=(MainModel const& other) {
        if (this != &other) {
            impl_.reset();
            if (other.impl_ != nullptr) {
                impl_ = std::make_unique<Impl>(*other.impl_);
            }
        }
        return *this;
    }
    MainModel(MainModel&& other) noexcept : impl_{std::move(other.impl_)} {}
    MainModel& operator=(MainModel&& other) noexcept {
        if (this != &other) {
            impl_ = std::move(other.impl_);
        }
        return *this;
    };
    ~MainModel() { impl_.reset(); }

    void get_indexer(std::string_view component_type, ID const* id_begin, Idx size, Idx* indexer_begin) const {
        impl().get_indexer(component_type, id_begin, size, indexer_begin);
    }

    template <cache_type_c CacheType> void update_components(ConstDataset const& update_data) {
        impl().update_components<CacheType>(update_data.get_individual_scenario(0));
    }

    /*
    Batch calculation, propagating the results to result_data

    Run the calculation function in batch on the provided update data.

    The calculation function should be able to run standalone.

    threading
        < 0 sequential
        = 0 parallel, use number of hardware threads
        > 0 specify number of parallel threads
    raise a BatchCalculationError if any of the calculations in the batch raised an exception
    */
    BatchParameter calculate(Options const& options, MutableDataset const& result_data,
                             ConstDataset const& update_data) {
<<<<<<< HEAD
        JobAdapter<Impl> adapter{std::ref(impl()), std::ref(options)};
        return JobDispatch::batch_calculation(adapter, result_data, update_data, options.threading);
=======
        info_.clear();
        JobAdapter<Impl, AllComponents> adapter{std::ref(impl()), std::ref(options)};
        return JobDispatch::batch_calculation(adapter, result_data, update_data, options.threading, info_);
>>>>>>> 3f206022
    }

    CalculationInfo calculation_info() const { return info_.get(); }

    void check_no_experimental_features_used(Options const& options) const {
        impl().check_no_experimental_features_used(options);
    }

  private:
    Impl& impl() {
        assert(impl_ != nullptr);
        return *impl_;
    }
    Impl const& impl() const {
        assert(impl_ != nullptr);
        return *impl_;
    }

    std::unique_ptr<Impl> impl_;
    MultiThreadedCalculationInfo info_;
};

} // namespace power_grid_model<|MERGE_RESOLUTION|>--- conflicted
+++ resolved
@@ -80,14 +80,9 @@
     */
     BatchParameter calculate(Options const& options, MutableDataset const& result_data,
                              ConstDataset const& update_data) {
-<<<<<<< HEAD
+        info_.clear();
         JobAdapter<Impl> adapter{std::ref(impl()), std::ref(options)};
-        return JobDispatch::batch_calculation(adapter, result_data, update_data, options.threading);
-=======
-        info_.clear();
-        JobAdapter<Impl, AllComponents> adapter{std::ref(impl()), std::ref(options)};
         return JobDispatch::batch_calculation(adapter, result_data, update_data, options.threading, info_);
->>>>>>> 3f206022
     }
 
     CalculationInfo calculation_info() const { return info_.get(); }
