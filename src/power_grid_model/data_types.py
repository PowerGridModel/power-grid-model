--- conflicted
+++ resolved
@@ -185,11 +185,7 @@
             "link": :class:`DenseBatchColumnarData`, "transformer": :class:`SparseBatchColumnarData`}
 """
 
-<<<<<<< HEAD
 _ComponentData = TypeVar("_ComponentData", SingleComponentData, BatchComponentData)  # deduction helper
-=======
-_ComponentData = TypeVar("_ComponentData", SingleArray, BatchArray)  # deduction helper
->>>>>>> 4a6753cf
 Dataset = dict[ComponentTypeVar, _ComponentData]
 """
 A general data set can be a :class:`SingleDataset` or a :class:`BatchDataset`.
