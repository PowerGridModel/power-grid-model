--- conflicted
+++ resolved
@@ -11,12 +11,8 @@
 """
 
 from copy import deepcopy
-<<<<<<< HEAD
+from types import EllipsisType
 from typing import Optional, Sequence, cast
-=======
-from types import EllipsisType
-from typing import Optional, cast
->>>>>>> 7ffcca30
 
 import numpy as np
 
@@ -31,6 +27,7 @@
     DenseBatchArray,
     PythonDataset,
     SingleArray,
+    SingleColumnarData,
     SingleComponentData,
     SingleDataset,
     SinglePythonDataset,
@@ -364,6 +361,7 @@
     if attrs is None:
         if not is_columnar(data):
             return data
+        data = cast(SingleColumnarData, data)
         output_array = initialize_array(dataset_type, comp_name, next(iter(data.values())).shape)
         for k in data:
             output_array[k] = data[k]
@@ -371,7 +369,7 @@
     if isinstance(attrs, (list, set)) and len(attrs) == 0:
         return {}
     if isinstance(attrs, EllipsisType):
-        names = data.dtype.names if not is_columnar(data) else data.keys()
+        names = cast(SingleArray, data).dtype.names if not is_columnar(data) else cast(SingleColumnarData, data).keys()
         return {attr: deepcopy(data[attr]) for attr in names}
     return {attr: deepcopy(data[attr]) for attr in attrs}
 
@@ -434,8 +432,11 @@
     for comp_name, attrs in data_filter.items():
         if attrs is None or attrs is Ellipsis:
             continue
+
         attr_names = dataset_meta[comp_name].dtype.names
-        diff = set(attrs).difference(attr_names) if attr_names is not None else set(attrs)
+        diff = set(cast(set[str] | list[str], attrs))
+        if attr_names is not None:
+            diff = diff.difference(attr_names)
         if diff != set():
             unknown_attributes[comp_name] = diff
 
