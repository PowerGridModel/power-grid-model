# SPDX-FileCopyrightText: Contributors to the Power Grid Model project <powergridmodel@lfenergy.org>
#
# SPDX-License-Identifier: MPL-2.0

"""
Power Grid Model Validation Functions.

Although all functions are 'public', you probably only need validate_input_data() and validate_batch_data().

"""

import copy
from collections.abc import Sized as ABCSized
from itertools import chain
from typing import Literal

import numpy as np

from power_grid_model._core.dataset_definitions import ComponentType, DatasetType, _map_to_component_types
from power_grid_model._core.power_grid_meta import power_grid_meta_data
from power_grid_model._core.utils import (
    compatibility_convert_row_columnar_dataset as _compatibility_convert_row_columnar_dataset,
    convert_batch_dataset_to_batch_list as _convert_batch_dataset_to_batch_list,
)
from power_grid_model.data_types import BatchDataset, Dataset, SingleDataset
from power_grid_model.enum import (
    AngleMeasurementType,
    Branch3Side,
    BranchSide,
    CalculationType,
    FaultPhase,
    FaultType,
    LoadGenType,
    MeasuredTerminalType,
    WindingType,
)
from power_grid_model.validation._rules import (
    all_between as _all_between,
    all_between_or_at as _all_between_or_at,
    all_boolean as _all_boolean,
    all_cross_unique as _all_cross_unique,
    all_enabled_identical as _all_enabled_identical,
    all_finite as _all_finite,
    all_greater_or_equal as _all_greater_or_equal,
    all_greater_than_or_equal_to_zero as _all_greater_than_or_equal_to_zero,
    all_greater_than_zero as _all_greater_than_zero,
    all_in_valid_values as _all_in_valid_values,
    all_less_than as _all_less_than,
    all_not_two_values_equal as _all_not_two_values_equal,
    all_not_two_values_zero as _all_not_two_values_zero,
    all_same_current_angle_measurement_type_on_terminal as _all_same_current_angle_measurement_type_on_terminal,
    all_same_sensor_type_on_same_terminal as _all_same_sensor_type_on_same_terminal,
    all_unique as _all_unique,
    all_valid_associated_enum_values as _all_valid_associated_enum_values,
    all_valid_clocks as _all_valid_clocks,
    all_valid_enum_values as _all_valid_enum_values,
    all_valid_fault_phases as _all_valid_fault_phases,
    all_valid_ids as _all_valid_ids,
    any_voltage_angle_measurement_if_global_current_measurement as _any_voltage_angle_measurement_if_global_current_measurement,  # noqa: E501
    ids_valid_in_update_data_set as _ids_valid_in_update_data_set,
    no_strict_subset_missing as _no_strict_subset_missing,
    none_missing as _none_missing,
    not_all_missing as _not_all_missing,
    valid_p_q_sigma as _valid_p_q_sigma,
)
from power_grid_model.validation.errors import (
    IdNotInDatasetError,
    InvalidIdError,
    MissingValueError,
    MultiComponentNotUniqueError,
    ValidationError,
)
from power_grid_model.validation.utils import _update_input_data


def validate_input_data(
    input_data: SingleDataset, calculation_type: CalculationType | None = None, symmetric: bool = True
) -> list[ValidationError] | None:
    """
    Validates the entire input dataset:

        1. Is the data structure correct? (checking data types and numpy array shapes)
        2. Are all required values provided? (checking NaNs)
        3. Are all ID's unique? (checking object identifiers across all components)
        4. Are the supplied values valid? (checking limits and other logic as described in "Graph Data Model")

    Args:
        input_data: A power-grid-model input dataset
        calculation_type: Supply a calculation method, to allow missing values for unused fields
        symmetric: A boolean to state whether input data will be used for a symmetric or asymmetric calculation

    Returns:
        None if the data is valid, or a list containing all validation errors.

    Raises:
        Error: KeyError | TypeError | ValueError: if the data structure is invalid.
    """
    input_data = _map_to_component_types(input_data)

    # Convert to row based if in columnar or mixed format format
    row_input_data = _compatibility_convert_row_columnar_dataset(input_data, None, DatasetType.input)

    # A deep copy is made of the input data, since default values will be added in the validation process
    input_data_copy = copy.deepcopy(row_input_data)

    assert_valid_data_structure(input_data_copy, DatasetType.input)

    errors: list[ValidationError] = []
    errors += validate_required_values(input_data_copy, calculation_type, symmetric)
    errors += validate_unique_ids_across_components(input_data_copy)
    errors += validate_values(input_data_copy, calculation_type)
    return errors if errors else None


def validate_batch_data(
    input_data: SingleDataset,
    update_data: BatchDataset,
    calculation_type: CalculationType | None = None,
    symmetric: bool = True,
) -> dict[int, list[ValidationError]] | None:
    """
    The input dataset is validated:

        1. Is the data structure correct? (checking data types and numpy array shapes)
        2. Are all input data ID's unique? (checking object identifiers across all components)

    For each batch the update data is validated:
        3. Is the update data structure correct? (checking data types and numpy array shapes)
        4. Are all update ID's valid? (checking object identifiers across update and input data)

    Then (for each batch independently) the input dataset is updated with the batch's update data and validated:
        5. Are all required values provided? (checking NaNs)
        6. Are the supplied values valid? (checking limits and other logic as described in "Graph Data Model")

    Args:
        input_data: A power-grid-model input dataset
        update_data: A power-grid-model update dataset (one or more batches)
        calculation_type: Supply a calculation method, to allow missing values for unused fields
        symmetric: A boolean to state whether input data will be used for a symmetric or asymmetric calculation

    Returns:
        None if the data is valid, or a dictionary containing all validation errors,
        where the key is the batch number (0-indexed).

    Raises:
        Error: KeyError | TypeError | ValueError: if the data structure is invalid.
    """
    input_data = _map_to_component_types(input_data)
    update_data = _map_to_component_types(update_data)

    # Convert to row based if in columnar or mixed format
    row_input_data = _compatibility_convert_row_columnar_dataset(input_data, None, DatasetType.input)

    # A deep copy is made of the input data, since default values will be added in the validation process
    input_data_copy = copy.deepcopy(row_input_data)
    assert_valid_data_structure(input_data_copy, DatasetType.input)

    input_errors: list[ValidationError] = list(validate_unique_ids_across_components(input_data_copy))

    batch_data = _convert_batch_dataset_to_batch_list(update_data, DatasetType.update)

    errors = {}
    for batch, batch_update_data in enumerate(batch_data):
        row_update_data = _compatibility_convert_row_columnar_dataset(batch_update_data, None, DatasetType.update)
        assert_valid_data_structure(row_update_data, DatasetType.update)
        id_errors: list[IdNotInDatasetError | InvalidIdError] = validate_ids(row_update_data, input_data_copy)

        batch_errors = input_errors + id_errors

        if not id_errors:
            merged_data = _update_input_data(input_data_copy, row_update_data)
            batch_errors += validate_required_values(merged_data, calculation_type, symmetric)
            batch_errors += validate_values(merged_data, calculation_type)

        if batch_errors:
            errors[batch] = batch_errors

    return errors if errors else None


def assert_valid_data_structure(data: Dataset, data_type: DatasetType) -> None:
    """
    Checks if all component names are valid and if the data inside the component matches the required Numpy
    structured array as defined in the Power Grid Model meta data.

    Args:
        data: A power-grid-model input/update dataset
        data_type: 'input' or 'update'

    Raises:
        Error: KeyError, TypeError

    """
    if data_type not in {DatasetType.input, DatasetType.update}:
        raise KeyError(f"Unexpected data type '{data_type}' (should be 'input' or 'update')")

    component_dtype = {component: meta.dtype for component, meta in power_grid_meta_data[data_type].items()}
    for component, array in data.items():
        # Check if component name is valid
        if component not in component_dtype:
            raise KeyError(f"Unknown component '{component}' in {data_type} data.")

        # Check if component definition is as expected
        dtype = component_dtype[component]
        if isinstance(array, np.ndarray):
            if array.dtype != dtype:
                if not hasattr(array.dtype, "names") or not array.dtype.names:
                    raise TypeError(
                        f"Unexpected Numpy array ({array.dtype}) for '{component}' {data_type} data "
                        "(should be a Numpy structured array)."
                    )
                raise TypeError(
                    f"Unexpected Numpy structured array; (expected = {dtype}, actual = {array.dtype}). "
                    f"For component '{component}'."
                )
        else:
            raise TypeError(
                f"Unexpected data type {type(array).__name__} for '{component}' {data_type} data "
                "(should be a Numpy structured array)."
            )


def validate_unique_ids_across_components(data: SingleDataset) -> list[MultiComponentNotUniqueError]:
    """
    Checks if all ids in the input dataset are unique

    Args:
        data: A power-grid-model input dataset

    Returns:
        An empty list if all ids are unique, or a list of MultiComponentNotUniqueErrors for all components that
        have non-unique ids
    """
    return _all_cross_unique(data, [(component, "id") for component in data])


def validate_ids(update_data: SingleDataset, input_data: SingleDataset) -> list[IdNotInDatasetError | InvalidIdError]:
    """
    Checks if all ids of the components in the update data:
     - exist and match those in the input data
     - are not present but qualifies for optional id

    This function should be called for every update dataset in a batch set

    Args:
        update_data: A single update dataset
        input_data: Input dataset

    Returns:
        An empty list if all update data ids are valid, or a list of IdNotInDatasetErrors or InvalidIdError for
        all update components that have invalid ids

    """
    errors = (
        _ids_valid_in_update_data_set(update_data, input_data, component, DatasetType.update)
        for component in update_data
    )
    return list(chain(*errors))


<<<<<<< HEAD
def _process_power_sigma_and_p_q_sigma(
    data: SingleDataset,
    sensor: ComponentType,
) -> None:
    """
    Helper function to process the required list when both `p_sigma` and `q_sigma` exist
    and valid but `power_sigma` is missing. The field `power_sigma` is set to the norm of
    `p_sigma` and `q_sigma` in this case. Happens only on proxy data (not the original data).
    However, note that this value is eventually not used in the calculation.

    Args:
        data: SingleDataset, pgm data
        sensor: only of types ComponentType.sym_power_sensor or ComponentType.asym_power_sensor
    """
    if sensor in data:
        sensor_data = data[sensor]
        power_sigma = sensor_data["power_sigma"]
        p_sigma = sensor_data["p_sigma"]
        q_sigma = sensor_data["q_sigma"]

        # virtual patch to handle missing power_sigma
        asym_axes = tuple(range(sensor_data.ndim, p_sigma.ndim))
        mask = np.logical_and(np.isnan(power_sigma), np.any(np.logical_not(np.isnan(p_sigma)), axis=asym_axes))
        power_sigma[mask] = np.nansum(p_sigma[mask], axis=asym_axes)

        mask = np.logical_and(np.isnan(power_sigma), np.any(np.logical_not(np.isnan(q_sigma)), axis=asym_axes))
        power_sigma[mask] = np.nansum(q_sigma[mask], axis=asym_axes)


def validate_required_values(  # noqa: PLR0915
=======
def validate_required_values(
>>>>>>> 3aeb5ea2
    data: SingleDataset, calculation_type: CalculationType | None = None, symmetric: bool = True
) -> list[MissingValueError]:
    """
    Checks if all required data is available.

    Args:
        data: A power-grid-model input dataset
        calculation_type: Supply a calculation method, to allow missing values for unused fields
        symmetric: A boolean to state whether input data will be used for a symmetric or asymmetric calculation

    Returns:
        An empty list if all required data is available, or a list of MissingValueErrors.
    """
    # Base
    required: dict[ComponentType | str, list[str]] = {"base": ["id"]}

    # Nodes
    required[ComponentType.node] = required["base"] + ["u_rated"]

    # Branches
    required["branch"] = required["base"] + ["from_node", "to_node", "from_status", "to_status"]
    required[ComponentType.link] = required["branch"].copy()
    required[ComponentType.line] = required["branch"] + ["r1", "x1", "c1", "tan1"]
    required[ComponentType.asym_line] = required["branch"] + [
        "r_aa",
        "r_ba",
        "r_bb",
        "r_ca",
        "r_cb",
        "r_cc",
        "x_aa",
        "x_ba",
        "x_bb",
        "x_ca",
        "x_cb",
        "x_cc",
    ]
    required[ComponentType.transformer] = required["branch"] + [
        "u1",
        "u2",
        "sn",
        "uk",
        "pk",
        "i0",
        "p0",
        "winding_from",
        "winding_to",
        "clock",
        "tap_side",
        "tap_min",
        "tap_max",
        "tap_size",
    ]
    # Branch3
    required["branch3"] = required["base"] + ["node_1", "node_2", "node_3", "status_1", "status_2", "status_3"]
    required[ComponentType.three_winding_transformer] = required["branch3"] + [
        "u1",
        "u2",
        "u3",
        "sn_1",
        "sn_2",
        "sn_3",
        "uk_12",
        "uk_13",
        "uk_23",
        "pk_12",
        "pk_13",
        "pk_23",
        "i0",
        "p0",
        "winding_1",
        "winding_2",
        "winding_3",
        "clock_12",
        "clock_13",
        "tap_side",
        "tap_min",
        "tap_max",
        "tap_size",
    ]

    # Regulators
    required["regulator"] = required["base"] + ["regulated_object", "status"]
    required[ComponentType.transformer_tap_regulator] = required["regulator"]
    if calculation_type is None or calculation_type == CalculationType.power_flow:
        required[ComponentType.transformer_tap_regulator] += ["control_side", "u_set", "u_band"]

    # Appliances
    required["appliance"] = required["base"] + ["node", "status"]
    required[ComponentType.source] = required["appliance"].copy()
    if calculation_type is None or calculation_type == CalculationType.power_flow:
        required[ComponentType.source] += ["u_ref"]
    required[ComponentType.shunt] = required["appliance"] + ["g1", "b1"]
    required["generic_load_gen"] = required["appliance"] + ["type"]
    if calculation_type is None or calculation_type == CalculationType.power_flow:
        required["generic_load_gen"] += ["p_specified", "q_specified"]
    required[ComponentType.sym_load] = required["generic_load_gen"].copy()
    required[ComponentType.asym_load] = required["generic_load_gen"].copy()
    required[ComponentType.sym_gen] = required["generic_load_gen"].copy()
    required[ComponentType.asym_gen] = required["generic_load_gen"].copy()

    # Sensors
    required["sensor"] = required["base"] + ["measured_object"]
    required["voltage_sensor"] = required["sensor"].copy()
    required["power_sensor"] = required["sensor"] + ["measured_terminal_type"]
    required["current_sensor"] = required["sensor"] + ["measured_terminal_type", "angle_measurement_type"]
    if calculation_type is None or calculation_type == CalculationType.state_estimation:
        required["voltage_sensor"] += ["u_sigma", "u_measured"]
        required["power_sensor"] += ["p_measured", "q_measured"]  # power_sigma, p_sigma and q_sigma are checked later
        required["current_sensor"] += ["i_sigma", "i_angle_sigma", "i_measured", "i_angle_measured"]
    required[ComponentType.sym_voltage_sensor] = required["voltage_sensor"].copy()
    required[ComponentType.asym_voltage_sensor] = required["voltage_sensor"].copy()
    required[ComponentType.sym_current_sensor] = required["current_sensor"].copy()
    required[ComponentType.asym_current_sensor] = required["current_sensor"].copy()

    # Different requirements for individual sensors. Avoid shallow copy.
    for sensor_type in (ComponentType.sym_power_sensor, ComponentType.asym_power_sensor):
        required[sensor_type] = required["power_sensor"].copy()

    # Faults
    required[ComponentType.fault] = required["base"] + ["fault_object"]
    asym_sc = False
    if calculation_type is None or calculation_type == CalculationType.short_circuit:
        required[ComponentType.fault] += ["status", "fault_type"]
        if ComponentType.fault in data:
            for elem in data[ComponentType.fault]["fault_type"]:
                if elem not in (FaultType.three_phase, FaultType.nan):
                    asym_sc = True
                    break

    if not symmetric or asym_sc:
        required[ComponentType.line] += ["r0", "x0", "c0", "tan0"]
        required[ComponentType.shunt] += ["g0", "b0"]

    errors = _validate_required_in_data(data, required)

    if calculation_type is None or calculation_type == CalculationType.state_estimation:
        errors += _validate_required_power_sigma_or_p_q_sigma(data, ComponentType.sym_power_sensor)
        errors += _validate_required_power_sigma_or_p_q_sigma(data, ComponentType.asym_power_sensor)

    return errors


def _validate_required_in_data(data: SingleDataset, required: dict[ComponentType | str, list[str]]):
    """
    Checks if all required data is available.

    Args:
        data: A power-grid-model input dataset
        required: a list of required fields (a list of str), per component when applicaple (a list of str or str lists)

    Returns:
        An empty list if all required data is available, or a list of MissingValueErrors.
    """

    def is_valid_component(data, component):
        return (
            not (isinstance(data[component], np.ndarray) and data[component].size == 0)
            and data[component] is not None
            and isinstance(data[component], ABCSized)
        )

    results: list[MissingValueError] = []

    for component in data:
        if is_valid_component(data, component):
            items = required.get(component, [])
            results += _none_missing(data, component, items)

    return results


def _validate_required_power_sigma_or_p_q_sigma(
    data: SingleDataset,
    power_sensor: Literal[ComponentType.sym_power_sensor, ComponentType.asym_power_sensor],
) -> list[MissingValueError]:
    """
    Check that either `p_sigma` and `q_sigma` are all provided, or that `power_sigma` is provided.

    Args:
        data: SingleDataset, pgm data
        sensor: the power sensor type, either ComponentType.sym_power_sensor or ComponentType.asym_power_sensor
    """
    result: list[MissingValueError] = []

    if power_sensor in data:
        sensor_data = data[power_sensor]
        p_sigma = sensor_data["p_sigma"]
        q_sigma = sensor_data["q_sigma"]

        asym_axes = tuple(range(sensor_data.ndim, p_sigma.ndim))
        all_pq_sigma_missing_mask = np.all(np.isnan(p_sigma), axis=asym_axes) & np.all(
            np.isnan(q_sigma), axis=asym_axes
        )

        result += _validate_required_in_data(
            {power_sensor: sensor_data[all_pq_sigma_missing_mask]}, required={power_sensor: ["power_sigma"]}
        )
        result += _validate_required_in_data(
            {power_sensor: sensor_data[~all_pq_sigma_missing_mask]}, required={power_sensor: ["p_sigma", "q_sigma"]}
        )

    return result


def validate_values(data: SingleDataset, calculation_type: CalculationType | None = None) -> list[ValidationError]:
    """
    For each component supplied in the data, call the appropriate validation function

    Args:
        data: A power-grid-model input dataset
        calculation_type: Supply a calculation method, to allow missing values for unused fields

    Returns:
        An empty list if all required data is valid, or a list of ValidationErrors.

    """
    errors: list[ValidationError] = list(
        _all_finite(
            data=data,
            exceptions={
                ComponentType.sym_power_sensor: ["power_sigma", "p_sigma", "q_sigma"],
                ComponentType.asym_power_sensor: ["power_sigma", "p_sigma", "q_sigma"],
                ComponentType.sym_voltage_sensor: ["u_sigma"],
                ComponentType.asym_voltage_sensor: ["u_sigma"],
                ComponentType.sym_current_sensor: ["i_sigma", "i_angle_sigma"],
                ComponentType.asym_current_sensor: ["i_sigma", "i_angle_sigma"],
            },
        )
    )

    component_validators = {
        ComponentType.node: validate_node,
        ComponentType.line: validate_line,
        ComponentType.asym_line: validate_asym_line,
        ComponentType.link: lambda d: validate_branch(d, ComponentType.link),
        ComponentType.generic_branch: validate_generic_branch,
        ComponentType.transformer: validate_transformer,
        ComponentType.three_winding_transformer: validate_three_winding_transformer,
        ComponentType.source: validate_source,
        ComponentType.sym_load: lambda d: validate_generic_load_gen(d, ComponentType.sym_load),
        ComponentType.sym_gen: lambda d: validate_generic_load_gen(d, ComponentType.sym_gen),
        ComponentType.asym_load: lambda d: validate_generic_load_gen(d, ComponentType.asym_load),
        ComponentType.asym_gen: lambda d: validate_generic_load_gen(d, ComponentType.asym_gen),
        ComponentType.shunt: validate_shunt,
    }

    for component, validator in component_validators.items():
        if component in data:
            errors += validator(data)

    if calculation_type in (None, CalculationType.state_estimation):
        if ComponentType.sym_voltage_sensor in data:
            errors += validate_generic_voltage_sensor(data, ComponentType.sym_voltage_sensor)
        if ComponentType.asym_voltage_sensor in data:
            errors += validate_generic_voltage_sensor(data, ComponentType.asym_voltage_sensor)
        if ComponentType.sym_power_sensor in data:
            errors += validate_generic_power_sensor(data, ComponentType.sym_power_sensor)
        if ComponentType.asym_power_sensor in data:
            errors += validate_generic_power_sensor(data, ComponentType.asym_power_sensor)
        if ComponentType.sym_current_sensor in data:
            errors += validate_generic_current_sensor(data, ComponentType.sym_current_sensor)
        if ComponentType.asym_current_sensor in data:
            errors += validate_generic_current_sensor(data, ComponentType.asym_current_sensor)

        errors += validate_no_mixed_sensors_on_same_terminal(data)

    if calculation_type in (None, CalculationType.short_circuit) and ComponentType.fault in data:
        errors += validate_fault(data)

    if calculation_type in (None, CalculationType.power_flow) and ComponentType.transformer_tap_regulator in data:
        errors += validate_transformer_tap_regulator(data)

    return errors


def validate_base(data: SingleDataset, component: ComponentType) -> list[ValidationError]:
    errors: list[ValidationError] = list(_all_unique(data, component, "id"))
    return errors


def validate_node(data: SingleDataset) -> list[ValidationError]:
    errors = validate_base(data, ComponentType.node)
    errors += _all_greater_than_zero(data, ComponentType.node, "u_rated")
    return errors


def validate_branch(data: SingleDataset, component: ComponentType) -> list[ValidationError]:
    errors = validate_base(data, component)
    errors += _all_valid_ids(data, component, "from_node", ComponentType.node)
    errors += _all_valid_ids(data, component, "to_node", ComponentType.node)
    errors += _all_not_two_values_equal(data, component, "to_node", "from_node")
    errors += _all_boolean(data, component, "from_status")
    errors += _all_boolean(data, component, "to_status")
    return errors


def validate_line(data: SingleDataset) -> list[ValidationError]:
    errors = validate_branch(data, ComponentType.line)
    errors += _all_not_two_values_zero(data, ComponentType.line, "r1", "x1")
    errors += _all_not_two_values_zero(data, ComponentType.line, "r0", "x0")
    errors += _all_greater_than_zero(data, ComponentType.line, "i_n")
    return errors


def validate_asym_line(data: SingleDataset) -> list[ValidationError]:
    errors = validate_branch(data, ComponentType.asym_line)
    errors += _all_greater_than_zero(data, ComponentType.asym_line, "i_n")
    required_fields = ["r_aa", "r_ba", "r_bb", "r_ca", "r_cb", "r_cc", "x_aa", "x_ba", "x_bb", "x_ca", "x_cb", "x_cc"]
    optional_r_matrix_fields = ["r_na", "r_nb", "r_nc", "r_nn"]
    optional_x_matrix_fields = ["x_na", "x_nb", "x_nc", "x_nn"]
    required_c_matrix_fields = ["c_aa", "c_ba", "c_bb", "c_ca", "c_cb", "c_cc"]
    c_fields = ["c0", "c1"]
    for field in (
        required_fields + optional_r_matrix_fields + optional_x_matrix_fields + required_c_matrix_fields + c_fields
    ):
        errors += _all_greater_than_zero(data, ComponentType.asym_line, field)

    errors += _no_strict_subset_missing(
        data, optional_r_matrix_fields + optional_x_matrix_fields, ComponentType.asym_line
    )
    errors += _no_strict_subset_missing(data, required_c_matrix_fields, ComponentType.asym_line)
    errors += _no_strict_subset_missing(data, c_fields, ComponentType.asym_line)
    errors += _not_all_missing(data, required_c_matrix_fields + c_fields, ComponentType.asym_line)

    return errors


def validate_generic_branch(data: SingleDataset) -> list[ValidationError]:
    errors = validate_branch(data, ComponentType.generic_branch)
    errors += _all_greater_than_zero(data, ComponentType.generic_branch, "k")
    errors += _all_greater_than_or_equal_to_zero(data, ComponentType.generic_branch, "sn")
    return errors


def validate_transformer(data: SingleDataset) -> list[ValidationError]:
    errors = validate_branch(data, ComponentType.transformer)
    errors += _all_greater_than_zero(data, ComponentType.transformer, "u1")
    errors += _all_greater_than_zero(data, ComponentType.transformer, "u2")
    errors += _all_greater_than_zero(data, ComponentType.transformer, "sn")
    errors += _all_greater_or_equal(data, ComponentType.transformer, "uk", "pk/sn")
    errors += _all_between(data, ComponentType.transformer, "uk", 0, 1)
    errors += _all_greater_than_or_equal_to_zero(data, ComponentType.transformer, "pk")
    errors += _all_greater_or_equal(data, ComponentType.transformer, "i0", "p0/sn")
    errors += _all_less_than(data, ComponentType.transformer, "i0", 1)
    errors += _all_greater_than_or_equal_to_zero(data, ComponentType.transformer, "p0")
    errors += _all_valid_enum_values(data, ComponentType.transformer, "winding_from", WindingType)
    errors += _all_valid_enum_values(data, ComponentType.transformer, "winding_to", WindingType)
    errors += _all_between_or_at(data, ComponentType.transformer, "clock", 0, 12)
    errors += _all_valid_clocks(data, ComponentType.transformer, "clock", "winding_from", "winding_to")
    errors += _all_valid_enum_values(data, ComponentType.transformer, "tap_side", BranchSide)
    errors += _all_between_or_at(
        data, ComponentType.transformer, "tap_pos", "tap_min", "tap_max", data[ComponentType.transformer]["tap_nom"], 0
    )
    errors += _all_between_or_at(data, ComponentType.transformer, "tap_nom", "tap_min", "tap_max", 0)
    errors += _all_greater_than_or_equal_to_zero(data, ComponentType.transformer, "tap_size")
    errors += _all_greater_or_equal(
        data, ComponentType.transformer, "uk_min", "pk_min/sn", data[ComponentType.transformer]["uk"]
    )
    errors += _all_between(data, ComponentType.transformer, "uk_min", 0, 1, data[ComponentType.transformer]["uk"])
    errors += _all_greater_or_equal(
        data, ComponentType.transformer, "uk_max", "pk_max/sn", data[ComponentType.transformer]["uk"]
    )
    errors += _all_between(data, ComponentType.transformer, "uk_max", 0, 1, data[ComponentType.transformer]["uk"])
    errors += _all_greater_than_or_equal_to_zero(
        data, ComponentType.transformer, "pk_min", data[ComponentType.transformer]["pk"]
    )
    errors += _all_greater_than_or_equal_to_zero(
        data, ComponentType.transformer, "pk_max", data[ComponentType.transformer]["pk"]
    )
    return errors


def validate_branch3(data: SingleDataset, component: ComponentType) -> list[ValidationError]:
    errors = validate_base(data, component)
    errors += _all_valid_ids(data, component, "node_1", ComponentType.node)
    errors += _all_valid_ids(data, component, "node_2", ComponentType.node)
    errors += _all_valid_ids(data, component, "node_3", ComponentType.node)
    errors += _all_not_two_values_equal(data, component, "node_1", "node_2")
    errors += _all_not_two_values_equal(data, component, "node_1", "node_3")
    errors += _all_not_two_values_equal(data, component, "node_2", "node_3")
    errors += _all_boolean(data, component, "status_1")
    errors += _all_boolean(data, component, "status_2")
    errors += _all_boolean(data, component, "status_3")
    return errors


def validate_three_winding_transformer(data: SingleDataset) -> list[ValidationError]:  # noqa: PLR0915
    errors = validate_branch3(data, ComponentType.three_winding_transformer)
    errors += _all_greater_than_zero(data, ComponentType.three_winding_transformer, "u1")
    errors += _all_greater_than_zero(data, ComponentType.three_winding_transformer, "u2")
    errors += _all_greater_than_zero(data, ComponentType.three_winding_transformer, "u3")
    errors += _all_greater_than_zero(data, ComponentType.three_winding_transformer, "sn_1")
    errors += _all_greater_than_zero(data, ComponentType.three_winding_transformer, "sn_2")
    errors += _all_greater_than_zero(data, ComponentType.three_winding_transformer, "sn_3")
    errors += _all_greater_or_equal(data, ComponentType.three_winding_transformer, "uk_12", "pk_12/sn_1")
    errors += _all_greater_or_equal(data, ComponentType.three_winding_transformer, "uk_12", "pk_12/sn_2")
    errors += _all_greater_or_equal(data, ComponentType.three_winding_transformer, "uk_13", "pk_13/sn_1")
    errors += _all_greater_or_equal(data, ComponentType.three_winding_transformer, "uk_13", "pk_13/sn_3")
    errors += _all_greater_or_equal(data, ComponentType.three_winding_transformer, "uk_23", "pk_23/sn_2")
    errors += _all_greater_or_equal(data, ComponentType.three_winding_transformer, "uk_23", "pk_23/sn_3")
    errors += _all_between(data, ComponentType.three_winding_transformer, "uk_12", 0, 1)
    errors += _all_between(data, ComponentType.three_winding_transformer, "uk_13", 0, 1)
    errors += _all_between(data, ComponentType.three_winding_transformer, "uk_23", 0, 1)
    errors += _all_greater_than_or_equal_to_zero(data, ComponentType.three_winding_transformer, "pk_12")
    errors += _all_greater_than_or_equal_to_zero(data, ComponentType.three_winding_transformer, "pk_13")
    errors += _all_greater_than_or_equal_to_zero(data, ComponentType.three_winding_transformer, "pk_23")
    errors += _all_greater_or_equal(data, ComponentType.three_winding_transformer, "i0", "p0/sn_1")
    errors += _all_less_than(data, ComponentType.three_winding_transformer, "i0", 1)
    errors += _all_greater_than_or_equal_to_zero(data, ComponentType.three_winding_transformer, "p0")
    errors += _all_valid_enum_values(data, ComponentType.three_winding_transformer, "winding_1", WindingType)
    errors += _all_valid_enum_values(data, ComponentType.three_winding_transformer, "winding_2", WindingType)
    errors += _all_valid_enum_values(data, ComponentType.three_winding_transformer, "winding_3", WindingType)
    errors += _all_between_or_at(data, ComponentType.three_winding_transformer, "clock_12", 0, 12)
    errors += _all_between_or_at(data, ComponentType.three_winding_transformer, "clock_13", 0, 12)
    errors += _all_valid_clocks(data, ComponentType.three_winding_transformer, "clock_12", "winding_1", "winding_2")
    errors += _all_valid_clocks(data, ComponentType.three_winding_transformer, "clock_13", "winding_1", "winding_3")
    errors += _all_valid_enum_values(data, ComponentType.three_winding_transformer, "tap_side", Branch3Side)
    errors += _all_between_or_at(
        data,
        ComponentType.three_winding_transformer,
        "tap_pos",
        "tap_min",
        "tap_max",
        data[ComponentType.three_winding_transformer]["tap_nom"],
        0,
    )
    errors += _all_between_or_at(data, ComponentType.three_winding_transformer, "tap_nom", "tap_min", "tap_max", 0)
    errors += _all_greater_than_or_equal_to_zero(data, ComponentType.three_winding_transformer, "tap_size")
    errors += _all_greater_or_equal(
        data,
        ComponentType.three_winding_transformer,
        "uk_12_min",
        "pk_12_min/sn_1",
        data[ComponentType.three_winding_transformer]["uk_12"],
    )
    errors += _all_greater_or_equal(
        data,
        ComponentType.three_winding_transformer,
        "uk_12_min",
        "pk_12_min/sn_2",
        data[ComponentType.three_winding_transformer]["uk_12"],
    )
    errors += _all_greater_or_equal(
        data,
        ComponentType.three_winding_transformer,
        "uk_13_min",
        "pk_13_min/sn_1",
        data[ComponentType.three_winding_transformer]["uk_13"],
    )
    errors += _all_greater_or_equal(
        data,
        ComponentType.three_winding_transformer,
        "uk_13_min",
        "pk_13_min/sn_3",
        data[ComponentType.three_winding_transformer]["uk_13"],
    )
    errors += _all_greater_or_equal(
        data,
        ComponentType.three_winding_transformer,
        "uk_23_min",
        "pk_23_min/sn_2",
        data[ComponentType.three_winding_transformer]["uk_23"],
    )
    errors += _all_greater_or_equal(
        data,
        ComponentType.three_winding_transformer,
        "uk_23_min",
        "pk_23_min/sn_3",
        data[ComponentType.three_winding_transformer]["uk_23"],
    )
    errors += _all_between(
        data,
        ComponentType.three_winding_transformer,
        "uk_12_min",
        0,
        1,
        data[ComponentType.three_winding_transformer]["uk_12"],
    )
    errors += _all_between(
        data,
        ComponentType.three_winding_transformer,
        "uk_13_min",
        0,
        1,
        data[ComponentType.three_winding_transformer]["uk_13"],
    )
    errors += _all_between(
        data,
        ComponentType.three_winding_transformer,
        "uk_23_min",
        0,
        1,
        data[ComponentType.three_winding_transformer]["uk_23"],
    )
    errors += _all_greater_or_equal(
        data,
        ComponentType.three_winding_transformer,
        "uk_12_max",
        "pk_12_max/sn_1",
        data[ComponentType.three_winding_transformer]["uk_12"],
    )
    errors += _all_greater_or_equal(
        data,
        ComponentType.three_winding_transformer,
        "uk_12_max",
        "pk_12_max/sn_2",
        data[ComponentType.three_winding_transformer]["uk_12"],
    )
    errors += _all_greater_or_equal(
        data,
        ComponentType.three_winding_transformer,
        "uk_13_max",
        "pk_13_max/sn_1",
        data[ComponentType.three_winding_transformer]["uk_13"],
    )
    errors += _all_greater_or_equal(
        data,
        ComponentType.three_winding_transformer,
        "uk_13_max",
        "pk_13_max/sn_3",
        data[ComponentType.three_winding_transformer]["uk_13"],
    )
    errors += _all_greater_or_equal(
        data,
        ComponentType.three_winding_transformer,
        "uk_23_max",
        "pk_23_max/sn_2",
        data[ComponentType.three_winding_transformer]["uk_23"],
    )
    errors += _all_greater_or_equal(
        data,
        ComponentType.three_winding_transformer,
        "uk_23_max",
        "pk_23_max/sn_3",
        data[ComponentType.three_winding_transformer]["uk_23"],
    )
    errors += _all_between(
        data,
        ComponentType.three_winding_transformer,
        "uk_12_max",
        0,
        1,
        data[ComponentType.three_winding_transformer]["uk_12"],
    )
    errors += _all_between(
        data,
        ComponentType.three_winding_transformer,
        "uk_13_max",
        0,
        1,
        data[ComponentType.three_winding_transformer]["uk_13"],
    )
    errors += _all_between(
        data,
        ComponentType.three_winding_transformer,
        "uk_23_max",
        0,
        1,
        data[ComponentType.three_winding_transformer]["uk_23"],
    )
    errors += _all_greater_than_or_equal_to_zero(
        data,
        ComponentType.three_winding_transformer,
        "pk_12_min",
        data[ComponentType.three_winding_transformer]["pk_12"],
    )
    errors += _all_greater_than_or_equal_to_zero(
        data,
        ComponentType.three_winding_transformer,
        "pk_13_min",
        data[ComponentType.three_winding_transformer]["pk_13"],
    )
    errors += _all_greater_than_or_equal_to_zero(
        data,
        ComponentType.three_winding_transformer,
        "pk_23_min",
        data[ComponentType.three_winding_transformer]["pk_23"],
    )
    errors += _all_greater_than_or_equal_to_zero(
        data,
        ComponentType.three_winding_transformer,
        "pk_12_max",
        data[ComponentType.three_winding_transformer]["pk_12"],
    )
    errors += _all_greater_than_or_equal_to_zero(
        data,
        ComponentType.three_winding_transformer,
        "pk_13_max",
        data[ComponentType.three_winding_transformer]["pk_13"],
    )
    errors += _all_greater_than_or_equal_to_zero(
        data,
        ComponentType.three_winding_transformer,
        "pk_23_max",
        data[ComponentType.three_winding_transformer]["pk_23"],
    )
    return errors


def validate_appliance(data: SingleDataset, component: ComponentType) -> list[ValidationError]:
    errors = validate_base(data, component)
    errors += _all_boolean(data, component, "status")
    errors += _all_valid_ids(data, component, "node", ComponentType.node)
    return errors


def validate_source(data: SingleDataset) -> list[ValidationError]:
    errors = validate_appliance(data, ComponentType.source)
    errors += _all_greater_than_zero(data, ComponentType.source, "u_ref")
    errors += _all_greater_than_zero(data, ComponentType.source, "sk")
    errors += _all_greater_than_or_equal_to_zero(data, ComponentType.source, "rx_ratio")
    errors += _all_greater_than_zero(data, ComponentType.source, "z01_ratio")
    return errors


def validate_generic_load_gen(data: SingleDataset, component: ComponentType) -> list[ValidationError]:
    errors = validate_appliance(data, component)
    errors += _all_valid_enum_values(data, component, "type", LoadGenType)
    return errors


def validate_shunt(data: SingleDataset) -> list[ValidationError]:
    errors = validate_appliance(data, ComponentType.shunt)
    return errors


def validate_generic_voltage_sensor(data: SingleDataset, component: ComponentType) -> list[ValidationError]:
    errors = validate_base(data, component)
    errors += _all_greater_than_zero(data, component, "u_sigma")
    errors += _all_greater_than_zero(data, component, "u_measured")
    errors += _all_valid_ids(data, component, "measured_object", ComponentType.node)
    return errors


def validate_generic_power_sensor(data: SingleDataset, component: ComponentType) -> list[ValidationError]:
    errors = validate_base(data, component)
    errors += _all_greater_than_zero(data, component, "power_sigma")
    errors += _all_valid_enum_values(data, component, "measured_terminal_type", MeasuredTerminalType)
    errors += _all_valid_ids(
        data,
        component,
        field="measured_object",
        ref_components=[
            ComponentType.node,
            ComponentType.line,
            ComponentType.asym_line,
            ComponentType.generic_branch,
            ComponentType.transformer,
            ComponentType.three_winding_transformer,
            ComponentType.source,
            ComponentType.shunt,
            ComponentType.sym_load,
            ComponentType.asym_load,
            ComponentType.sym_gen,
            ComponentType.asym_gen,
        ],
    )
    errors += _all_valid_ids(
        data,
        component,
        field="measured_object",
        ref_components=[
            ComponentType.line,
            ComponentType.asym_line,
            ComponentType.generic_branch,
            ComponentType.transformer,
        ],
        measured_terminal_type=MeasuredTerminalType.branch_from,
    )
    errors += _all_valid_ids(
        data,
        component,
        field="measured_object",
        ref_components=[
            ComponentType.line,
            ComponentType.asym_line,
            ComponentType.generic_branch,
            ComponentType.transformer,
        ],
        measured_terminal_type=MeasuredTerminalType.branch_to,
    )
    errors += _all_valid_ids(
        data,
        component,
        field="measured_object",
        ref_components=ComponentType.source,
        measured_terminal_type=MeasuredTerminalType.source,
    )
    errors += _all_valid_ids(
        data,
        component,
        field="measured_object",
        ref_components=ComponentType.shunt,
        measured_terminal_type=MeasuredTerminalType.shunt,
    )
    errors += _all_valid_ids(
        data,
        component,
        field="measured_object",
        ref_components=[ComponentType.sym_load, ComponentType.asym_load],
        measured_terminal_type=MeasuredTerminalType.load,
    )
    errors += _all_valid_ids(
        data,
        component,
        field="measured_object",
        ref_components=[ComponentType.sym_gen, ComponentType.asym_gen],
        measured_terminal_type=MeasuredTerminalType.generator,
    )
    errors += _all_valid_ids(
        data,
        component,
        field="measured_object",
        ref_components=ComponentType.three_winding_transformer,
        measured_terminal_type=MeasuredTerminalType.branch3_1,
    )
    errors += _all_valid_ids(
        data,
        component,
        field="measured_object",
        ref_components=ComponentType.three_winding_transformer,
        measured_terminal_type=MeasuredTerminalType.branch3_2,
    )
    errors += _all_valid_ids(
        data,
        component,
        field="measured_object",
        ref_components=ComponentType.three_winding_transformer,
        measured_terminal_type=MeasuredTerminalType.branch3_3,
    )
    errors += _all_valid_ids(
        data,
        component,
        field="measured_object",
        ref_components=ComponentType.node,
        measured_terminal_type=MeasuredTerminalType.node,
    )
    if component in (ComponentType.sym_power_sensor, ComponentType.asym_power_sensor):
        errors += _valid_p_q_sigma(data, component)

    return errors


def validate_generic_current_sensor(data: SingleDataset, component: ComponentType) -> list[ValidationError]:
    errors = validate_base(data, component)
    errors += _all_greater_than_zero(data, component, "i_sigma")
    errors += _all_greater_than_zero(data, component, "i_angle_sigma")
    errors += _all_valid_enum_values(data, component, "measured_terminal_type", MeasuredTerminalType)
    errors += _all_valid_enum_values(data, component, "angle_measurement_type", AngleMeasurementType)
    errors += _all_in_valid_values(
        data,
        component,
        "measured_terminal_type",
        [
            MeasuredTerminalType.branch_from,
            MeasuredTerminalType.branch_to,
            MeasuredTerminalType.branch3_1,
            MeasuredTerminalType.branch3_2,
            MeasuredTerminalType.branch3_3,
        ],
    )
    errors += _all_valid_ids(
        data,
        component,
        field="measured_object",
        ref_components=[
            ComponentType.line,
            ComponentType.asym_line,
            ComponentType.generic_branch,
            ComponentType.transformer,
            ComponentType.three_winding_transformer,
        ],
    )
    errors += _all_valid_ids(
        data,
        component,
        field="measured_object",
        ref_components=[
            ComponentType.line,
            ComponentType.asym_line,
            ComponentType.generic_branch,
            ComponentType.transformer,
        ],
        measured_terminal_type=MeasuredTerminalType.branch_from,
    )
    errors += _all_valid_ids(
        data,
        component,
        field="measured_object",
        ref_components=[
            ComponentType.line,
            ComponentType.asym_line,
            ComponentType.generic_branch,
            ComponentType.transformer,
        ],
        measured_terminal_type=MeasuredTerminalType.branch_to,
    )
    errors += _all_valid_ids(
        data,
        component,
        field="measured_object",
        ref_components=ComponentType.three_winding_transformer,
        measured_terminal_type=MeasuredTerminalType.branch3_1,
    )
    errors += _all_valid_ids(
        data,
        component,
        field="measured_object",
        ref_components=ComponentType.three_winding_transformer,
        measured_terminal_type=MeasuredTerminalType.branch3_2,
    )
    errors += _all_valid_ids(
        data,
        component,
        field="measured_object",
        ref_components=ComponentType.three_winding_transformer,
        measured_terminal_type=MeasuredTerminalType.branch3_3,
    )
    errors += _all_same_current_angle_measurement_type_on_terminal(
        data,
        component,
        measured_object_field="measured_object",
        measured_terminal_type_field="measured_terminal_type",
        angle_measurement_type_field="angle_measurement_type",
    )
    errors += _any_voltage_angle_measurement_if_global_current_measurement(
        data,
        component,
        angle_measurement_type_filter=("angle_measurement_type", AngleMeasurementType.global_angle),
        voltage_sensor_u_angle_measured={
            ComponentType.sym_voltage_sensor: "u_angle_measured",
            ComponentType.asym_voltage_sensor: "u_angle_measured",
        },
    )

    return errors


def validate_fault(data: SingleDataset) -> list[ValidationError]:
    errors = validate_base(data, ComponentType.fault)
    errors += _all_boolean(data, ComponentType.fault, "status")
    errors += _all_valid_enum_values(data, ComponentType.fault, "fault_type", FaultType)
    errors += _all_valid_enum_values(data, ComponentType.fault, "fault_phase", FaultPhase)
    errors += _all_valid_fault_phases(data, ComponentType.fault, "fault_type", "fault_phase")
    errors += _all_valid_ids(data, ComponentType.fault, field="fault_object", ref_components=ComponentType.node)
    errors += _all_greater_than_or_equal_to_zero(data, ComponentType.fault, "r_f")
    errors += _all_enabled_identical(data, ComponentType.fault, "fault_type", "status")
    errors += _all_enabled_identical(data, ComponentType.fault, "fault_phase", "status")
    return errors


def validate_regulator(data: SingleDataset, component: ComponentType) -> list[ValidationError]:
    errors = validate_base(data, component)
    errors += _all_valid_ids(
        data,
        component,
        field="regulated_object",
        ref_components=[ComponentType.transformer, ComponentType.three_winding_transformer],
    )
    return errors


def validate_transformer_tap_regulator(data: SingleDataset) -> list[ValidationError]:
    errors = validate_regulator(data, ComponentType.transformer_tap_regulator)
    errors += _all_boolean(data, ComponentType.transformer_tap_regulator, "status")
    errors += _all_unique(data, ComponentType.transformer_tap_regulator, "regulated_object")
    errors += _all_valid_enum_values(
        data, ComponentType.transformer_tap_regulator, "control_side", [BranchSide, Branch3Side]
    )
    errors += _all_valid_associated_enum_values(
        data,
        ComponentType.transformer_tap_regulator,
        "control_side",
        "regulated_object",
        [ComponentType.transformer],
        [BranchSide],
    )
    errors += _all_valid_associated_enum_values(
        data,
        ComponentType.transformer_tap_regulator,
        "control_side",
        "regulated_object",
        [ComponentType.three_winding_transformer],
        [Branch3Side],
    )
    errors += _all_greater_than_or_equal_to_zero(data, ComponentType.transformer_tap_regulator, "u_set")
    errors += _all_greater_than_zero(data, ComponentType.transformer_tap_regulator, "u_band")
    errors += _all_greater_than_or_equal_to_zero(
        data, ComponentType.transformer_tap_regulator, "line_drop_compensation_r", 0.0
    )
    errors += _all_greater_than_or_equal_to_zero(
        data, ComponentType.transformer_tap_regulator, "line_drop_compensation_x", 0.0
    )
    return errors


def validate_no_mixed_sensors_on_same_terminal(data: SingleDataset) -> list[ValidationError]:
    errors: list[ValidationError] = []

    for power_sensor in [ComponentType.sym_power_sensor, ComponentType.asym_power_sensor]:
        for current_sensor in [ComponentType.sym_current_sensor, ComponentType.asym_current_sensor]:
            if power_sensor in data and current_sensor in data:
                errors += _all_same_sensor_type_on_same_terminal(
                    data,
                    power_sensor_type=power_sensor,
                    current_sensor_type=current_sensor,
                    measured_object_field="measured_object",
                    measured_terminal_type_field="measured_terminal_type",
                )

    return errors<|MERGE_RESOLUTION|>--- conflicted
+++ resolved
@@ -258,40 +258,7 @@
     return list(chain(*errors))
 
 
-<<<<<<< HEAD
-def _process_power_sigma_and_p_q_sigma(
-    data: SingleDataset,
-    sensor: ComponentType,
-) -> None:
-    """
-    Helper function to process the required list when both `p_sigma` and `q_sigma` exist
-    and valid but `power_sigma` is missing. The field `power_sigma` is set to the norm of
-    `p_sigma` and `q_sigma` in this case. Happens only on proxy data (not the original data).
-    However, note that this value is eventually not used in the calculation.
-
-    Args:
-        data: SingleDataset, pgm data
-        sensor: only of types ComponentType.sym_power_sensor or ComponentType.asym_power_sensor
-    """
-    if sensor in data:
-        sensor_data = data[sensor]
-        power_sigma = sensor_data["power_sigma"]
-        p_sigma = sensor_data["p_sigma"]
-        q_sigma = sensor_data["q_sigma"]
-
-        # virtual patch to handle missing power_sigma
-        asym_axes = tuple(range(sensor_data.ndim, p_sigma.ndim))
-        mask = np.logical_and(np.isnan(power_sigma), np.any(np.logical_not(np.isnan(p_sigma)), axis=asym_axes))
-        power_sigma[mask] = np.nansum(p_sigma[mask], axis=asym_axes)
-
-        mask = np.logical_and(np.isnan(power_sigma), np.any(np.logical_not(np.isnan(q_sigma)), axis=asym_axes))
-        power_sigma[mask] = np.nansum(q_sigma[mask], axis=asym_axes)
-
-
 def validate_required_values(  # noqa: PLR0915
-=======
-def validate_required_values(
->>>>>>> 3aeb5ea2
     data: SingleDataset, calculation_type: CalculationType | None = None, symmetric: bool = True
 ) -> list[MissingValueError]:
     """
