# SPDX-FileCopyrightText: Contributors to the Power Grid Model project <powergridmodel@lfenergy.org>
#
# SPDX-License-Identifier: MPL-2.0

"""
Main power grid model class
"""
from enum import IntEnum
from typing import Optional, Type

import numpy as np

from power_grid_model._utils import copy_output_to_columnar_dataset
from power_grid_model.core.data_handling import (
    create_output_data,
    get_output_type,
    prepare_input_view,
    prepare_output_view,
    prepare_update_view,
)
from power_grid_model.core.dataset_definitions import ComponentType, _map_to_component_types, _str_to_component_type
from power_grid_model.core.error_handling import PowerGridBatchError, assert_no_error, handle_errors
from power_grid_model.core.index_integer import IdNp, IdxNp
from power_grid_model.core.options import Options
from power_grid_model.core.power_grid_core import ConstDatasetPtr, IDPtr, IdxPtr, ModelPtr, power_grid_core as pgc
from power_grid_model.data_types import ComponentData, Dataset, SingleComponentData, SingleDataset
from power_grid_model.enum import (
    CalculationMethod,
    CalculationType,
    ShortCircuitVoltageScaling,
    TapChangingStrategy,
    _ExperimentalFeatures,
)
from power_grid_model.errors import PowerGridError
from power_grid_model.typing import ComponentAttributeMapping


class PowerGridModel:
    """
    Main class for Power Grid Model
    """

    _model_ptr: ModelPtr
    _all_component_count: Optional[dict[ComponentType, int]]
    _batch_error: Optional[PowerGridBatchError]

    @property
    def batch_error(self) -> Optional[PowerGridBatchError]:
        """
        Get the batch error object, if present

        Returns:
            Batch error object, or None
        """
        return self._batch_error

    @property
    def _model(self):
        if not self._model_ptr:
            raise TypeError("You have an empty instance of PowerGridModel!")
        return self._model_ptr

    @property
    def all_component_count(self) -> dict[ComponentType, int]:
        """
        Get count of number of elements per component type.
        If the count for a component type is zero, it will not be in the returned dictionary.

        Returns:
            A dictionary with

                - key: Component type name
                - value: Integer count of elements of this type
        """
        if self._all_component_count is None:
            raise TypeError("You have an empty instance of PowerGridModel!")
        return self._all_component_count

    def copy(self) -> "PowerGridModel":
        """
        Copy the current model

        Returns:
            A copy of PowerGridModel
        """
        new_model = PowerGridModel.__new__(PowerGridModel)
        new_model._model_ptr = pgc.copy_model(self._model)  # pylint: disable=W0212
        assert_no_error()
        new_model._all_component_count = self._all_component_count  # pylint: disable=W0212
        return new_model

    def __copy__(self):
        return self.copy()

    def __new__(cls, *_args, **_kwargs):
        instance = super().__new__(cls)
        instance._model_ptr = ModelPtr()
        instance._all_component_count = None
        return instance

    def __init__(
<<<<<<< HEAD
        self, input_data: Union[SingleDataset, Dict[str, SingleComponentData]], system_frequency: float = 50.0
=======
        self, input_data: dict[ComponentType, np.ndarray] | dict[str, np.ndarray], system_frequency: float = 50.0
>>>>>>> cd18769c
    ):
        """
        Initialize the model from an input data set.

        Args:
            input_data: Input data dictionary

                - key: Component type name
                - value: Component data with the correct type :class:`SingleComponentData`

            system_frequency: Frequency of the power system, default 50 Hz
        """
        # destroy old instance
        pgc.destroy_model(self._model_ptr)
        self._all_component_count = None
        # create new
        input_data = _map_to_component_types(input_data)
        prepared_input = prepare_input_view(input_data)
        self._model_ptr = pgc.create_model(system_frequency, input_data=prepared_input.get_dataset_ptr())
        assert_no_error()
        self._all_component_count = {k: v for k, v in prepared_input.get_info().total_elements().items() if v > 0}

<<<<<<< HEAD
    def update(self, *, update_data: Union[Dataset, Dict[str, ComponentData]]):
=======
    def update(self, *, update_data: dict[ComponentType, np.ndarray] | dict[str, np.ndarray]):
>>>>>>> cd18769c
        """
        Update the model with changes.

        Args:
            update_data: Update data dictionary

                - key: Component type name
                - value: Component data with the correct type :class:`ComponentData` (single scenario or batch)

        Returns:
            None
        """
        update_data = _map_to_component_types(update_data)
        prepared_update = prepare_update_view(update_data)
        pgc.update_model(self._model, prepared_update.get_dataset_ptr())
        assert_no_error()

    def get_indexer(self, component_type: ComponentType | str, ids: np.ndarray):
        """
        Get array of indexers given array of ids for component type.

        This enables syntax like input_data[ComponentType.node][get_indexer(ids)]

        Args:
            component_type: Type of component
            ids: Array of ids

        Returns:
            Array of indexers, same shape as input array ids
        """
        component_type = _str_to_component_type(component_type)
        ids_c = np.ascontiguousarray(ids, dtype=IdNp).ctypes.data_as(IDPtr)
        indexer = np.empty_like(ids, dtype=IdxNp, order="C")
        indexer_c = indexer.ctypes.data_as(IdxPtr)
        size = ids.size
        # call c function
        pgc.get_indexer(self._model, component_type, size, ids_c, indexer_c)
        assert_no_error()
        return indexer

    def _get_output_component_count(self, calculation_type: CalculationType):
        exclude_types = {
            CalculationType.power_flow: [
                ComponentType.sym_voltage_sensor,
                ComponentType.asym_voltage_sensor,
                ComponentType.sym_power_sensor,
                ComponentType.asym_power_sensor,
                ComponentType.fault,
            ],
            CalculationType.state_estimation: [ComponentType.fault],
            CalculationType.short_circuit: [
                ComponentType.sym_voltage_sensor,
                ComponentType.asym_voltage_sensor,
                ComponentType.sym_power_sensor,
                ComponentType.asym_power_sensor,
            ],
        }.get(calculation_type, [])

        def include_type(component_type: ComponentType):
            for exclude_type in exclude_types:
                if exclude_type.value in component_type.value:
                    return False
            return True

        return {k: v for k, v in self.all_component_count.items() if include_type(k)}

    # pylint: disable=too-many-arguments
    def _construct_output(
        self,
        output_component_types: ComponentAttributeMapping,
        calculation_type: CalculationType,
        symmetric: bool,
        is_batch: bool,
        batch_size: int,
    ) -> dict[ComponentType, np.ndarray]:
        all_component_count = self._get_output_component_count(calculation_type=calculation_type)
        return create_output_data(
            output_component_types=output_component_types,
            output_type=get_output_type(calculation_type=calculation_type, symmetric=symmetric),
            all_component_count=all_component_count,
            is_batch=is_batch,
            batch_size=batch_size,
        )

    @staticmethod
    def _options(**kwargs) -> Options:
        def as_enum_value(key_enum: str, type_: Type[IntEnum]):
            if key_enum in kwargs:
                value_enum = kwargs[key_enum]
                if isinstance(value_enum, str):
                    kwargs[key_enum] = type_[value_enum]

        as_enum_value("calculation_method", CalculationMethod)
        as_enum_value("tap_changing_strategy", TapChangingStrategy)
        as_enum_value("short_circuit_voltage_scaling", ShortCircuitVoltageScaling)
        as_enum_value("experimental_features", _ExperimentalFeatures)

        opt = Options()
        for key, value in kwargs.items():
            setattr(opt, key, value.value if isinstance(value, IntEnum) else value)
        return opt

    def _handle_errors(self, continue_on_batch_error: bool, batch_size: int, decode_error: bool):
        self._batch_error = handle_errors(
            continue_on_batch_error=continue_on_batch_error, batch_size=batch_size, decode_error=decode_error
        )

    # pylint: disable=too-many-arguments
    def _calculate_impl(
        self,
        calculation_type: CalculationType,
        symmetric: bool,
        update_data: Optional[Dataset],
        output_component_types: ComponentAttributeMapping,
        options: Options,
        continue_on_batch_error: bool,
        decode_error: bool,
        experimental_features: _ExperimentalFeatures | str,  # pylint: disable=too-many-arguments
    ):
        """
        Core calculation routine

        Args:
            calculation_type:
            symmetric:
            update_data:
            output_component_types:
            options:
            continue_on_batch_error:
            decode_error:

        Returns:
        """
        self._batch_error = None
        is_batch = update_data is not None

        if update_data is not None:
            prepared_update = prepare_update_view(update_data)
            update_ptr = prepared_update.get_dataset_ptr()
            batch_size = prepared_update.get_info().batch_size()
        else:
            update_ptr = ConstDatasetPtr()
            batch_size = 1

        if experimental_features in [
            _ExperimentalFeatures.disabled,
            _ExperimentalFeatures.disabled.name,
        ] and isinstance(output_component_types, dict):
            raise PowerGridError(
                "Experimental features flag must be enabled when providing a dict for output_component_types"
            )

        output_data = self._construct_output(
            output_component_types=output_component_types,
            calculation_type=calculation_type,
            symmetric=symmetric,
            is_batch=is_batch,
            batch_size=batch_size,
        )
        prepared_result = prepare_output_view(
            output_data=output_data,
            output_type=get_output_type(calculation_type=calculation_type, symmetric=symmetric),
        )

        # run calculation
        pgc.calculate(
            # model and options
            self._model,
            options.opt,
            output_data=prepared_result.get_dataset_ptr(),
            update_data=update_ptr,
        )

        self._handle_errors(
            continue_on_batch_error=continue_on_batch_error, batch_size=batch_size, decode_error=decode_error
        )

        output_data = copy_output_to_columnar_dataset(
            output_data=output_data,
            output_type=get_output_type(calculation_type=calculation_type, symmetric=symmetric),
            available_components=list(self._get_output_component_count(calculation_type=calculation_type).keys()),
            output_component_types=output_component_types,
        )
        return output_data

    def _calculate_power_flow(
        self,
        *,
        symmetric: bool = True,
        error_tolerance: float = 1e-8,
        max_iterations: int = 20,
        calculation_method: CalculationMethod | str = CalculationMethod.newton_raphson,
        update_data: Optional[Dataset] = None,
        threading: int = -1,
        output_component_types: Optional[set[ComponentType] | list[ComponentType]] = None,
        continue_on_batch_error: bool = False,
        decode_error: bool = True,
        tap_changing_strategy: TapChangingStrategy | str = TapChangingStrategy.disabled,
        experimental_features: _ExperimentalFeatures | str = _ExperimentalFeatures.disabled,
    ):
        calculation_type = CalculationType.power_flow
        options = self._options(
            calculation_type=calculation_type,
            symmetric=symmetric,
            error_tolerance=error_tolerance,
            max_iterations=max_iterations,
            calculation_method=calculation_method,
            tap_changing_strategy=tap_changing_strategy,
            threading=threading,
            experimental_features=experimental_features,
        )
        return self._calculate_impl(
            calculation_type=calculation_type,
            symmetric=symmetric,
            update_data=update_data,
            output_component_types=output_component_types,
            options=options,
            continue_on_batch_error=continue_on_batch_error,
            decode_error=decode_error,
            experimental_features=experimental_features,
        )

    def _calculate_state_estimation(
        self,
        *,
        symmetric: bool = True,
        error_tolerance: float = 1e-8,
        max_iterations: int = 20,
        calculation_method: CalculationMethod | str = CalculationMethod.iterative_linear,
        update_data: Optional[Dataset] = None,
        threading: int = -1,
        output_component_types: Optional[set[ComponentType] | list[ComponentType]] = None,
        continue_on_batch_error: bool = False,
        decode_error: bool = True,
        experimental_features: _ExperimentalFeatures | str = _ExperimentalFeatures.disabled,
    ) -> dict[ComponentType, np.ndarray]:
        calculation_type = CalculationType.state_estimation
        options = self._options(
            calculation_type=calculation_type,
            symmetric=symmetric,
            error_tolerance=error_tolerance,
            max_iterations=max_iterations,
            calculation_method=calculation_method,
            threading=threading,
            experimental_features=experimental_features,
        )
        return self._calculate_impl(
            calculation_type=calculation_type,
            symmetric=symmetric,
            update_data=update_data,
            output_component_types=output_component_types,
            options=options,
            continue_on_batch_error=continue_on_batch_error,
            decode_error=decode_error,
            experimental_features=experimental_features,
        )

    def _calculate_short_circuit(
        self,
        *,
        calculation_method: CalculationMethod | str = CalculationMethod.iec60909,
        update_data: Optional[Dataset] = None,
        threading: int = -1,
        output_component_types: Optional[set[ComponentType] | list[ComponentType]] = None,
        continue_on_batch_error: bool = False,
        decode_error: bool = True,
        short_circuit_voltage_scaling: ShortCircuitVoltageScaling | str = ShortCircuitVoltageScaling.maximum,
        experimental_features: _ExperimentalFeatures | str = _ExperimentalFeatures.disabled,
    ) -> dict[ComponentType, np.ndarray]:
        calculation_type = CalculationType.short_circuit
        symmetric = False

        options = self._options(
            calculation_type=calculation_type,
            symmetric=symmetric,
            calculation_method=calculation_method,
            threading=threading,
            short_circuit_voltage_scaling=short_circuit_voltage_scaling,
            experimental_features=experimental_features,
        )
        return self._calculate_impl(
            calculation_type=calculation_type,
            symmetric=symmetric,
            update_data=update_data,
            output_component_types=output_component_types,
            options=options,
            continue_on_batch_error=continue_on_batch_error,
            decode_error=decode_error,
            experimental_features=experimental_features,
        )

    def calculate_power_flow(
        self,
        *,
        symmetric: bool = True,
        error_tolerance: float = 1e-8,
        max_iterations: int = 20,
        calculation_method: CalculationMethod | str = CalculationMethod.newton_raphson,
        update_data: Optional[dict[str, np.ndarray | dict[str, np.ndarray]] | Dataset] = None,
        threading: int = -1,
        output_component_types: Optional[set[ComponentType] | list[ComponentType]] = None,
        continue_on_batch_error: bool = False,
        decode_error: bool = True,
        tap_changing_strategy: TapChangingStrategy | str = TapChangingStrategy.disabled,
    ) -> dict[ComponentType, np.ndarray]:
        """
        Calculate power flow once with the current model attributes.
        Or calculate in batch with the given update dataset in batch.

        Args:
            symmetric (bool, optional): Whether to perform a three-phase symmetric calculation.

                - True: Three-phase symmetric calculation, even for asymmetric loads/generations (Default).
                - False: Three-phase asymmetric calculation.
            error_tolerance (float, optional): Error tolerance for voltage in p.u., applicable only when the
                calculation method is iterative.
            max_iterations (int, optional): Maximum number of iterations, applicable only when the calculation method
                is iterative.
            calculation_method (an enumeration or string): The calculation method to use.

                - newton_raphson: Use Newton-Raphson iterative method (default).
                - linear: Use linear method.
            update_data (dict, optional):
                None: Calculate power flow once with the current model attributes.
                Or a dictionary for batch calculation with batch update.

                    - key: Component type name to be updated in batch.
                    - value:

                        - For homogeneous update batch (a 2D numpy structured array):

                            - Dimension 0: Each batch.
                            - Dimension 1: Each updated element per batch for this component type.
                        - For inhomogeneous update batch (a dictionary containing two keys):

                            - indptr: A 1D numpy int64 array with length n_batch + 1. Given batch number k, the
                              update array for this batch is data[indptr[k]:indptr[k + 1]]. This is the concept of
                              compressed sparse structure.
                              https://docs.scipy.org/doc/scipy/reference/generated/scipy.sparse.csr_matrix.html
                            - data: 1D numpy structured array in flat.
            threading (int, optional): Applicable only for batch calculation.

                - < 0: Sequential
                - = 0: Parallel, use number of hardware threads
                - > 0: Specify number of parallel threads
            output_component_types ({set, list}, optional): List or set of component types you want to be present in
                the output dict. By default, all component types will be in the output.
            continue_on_batch_error (bool, optional): Continue the program (instead of throwing error) if some
                scenarios fail.
            decode_error (bool, optional):
                Decode error messages to their derived types if possible.

        Returns:
            Dictionary of results of all components.

                - key: Component type name to be updated in batch.
                - value:

                    - For single calculation: 1D numpy structured array for the results of this component type.
                    - For batch calculation: 2D numpy structured array for the results of this component type.

                        - Dimension 0: Each batch.
                        - Dimension 1: The result of each element for this component type.

        Raises:
            Exception: In case an error in the core occurs, an exception will be thrown.
        """
        return self._calculate_power_flow(
            symmetric=symmetric,
            error_tolerance=error_tolerance,
            max_iterations=max_iterations,
            calculation_method=calculation_method,
            update_data=(_map_to_component_types(update_data) if update_data is not None else None),
            threading=threading,
            output_component_types=output_component_types,
            continue_on_batch_error=continue_on_batch_error,
            decode_error=decode_error,
            tap_changing_strategy=tap_changing_strategy,
        )

    def calculate_state_estimation(
        self,
        *,
        symmetric: bool = True,
        error_tolerance: float = 1e-8,
        max_iterations: int = 20,
        calculation_method: CalculationMethod | str = CalculationMethod.iterative_linear,
        update_data: Optional[dict[str, np.ndarray | dict[str, np.ndarray]] | Dataset] = None,
        threading: int = -1,
        output_component_types: Optional[set[ComponentType] | list[ComponentType]] = None,
        continue_on_batch_error: bool = False,
        decode_error: bool = True,
    ) -> dict[ComponentType, np.ndarray]:
        """
        Calculate state estimation once with the current model attributes.
        Or calculate in batch with the given update dataset in batch.

        Args:
            symmetric (bool, optional): Whether to perform a three-phase symmetric calculation.

                - True: Three-phase symmetric calculation, even for asymmetric loads/generations (Default).
                - False: Three-phase asymmetric calculation.
            error_tolerance (float, optional): error tolerance for voltage in p.u., only applicable when the
                calculation method is iterative.
            max_iterations (int, optional): Maximum number of iterations, applicable only when the calculation method
                is iterative.
            calculation_method (an enumeration): Use iterative linear method.
            update_data (dict, optional):
                None: Calculate state estimation once with the current model attributes.
                Or a dictionary for batch calculation with batch update.

                    - key: Component type name to be updated in batch.
                    - value:

                        - For homogeneous update batch (a 2D numpy structured array):

                            - Dimension 0: Each batch.
                            - Dimension 1: Each updated element per batch for this component type.
                        - For inhomogeneous update batch (a dictionary containing two keys):

                            - indptr: A 1D numpy int64 array with length n_batch + 1. Given batch number k, the
                              update array for this batch is data[indptr[k]:indptr[k + 1]]. This is the concept of
                              compressed sparse structure.
                              https://docs.scipy.org/doc/scipy/reference/generated/scipy.sparse.csr_matrix.html
                            - data: 1D numpy structured array in flat.
            threading (int, optional): Applicable only for batch calculation.

                - < 0: Sequential
                - = 0: Parallel, use number of hardware threads
                - > 0: Specify number of parallel threads
            output_component_types ({set, list}, optional): List or set of component types you want to be present in
                the output dict. By default, all component types will be in the output.
            continue_on_batch_error (bool, optional): Continue the program (instead of throwing error) if some
                scenarios fail.
            decode_error (bool, optional):
                Decode error messages to their derived types if possible.

        Returns:
            Dictionary of results of all components.

                - key: Component type name to be updated in batch.
                - value:

                    - For single calculation: 1D numpy structured array for the results of this component type.
                    - For batch calculation: 2D numpy structured array for the results of this component type.

                        - Dimension 0: Each batch.
                        - Dimension 1: The result of each element for this component type.

        Raises:
            Exception: In case an error in the core occurs, an exception will be thrown.
        """
        return self._calculate_state_estimation(
            symmetric=symmetric,
            error_tolerance=error_tolerance,
            max_iterations=max_iterations,
            calculation_method=calculation_method,
            update_data=(_map_to_component_types(update_data) if update_data is not None else None),
            threading=threading,
            output_component_types=output_component_types,
            continue_on_batch_error=continue_on_batch_error,
            decode_error=decode_error,
        )

    def calculate_short_circuit(
        self,
        *,
        calculation_method: CalculationMethod | str = CalculationMethod.iec60909,
        update_data: Optional[dict[str, np.ndarray | dict[str, np.ndarray]] | Dataset] = None,
        threading: int = -1,
        output_component_types: Optional[set[ComponentType] | list[ComponentType]] = None,
        continue_on_batch_error: bool = False,
        decode_error: bool = True,
        short_circuit_voltage_scaling: ShortCircuitVoltageScaling | str = ShortCircuitVoltageScaling.maximum,
    ) -> dict[ComponentType, np.ndarray]:
        """
        Calculate a short circuit once with the current model attributes.
        Or calculate in batch with the given update dataset in batch

        Args:
            calculation_method (an enumeration): Use the iec60909 standard.
            update_data:
                None: calculate a short circuit once with the current model attributes.
                Or a dictionary for batch calculation with batch update

                    - key: Component type name to be updated in batch
                    - value:

                        - For homogeneous update batch (a 2D numpy structured array):

                            - Dimension 0: each batch
                            - Dimension 1: each updated element per batch for this component type
                        - For inhomogeneous update batch (a dictionary containing two keys):

                            - indptr: A 1D numpy int64 array with length n_batch + 1. Given batch number k, the
                              update array for this batch is data[indptr[k]:indptr[k + 1]]. This is the concept of
                              compressed sparse structure.
                              https://docs.scipy.org/doc/scipy/reference/generated/scipy.sparse.csr_matrix.html
                            - data: 1D numpy structured array in flat.
            threading (int, optional): Applicable only for batch calculation.

                - < 0: Sequential
                - = 0: Parallel, use number of hardware threads
                - > 0: Specify number of parallel threads
            output_component_types ({set, list}, optional):
                List or set of component types you want to be present in the output dict.
                By default, all component types will be in the output.
            continue_on_batch_error (bool, optional):
                Continue the program (instead of throwing error) if some scenarios fail.
            decode_error (bool, optional):
                Decode error messages to their derived types if possible.
            short_circuit_voltage_scaling ({ShortCircuitVoltageSaling, str}, optional):
                Whether to use the maximum or minimum voltage scaling.
                By default, the maximum voltage scaling is used to calculate the short circuit.

        Returns:
            Dictionary of results of all components.

                - key: Component type name to be updated in batch.
                - value:

                    - For single calculation: 1D numpy structured array for the results of this component type.
                    - For batch calculation: 2D numpy structured array for the results of this component type.

                        - Dimension 0: Each batch.
                        - Dimension 1: The result of each element for this component type.
        Raises:
            Exception: In case an error in the core occurs, an exception will be thrown.
        """
        return self._calculate_short_circuit(
            calculation_method=calculation_method,
            update_data=(_map_to_component_types(update_data) if update_data is not None else None),
            threading=threading,
            output_component_types=output_component_types,
            continue_on_batch_error=continue_on_batch_error,
            decode_error=decode_error,
            short_circuit_voltage_scaling=short_circuit_voltage_scaling,
        )

    def __del__(self):
        pgc.destroy_model(self._model_ptr)<|MERGE_RESOLUTION|>--- conflicted
+++ resolved
@@ -23,7 +23,7 @@
 from power_grid_model.core.index_integer import IdNp, IdxNp
 from power_grid_model.core.options import Options
 from power_grid_model.core.power_grid_core import ConstDatasetPtr, IDPtr, IdxPtr, ModelPtr, power_grid_core as pgc
-from power_grid_model.data_types import ComponentData, Dataset, SingleComponentData, SingleDataset
+from power_grid_model.data_types import ComponentData, ComponentTypeVar, Dataset, SingleComponentData, SingleDataset
 from power_grid_model.enum import (
     CalculationMethod,
     CalculationType,
@@ -99,11 +99,7 @@
         return instance
 
     def __init__(
-<<<<<<< HEAD
-        self, input_data: Union[SingleDataset, Dict[str, SingleComponentData]], system_frequency: float = 50.0
-=======
-        self, input_data: dict[ComponentType, np.ndarray] | dict[str, np.ndarray], system_frequency: float = 50.0
->>>>>>> cd18769c
+        self, input_data: SingleDataset | dict[ComponentTypeVar, SingleComponentData], system_frequency: float = 50.0
     ):
         """
         Initialize the model from an input data set.
@@ -126,11 +122,7 @@
         assert_no_error()
         self._all_component_count = {k: v for k, v in prepared_input.get_info().total_elements().items() if v > 0}
 
-<<<<<<< HEAD
-    def update(self, *, update_data: Union[Dataset, Dict[str, ComponentData]]):
-=======
-    def update(self, *, update_data: dict[ComponentType, np.ndarray] | dict[str, np.ndarray]):
->>>>>>> cd18769c
+    def update(self, *, update_data: Dataset | dict[ComponentTypeVar, ComponentData]):
         """
         Update the model with changes.
 
