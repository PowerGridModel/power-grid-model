--- conflicted
+++ resolved
@@ -123,27 +123,7 @@
     Returns: DLL/SO object
 
     """
-<<<<<<< HEAD
     dll_path = get_pgm_dll_path()
-=======
-    # first try to find the DLL local
-    dll_file = "_power_grid_core.dll" if platform.system() == "Windows" else "_power_grid_core.so"
-    dll_path = Path(__file__).parent / dll_file
-
-    # if local DLL is not found, try to find the DLL from conda environment
-    if (not dll_path.exists()) and ("CONDA_PREFIX" in os.environ):
-        if platform.system() == "Windows":
-            dll_file = "power_grid_model_c.dll"
-        elif platform.system() == "Darwin":
-            dll_file = "libpower_grid_model_c.dylib"
-        elif platform.system() == "Linux":
-            dll_file = "libpower_grid_model_c.so"
-        else:
-            raise NotImplementedError(f"Unsupported platform: {platform.system()}")
-        # the dll will be found through conda environment
-        dll_path = Path(dll_file)
->>>>>>> 1e19f7db
-
     cdll = CDLL(str(dll_path))
     # assign return types
     # handle
