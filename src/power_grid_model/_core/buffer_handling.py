# SPDX-FileCopyrightText: Contributors to the Power Grid Model project <powergridmodel@lfenergy.org>
#
# SPDX-License-Identifier: MPL-2.0

"""
Power grid model buffer handler
"""

from dataclasses import dataclass
from typing import cast

import numpy as np

from power_grid_model._core.data_types import (
    AttributeType,
    ComponentData,
    DenseBatchData,
    IndexPointer,
    SingleComponentData,
    SparseBatchArray,
    SparseBatchData,
)
from power_grid_model._core.error_handling import VALIDATOR_MSG
from power_grid_model._core.index_integer import IdxC, IdxNp
from power_grid_model._core.power_grid_core import IdxPtr, VoidPtr
from power_grid_model._core.power_grid_meta import ComponentMetaData
from power_grid_model._core.utils import (
    _extract_data_from_component_data,
    _extract_indptr,
    check_indptr_consistency,
    is_columnar,
    is_sparse,
)


@dataclass
class BufferProperties:
    """
    Helper class to collect info on the dataset.
    """

    is_sparse: bool
    is_batch: bool
    batch_size: int
    n_elements_per_scenario: int
    n_total_elements: int
    columns: list[AttributeType] | None


# prepared attribute data for c api
@dataclass
class CAttributeBuffer:
    """
    Buffer for a single attribute.
    """

    data: VoidPtr  # type: ignore


# prepared component data for c api
@dataclass
class CBuffer:
    """
    Buffer for a single component.
    """

    data: VoidPtr | None
    indptr: IdxPtr | None  # type: ignore
    n_elements_per_scenario: int
    batch_size: int
    total_elements: int
    attribute_data: dict[AttributeType, CAttributeBuffer]


def _get_raw_data_view(data: np.ndarray, dtype: np.dtype) -> VoidPtr:
    """
    Get a raw view on the data.

    Args:
        data: the data.
        dtype: the dtype the raw buffer should obey.

    Returns:
        a raw view on the data set.
    """
    if data.dtype != dtype:
        raise ValueError(f"Data type does not match schema. {VALIDATOR_MSG}")
    return np.ascontiguousarray(data, dtype=dtype).ctypes.data_as(VoidPtr)


def _get_raw_component_data_view(
    data: np.ndarray | dict[AttributeType, np.ndarray], schema: ComponentMetaData
) -> VoidPtr | None:
    """
    Get a raw view on the data.

    Args:
        data: the data.
        schema: the schema the raw buffer should obey.

    Returns:
        a raw view on the data set.
    """
    if isinstance(data, np.ndarray):
        return _get_raw_data_view(data, dtype=schema.dtype)
    return None


def _get_raw_attribute_data_view(data: np.ndarray, schema: ComponentMetaData, attribute: AttributeType) -> VoidPtr:
    """
    Get a raw view on the data.

    Args:
        data: the data.
        schema: the schema the raw buffer should obey.

    Returns:
        a raw view on the data set.
    """
<<<<<<< HEAD
    supported_dim = 3
    if schema.dtype[attribute].shape == (supported_dim,) and data.shape[-1] != supported_dim:
        raise ValueError("Given data has a different schema than supported.")
    return _get_raw_data_view(data, dtype=schema.dtype[attribute].base)
=======
    dense_batch_ndim = 2

    attr_schema = schema.dtype[attribute]
    attr_shape_start = data.ndim - attr_schema.ndim
    dataset_shape = data.shape[:attr_shape_start]
    attr_shape = data.shape[attr_shape_start:]
    if len(dataset_shape) <= dense_batch_ndim and attr_shape == attr_schema.shape:
        return _get_raw_data_view(data, dtype=schema.dtype[attribute].base)
    raise ValueError("Given data has a different schema than supported.")
>>>>>>> d9791588


def _get_indptr_view(indptr: np.ndarray) -> IdxPtr:  # type: ignore[valid-type]
    """
    Get a raw view on the index pointer.

    Args:
        indptr: the index pointer.

    Returns:
        a raw view on the index pointer.
    """
    return np.ascontiguousarray(indptr, dtype=IdxNp).ctypes.data_as(IdxPtr)


def _get_dense_buffer_properties(
    data: ComponentData,
    schema: ComponentMetaData,
    is_batch: bool | None,
    batch_size: int | None,
) -> BufferProperties:
    """
    Extract the properties of the uniform batch dataset component.

    Args:
        data (ComponentData): the dataset component.
        schema (ComponentMetaData): the dataset type.
        is_batch (bool | None): whether the data is a batch dataset.
        batch_size (int | None): the batch size.

    Raises:
        KeyError: if the dataset component is not sparse.
        ValueError: if the dataset component contains conflicting or bad data.

    Returns:
        the properties of the dataset component.
    """
    if is_batch is not None and batch_size is not None and batch_size != 1 and not is_batch:
        raise ValueError(f"Inconsistent 'is batch' and 'batch size'. {VALIDATOR_MSG}")

    is_sparse_property = False

    sub_data = _extract_data_from_component_data(data)
    if not is_columnar(data):
        actual_ndim = sub_data.ndim
        shape: tuple[int] = sub_data.shape
        columns = None
    else:
        if not sub_data:
            raise ValueError(f"Empty columnar buffer is ambiguous. {VALIDATOR_MSG}")
        attribute, attribute_data = next(iter(sub_data.items()))
        actual_ndim = attribute_data.ndim - schema.dtype[attribute].ndim
        shape = attribute_data.shape[:actual_ndim]
        columns = list(sub_data)

        for attribute, attribute_data in sub_data.items():
            if (
                attribute_data.ndim != actual_ndim + schema.dtype[attribute].ndim
                or attribute_data.shape[:actual_ndim] != shape
            ):
                raise ValueError(f"Data buffers must be consistent. {VALIDATOR_MSG}")

    if actual_ndim not in (1, 2):
        raise ValueError(f"Array can only be 1D or 2D. {VALIDATOR_MSG}")

    single_dataset_ndim = 1
    batch_dataset_ndim = 2

    actual_is_batch = actual_ndim == batch_dataset_ndim
    actual_batch_size = shape[0] if actual_is_batch else single_dataset_ndim
    n_elements_per_scenario = shape[-1]
    n_total_elements = actual_batch_size * n_elements_per_scenario

    if is_batch is not None and is_batch != actual_is_batch:
        raise ValueError(f"Provided 'is batch' is incorrect for the provided data. {VALIDATOR_MSG}")
    if batch_size is not None and batch_size != actual_batch_size:
        raise ValueError(f"Provided 'batch size' is incorrect for the provided data. {VALIDATOR_MSG}")

    return BufferProperties(
        is_sparse=is_sparse_property,
        is_batch=actual_is_batch,
        batch_size=actual_batch_size,
        n_elements_per_scenario=n_elements_per_scenario,
        n_total_elements=n_total_elements,
        columns=columns,
    )


def _get_sparse_buffer_properties(
    data: ComponentData,
    schema: ComponentMetaData,
    batch_size: int | None,
) -> BufferProperties:
    """
    Extract the properties of the sparse batch dataset component.

    Args:
        data (ComponentData): the sparse dataset component.
        schema (ComponentMetaData | None): the dataset type.
        batch_size (int | None): the batch size.

    Raises:
        KeyError: if the dataset component is not sparse.
        ValueError: if the dataset component contains conflicting or bad data.

    Returns:
        the properties of the dataset component.
    """
    is_sparse_property = True

    contents = _extract_data_from_component_data(data)
    indptr = _extract_indptr(data)

    ndim = 1
    columns: list[AttributeType] | None = None
    if not is_columnar(data):
        shape: tuple[int, ...] = contents.shape
    else:
        if not contents:
            raise ValueError(f"Empty columnar buffer is ambiguous. {VALIDATOR_MSG}")
        attribute_data = next(iter(contents.values()))
        shape = attribute_data.shape[:ndim]
        columns = list(contents)
        for attribute, attribute_data in contents.items():
            if attribute_data.ndim != ndim + schema.dtype[attribute].ndim or attribute_data.shape[:ndim] != shape:
                raise ValueError(f"Data buffers must be consistent. {VALIDATOR_MSG}")

    contents_size = shape[0]
    check_indptr_consistency(indptr, batch_size, contents_size)

    is_batch = True
    n_elements_per_scenario = -1
    n_total_elements = contents_size

    return BufferProperties(
        is_sparse=is_sparse_property,
        is_batch=is_batch,
        batch_size=indptr.size - 1,
        n_elements_per_scenario=n_elements_per_scenario,
        n_total_elements=n_total_elements,
        columns=columns,
    )


def get_buffer_properties(
    data: ComponentData,
    schema: ComponentMetaData,
    is_batch: bool | None = None,
    batch_size: int | None = None,
) -> BufferProperties:
    """
    Extract the properties of the dataset component

    Args:
        data (ComponentData): the dataset component.
        schema (ComponentMetaData | None): the dataset type [optional if data is not columnar]
        is_batch (bool | None): whether the data is a batch dataset. [optional]
        batch_size (int | None): the batch size. [optional]

    Raises:
        ValueError: if the dataset component contains conflicting or bad data.

    Returns:
        the properties of the dataset component.
    """
    if not is_sparse(data):
        return _get_dense_buffer_properties(data=data, schema=schema, is_batch=is_batch, batch_size=batch_size)

    if is_batch is not None and not is_batch:
        raise ValueError("Sparse data must be batch data")

    return _get_sparse_buffer_properties(data=cast(SparseBatchArray, data), schema=schema, batch_size=batch_size)


def _get_attribute_buffer_views(
    data: np.ndarray | dict[AttributeType, np.ndarray], schema: ComponentMetaData
) -> dict[AttributeType, CAttributeBuffer]:
    """
    Get C API compatible views on attribute buffers.

    Args:
        data (dict[AttributeType, np.ndarray]): the data.
        schema (ComponentMetaData): the schema that the data should obey.

    Returns:
        dict[AttributeType, CAttributeBuffer]: the C API attribute buffer view per attribute.
    """
    if isinstance(data, np.ndarray):
        return {}

    return {
        attribute: CAttributeBuffer(
            data=_get_raw_attribute_data_view(data=attribute_data, schema=schema, attribute=attribute)
        )
        for attribute, attribute_data in data.items()
    }


def _get_uniform_buffer_view(
    data: DenseBatchData,
    schema: ComponentMetaData,
    is_batch: bool | None,
    batch_size: int | None,
) -> CBuffer:
    """
    Get a C API compatible view on a uniform buffer.

    Args:
        data: the data.
        schema: the schema that the data should obey.
        is_batch (bool | None): whether the data is a batch dataset.
        batch_size (int | None): the batch size.

    Returns:
        the C API buffer view.
    """
    properties = _get_dense_buffer_properties(data, schema=schema, is_batch=is_batch, batch_size=batch_size)

    return CBuffer(
        data=_get_raw_component_data_view(data=data, schema=schema),
        indptr=IdxPtr(),
        n_elements_per_scenario=properties.n_elements_per_scenario,
        batch_size=properties.batch_size,
        total_elements=properties.n_total_elements,
        attribute_data=_get_attribute_buffer_views(data=data, schema=schema),
    )


def _get_sparse_buffer_view(
    data: SparseBatchArray,
    schema: ComponentMetaData,
    batch_size: int | None,
) -> CBuffer:
    """
    Get a C API compatible view on a sparse buffer.

    Args:
        data: the data.
        schema: the schema that the data should obey.
        batch_size (int | None): the batch size.

    Returns:
        the C API buffer view.
    """
    contents = data["data"]
    indptr = data["indptr"]

    properties = _get_sparse_buffer_properties(data, schema=schema, batch_size=batch_size)

    return CBuffer(
        data=_get_raw_component_data_view(data=contents, schema=schema),
        indptr=_get_indptr_view(indptr),
        n_elements_per_scenario=properties.n_elements_per_scenario,
        batch_size=properties.batch_size,
        total_elements=properties.n_total_elements,
        attribute_data=_get_attribute_buffer_views(data=contents, schema=schema),
    )


def get_buffer_view(
    data: ComponentData,
    schema: ComponentMetaData,
    is_batch: bool | None = None,
    batch_size: int | None = None,
) -> CBuffer:
    """
    Get a C API compatible view on a buffer.

    Args:
        data: the data.
        schema: the schema that the data should obey.
        is_batch (bool | None): whether the data is a batch dataset. [optional]
        batch_size (int | None): the batch size. [optional]

    Returns:
        the C API buffer view.
    """
    if not is_sparse(data):
        return _get_uniform_buffer_view(cast(DenseBatchData, data), schema, is_batch, batch_size)

    if is_batch is not None and not is_batch:
        raise ValueError("Sparse data must be batch data")

    return _get_sparse_buffer_view(cast(SparseBatchArray, data), schema, batch_size)


def create_buffer(properties: BufferProperties, schema: ComponentMetaData) -> ComponentData:
    """
    Create a buffer with the provided properties and type.

    Args:
        properties: the desired buffer properties.
        schema: the data type of the buffer.

    Raises:
        ValueError: if the buffer properties are not consistent.

    Returns:
        np.ndarray | dict[[str, np.ndarray]: a buffer with the correct properties.
    """
    if properties.is_sparse:
        return _create_sparse_buffer(properties=properties, schema=schema)

    return _create_uniform_buffer(properties=properties, schema=schema)


def _create_uniform_buffer(properties: BufferProperties, schema: ComponentMetaData) -> DenseBatchData:
    """
    Create a uniform buffer with the provided properties and type.

    Args:
        properties: the desired buffer properties.
        schema: the data type of the buffer.

    Raises:
        ValueError: if the buffer properties are not uniform.

    Returns:
        A uniform buffer with the correct properties.
    """
    if properties.is_sparse:
        raise ValueError(f"A uniform buffer cannot be sparse. {VALIDATOR_MSG}")

    shape: int | tuple[int, int] = (
        (properties.batch_size, properties.n_elements_per_scenario)
        if properties.is_batch
        else properties.n_elements_per_scenario
    )
    return _create_contents_buffer(shape=shape, dtype=schema.dtype, columns=properties.columns)


def _create_sparse_buffer(properties: BufferProperties, schema: ComponentMetaData) -> SparseBatchData:
    """
    Create a sparse buffer with the provided properties and type.

    Args:
        properties: the desired buffer properties.
        schema: the data type of the buffer.

    Raises:
        ValueError: if the buffer properties are not sparse.

    Returns:
        A sparse buffer with the correct properties.
    """
    data: SingleComponentData = _create_contents_buffer(
        shape=properties.n_total_elements,
        dtype=schema.dtype,
        columns=properties.columns,
    )
    indptr: IndexPointer = np.array([0] * properties.batch_size + [properties.n_total_elements], dtype=IdxC)
    return cast(SparseBatchData, {"data": data, "indptr": indptr})


def _create_contents_buffer(shape, dtype, columns: list[AttributeType] | None) -> SingleComponentData | DenseBatchData:
    if columns is None:
        return np.empty(shape=shape, dtype=dtype)

    return {attribute: np.empty(shape=shape, dtype=dtype[attribute]) for attribute in columns}<|MERGE_RESOLUTION|>--- conflicted
+++ resolved
@@ -117,12 +117,6 @@
     Returns:
         a raw view on the data set.
     """
-<<<<<<< HEAD
-    supported_dim = 3
-    if schema.dtype[attribute].shape == (supported_dim,) and data.shape[-1] != supported_dim:
-        raise ValueError("Given data has a different schema than supported.")
-    return _get_raw_data_view(data, dtype=schema.dtype[attribute].base)
-=======
     dense_batch_ndim = 2
 
     attr_schema = schema.dtype[attribute]
@@ -132,7 +126,6 @@
     if len(dataset_shape) <= dense_batch_ndim and attr_shape == attr_schema.shape:
         return _get_raw_data_view(data, dtype=schema.dtype[attribute].base)
     raise ValueError("Given data has a different schema than supported.")
->>>>>>> d9791588
 
 
 def _get_indptr_view(indptr: np.ndarray) -> IdxPtr:  # type: ignore[valid-type]
