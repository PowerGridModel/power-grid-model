--- conflicted
+++ resolved
@@ -7,11 +7,11 @@
 """
 
 
-<<<<<<< HEAD
 from power_grid_model._core.errors import (  # pylint: disable=unused-import
     AutomaticTapCalculationError,
     AutomaticTapInputError,
     ConflictID,
+    ConflictingAngleMeasurementType,
     ConflictVoltage,
     IDNotFound,
     IDWrongType,
@@ -35,124 +35,4 @@
     PowerGridSerializationError,
     PowerGridUnreachableHitError,
     SparseMatrixError,
-)
-=======
-import numpy as np
-
-
-class PowerGridError(RuntimeError):
-    """Generic power grid error."""
-
-
-class PowerGridBatchError(PowerGridError):
-    """Error occurs in batch calculation."""
-
-    failed_scenarios: np.ndarray
-    succeeded_scenarios: np.ndarray
-    error_messages: list[str]
-    errors: list[PowerGridError]
-
-
-class InvalidArguments(PowerGridError):
-    """A (combination of) input arguments is not valid."""
-
-
-class MissingCaseForEnumError(InvalidArguments):
-    """An enum value is not covered in a for loop.
-
-    This usually happens when an invalid combination of (enum) settings is provided."""
-
-
-class ConflictVoltage(PowerGridError):
-    """There is a confliciting voltage"""
-
-
-class InvalidBranch(PowerGridError):
-    """A branch is invalid."""
-
-
-class InvalidBranch3(PowerGridError):
-    """A branch3 is invalid."""
-
-
-class InvalidTransformerClock(PowerGridError):
-    """Invalid transformer clock found."""
-
-
-class SparseMatrixError(PowerGridError):
-    """Attempting to invert a non-invertible matrix."""
-
-
-class NotObservableError(SparseMatrixError):
-    """Attempting to solve a non-observable system."""
-
-
-class IterationDiverge(PowerGridError):
-    """Unable to iteratively converge to an optimum within the set number of iterations and precision."""
-
-
-class MaxIterationReached(IterationDiverge):
-    """Maximum number of iterations reached."""
-
-
-class InvalidID(PowerGridError):
-    """An ID is invalid."""
-
-
-class ConflictID(InvalidID):
-    """Conflicting IDs found."""
-
-
-class IDNotFound(InvalidID):
-    """A reference to a non-existent ID was provided."""
-
-
-class InvalidMeasuredObject(InvalidID):
-    """A provided measured object is invalid."""
-
-
-class InvalidRegulatedObject(InvalidID):
-    """A provided regulated object is invalid."""
-
-
-class IDWrongType(InvalidID):
-    """A referenced ID points to a component that cannot be referenced here."""
-
-
-class InvalidCalculationMethod(PowerGridError):
-    """Invalid calculation method provided."""
-
-
-class AutomaticTapCalculationError(PowerGridError):
-    """Automatic tap changer with tap at LV side is unsupported for automatic tap changing calculation."""
-
-
-class AutomaticTapInputError(PowerGridError):
-    """Automatic tap changer has invalid configuration."""
-
-
-class ConflictingAngleMeasurementType(PowerGridError):
-    """Conflicting angle measurement types found."""
-
-
-class InvalidShortCircuitPhaseOrType(PowerGridError):
-    """Invalid (combination of) short circuit types and phase(s) provided."""
-
-
-class PowerGridSerializationError(PowerGridError):
-    """Error occurs during (de-)serialization."""
-
-
-class PowerGridDatasetError(PowerGridError):
-    """Error occurs during dataset handling."""
-
-
-class PowerGridNotImplementedError(PowerGridError):
-    """The functionality is either not supported or not yet implemented."""
-
-
-class PowerGridUnreachableHitError(PowerGridError):
-    """Supposedly unreachable code was hit.
-
-    This usually means a failed assumption and may be caused by a bug in the PGM library."""
->>>>>>> 645dbf93
+)