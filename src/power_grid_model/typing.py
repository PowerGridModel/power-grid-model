# SPDX-FileCopyrightText: Contributors to the Power Grid Model project <powergridmodel@lfenergy.org>
#
# SPDX-License-Identifier: MPL-2.0

"""
Type hints for PGM. This includes all miscellaneous type hints not under dataset or dataset_definitions categories
"""
<<<<<<< HEAD
from types import EllipsisType

from power_grid_model.core.dataset_definitions import ComponentType
=======
from power_grid_model.core.dataset_definitions import ComponentType, ComponentTypeVar
>>>>>>> 8256ecc5

_ComponentAttributeMappingDict = dict[ComponentType, set[str] | list[str] | None | EllipsisType]

<<<<<<< HEAD
ComponentAttributeMapping = (
    set[ComponentType] | list[ComponentType] | EllipsisType | None | _ComponentAttributeMappingDict
)
=======
ComponentAttributeMapping = set[ComponentTypeVar] | list[ComponentTypeVar] | None | _ComponentAttributeMappingDict
>>>>>>> 8256ecc5
<|MERGE_RESOLUTION|>--- conflicted
+++ resolved
@@ -5,20 +5,13 @@
 """
 Type hints for PGM. This includes all miscellaneous type hints not under dataset or dataset_definitions categories
 """
-<<<<<<< HEAD
+
 from types import EllipsisType
 
-from power_grid_model.core.dataset_definitions import ComponentType
-=======
 from power_grid_model.core.dataset_definitions import ComponentType, ComponentTypeVar
->>>>>>> 8256ecc5
 
 _ComponentAttributeMappingDict = dict[ComponentType, set[str] | list[str] | None | EllipsisType]
 
-<<<<<<< HEAD
 ComponentAttributeMapping = (
-    set[ComponentType] | list[ComponentType] | EllipsisType | None | _ComponentAttributeMappingDict
-)
-=======
-ComponentAttributeMapping = set[ComponentTypeVar] | list[ComponentTypeVar] | None | _ComponentAttributeMappingDict
->>>>>>> 8256ecc5
+    set[ComponentTypeVar] | list[ComponentTypeVar] | EllipsisType | None | _ComponentAttributeMappingDict
+)